--- conflicted
+++ resolved
@@ -25,14 +25,10 @@
 tokio = { workspace = true }
 tracing = { workspace = true }
 tracing-subscriber = { workspace = true }
-<<<<<<< HEAD
 prometheus = { workspace = true }
 tide-disco = { workspace = true }
 itertools = "0.12.1"
-
-=======
 timeboost-networking = { path = "../timeboost-networking" }
->>>>>>> a1ca5fa4
 
 [dev-dependencies]
 quickcheck = "1"