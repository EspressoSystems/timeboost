--- conflicted
+++ resolved
@@ -99,22 +99,13 @@
     entrypoint: 
       - sh
       - -c
-<<<<<<< HEAD
-      - > 
-        /app/mkconfig -n 4 --committee-id 0 --seed 42 \
-          --public-addr "node:8000" \
-          --public-mode "docker-dns" \
-          --internal-addr "node:8003" \
-          --http-api "node:8004" \
-          --batch-poster-api "http://host.docker.internal:8547" \
-=======
       - >
         /app/mkconfig -n 4 --committee-id 0 \
           --bind "node:8000" \
           --public-mode "docker-dns" \
->>>>>>> 1d6f3aeb
           --nitro-addr "nitro:55000" \
           --nitro-mode "docker-dns" \
+          --batch-poster-api "http://host.docker.internal:8547" \
           --chain-namespace 412346 \
           --parent-rpc-url "http://demo-l1-network:8545" \
           --parent-ws-url "ws://demo-l1-network:8546" \
