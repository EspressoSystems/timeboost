--- conflicted
+++ resolved
@@ -544,18 +544,13 @@
                                 queue = task.tx.capacity(),
                                 "sending message"
                             );
-<<<<<<< HEAD
                             if task.tx.try_send(id, Message::Data(m)).is_err() {
-                                warn!(node = %self.key, %to, "channel full => reconnecting");
-=======
-                            if task.tx.try_send(Message::Data(m)).is_err() {
                                 warn!(
                                     name = %self.name,
                                     node = %self.key,
                                     %to,
                                     "channel full => reconnecting"
                                 );
->>>>>>> 78de9eef
                                 self.reconnect(to)
                             }
                         }
@@ -588,18 +583,13 @@
                                 queue = task.tx.capacity(),
                                 "sending message"
                             );
-<<<<<<< HEAD
                             if task.tx.try_send(id, Message::Data(m.clone())).is_err() {
-                                warn!(node = %self.key, %to, "channel full => reconnecting");
-=======
-                            if task.tx.try_send(Message::Data(m.clone())).is_err() {
                                 warn!(
                                     name = %self.name,
                                     node = %self.key,
                                     %to,
                                     "channel full => reconnecting"
                                 );
->>>>>>> 78de9eef
                                 reconnect.push(*to);
                             }
                         }
@@ -725,10 +715,6 @@
     /// a TCP connection using the noise framework to create an authenticated
     /// secure link.
     fn spawn_io(&mut self, k: PublicKey, s: T::Stream, t: TransportState) {
-<<<<<<< HEAD
-        debug!(node = %self.key, peer = %k, addr = ?s.peer_addr().ok(), "starting i/o tasks");
-        let (to_remote, from_remote) = chan::channel(PEER_CAPACITY);
-=======
         debug!(
             name = %self.name,
             node = %self.key,
@@ -736,8 +722,7 @@
             addr = ?s.peer_addr().ok(),
             "starting i/o tasks"
         );
-        let (to_remote, from_remote) = mpsc::channel(PEER_CAPACITY);
->>>>>>> 78de9eef
+        let (to_remote, from_remote) = chan::channel(PEER_CAPACITY);
         let (r, w) = s.into_split();
         let t1 = Arc::new(Mutex::new(t));
         let t2 = t1.clone();
