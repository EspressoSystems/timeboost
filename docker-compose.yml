services:
  node0:
    image: timeboost:latest
    command:
      [
        "/app/timeboost",
<<<<<<< HEAD
        "--id",
        "0",
        "--nodes",
        "5",
        "--port",
        "8000",
        "--rpc-port",
        "8800",
        "--metrics-port",
        "9000",
        "--keyset-file",
        "docker.json",
        "--stamp",
        "/tmp/stamp",
        "--ignore-stamp"
=======
        "--id", "0",
        "--nodes", "5",
        "--sailfish-addr", "0.0.0.0:8000",
        "--decrypt-addr", "0.0.0.0:8001",
        "--producer-addr", "0.0.0.0:8002",
        "--rpc-port", "8800",
        "--metrics-port", "9000",
        "--keyset-file", "docker.json",
        "--stamp", "/tmp/timeboost.stamp"
>>>>>>> 78de9eef
      ]
    networks:
      timeboost:
        ipv4_address: 172.20.0.2
    environment:
      - RUST_LOG=timeboost=info,sailfish=info,cliquenet=info
      - TIMEBOOST_SAILFISH_PORT=8000
      - TIMEBOOST_RPC_PORT=8800
      - TIMEBOOST_METRICS_PORT=9000
      - TIMEBOOST_SIGNATURE_PRIVATE_KEY=$TIMEBOOST_DEMO_SIGNATURE_PRIVATE_KEY_0
      - TIMEBOOST_DECRYPTION_PRIVATE_KEY=$TIMEBOOST_DEMO_DECRYPTION_PRIVATE_KEY_0
    ports:
      - "8000:8000"
      - "8030:8001"
      - "8060:8002"
      - "8800:8800"
      - "9000:9000"
  node1:
    image: timeboost:latest
    command:
      [
        "/app/timeboost",
<<<<<<< HEAD
        "--id",
        "1",
        "--nodes",
        "5",
        "--port",
        "8001",
        "--rpc-port",
        "8801",
        "--metrics-port",
        "9001",
        "--keyset-file",
        "docker.json",
        "--stamp",
        "/tmp/stamp",
        "--ignore-stamp"
=======
        "--id", "1",
        "--nodes", "5",
        "--sailfish-addr", "0.0.0.0:8000",
        "--decrypt-addr", "0.0.0.0:8001",
        "--producer-addr", "0.0.0.0:8002",
        "--rpc-port", "8800",
        "--metrics-port", "9000",
        "--keyset-file", "docker.json",
        "--stamp", "/tmp/timeboost.stamp"
>>>>>>> 78de9eef
      ]
    networks:
      timeboost:
        ipv4_address: 172.20.0.3
    environment:
      - RUST_LOG=timeboost=info,sailfish=info,cliquenet=info
      - TIMEBOOST_SAILFISH_PORT=8000
      - TIMEBOOST_DECRYPT_PORT=8001
      - TIMEBOOST_PRODUCER_PORT=8002
      - TIMEBOOST_RPC_PORT=8800
      - TIMEBOOST_METRICS_PORT=9000
      - TIMEBOOST_SIGNATURE_PRIVATE_KEY=$TIMEBOOST_DEMO_SIGNATURE_PRIVATE_KEY_1
      - TIMEBOOST_DECRYPTION_PRIVATE_KEY=$TIMEBOOST_DEMO_DECRYPTION_PRIVATE_KEY_1
    ports:
      - "8001:8000"
      - "8031:8001"
      - "8061:8002"
      - "8801:8800"
      - "9001:9000"
  node2:
    image: timeboost:latest
    command:
      [
        "/app/timeboost",
<<<<<<< HEAD
        "--id",
        "2",
        "--port",
        "8002",
        "--nodes",
        "5",
        "--rpc-port",
        "8802",
        "--metrics-port",
        "9002",
        "--keyset-file",
        "docker.json",
        "--stamp",
        "/tmp/stamp",
        "--ignore-stamp"
=======
        "--id", "2",
        "--nodes", "5",
        "--sailfish-addr", "0.0.0.0:8000",
        "--decrypt-addr", "0.0.0.0:8001",
        "--producer-addr", "0.0.0.0:8002",
        "--rpc-port", "8800",
        "--metrics-port", "9000",
        "--keyset-file", "docker.json",
        "--stamp", "/tmp/timeboost.stamp"
>>>>>>> 78de9eef
      ]
    networks:
      timeboost:
        ipv4_address: 172.20.0.4
    environment:
      - RUST_LOG=timeboost=info,sailfish=info,cliquenet=info
      - TIMEBOOST_SAILFISH_PORT=8000
      - TIMEBOOST_DECRYPT_PORT=8001
      - TIMEBOOST_PRODUCER_PORT=8002
      - TIMEBOOST_RPC_PORT=8800
      - TIMEBOOST_METRICS_PORT=9000
      - TIMEBOOST_SIGNATURE_PRIVATE_KEY=$TIMEBOOST_DEMO_SIGNATURE_PRIVATE_KEY_2
      - TIMEBOOST_DECRYPTION_PRIVATE_KEY=$TIMEBOOST_DEMO_DECRYPTION_PRIVATE_KEY_2
    ports:
      - "8002:8000"
      - "8032:8001"
      - "8062:8002"
      - "8802:8800"
      - "9002:9000"
  node3:
    image: timeboost:latest
    command:
      [
        "/app/timeboost",
<<<<<<< HEAD
        "--id",
        "3",
        "--port",
        "8003",
        "--nodes",
        "5",
        "--rpc-port",
        "8803",
        "--metrics-port",
        "9003",
        "--keyset-file",
        "docker.json",
        "--stamp",
        "/tmp/stamp",
        "--ignore-stamp"
=======
        "--id", "3",
        "--nodes", "5",
        "--sailfish-addr", "0.0.0.0:8000",
        "--decrypt-addr", "0.0.0.0:8001",
        "--producer-addr", "0.0.0.0:8002",
        "--rpc-port", "8800",
        "--metrics-port", "9000",
        "--keyset-file", "docker.json",
        "--stamp", "/tmp/timeboost.stamp"
>>>>>>> 78de9eef
      ]
    networks:
      timeboost:
        ipv4_address: 172.20.0.5
    environment:
      - RUST_LOG=timeboost=info,sailfish=info,cliquenet=info
      - TIMEBOOST_SAILFISH_PORT=8000
      - TIMEBOOST_DECRYPT_PORT=8001
      - TIMEBOOST_PRODUCER_PORT=8002
      - TIMEBOOST_RPC_PORT=8800
      - TIMEBOOST_METRICS_PORT=9000
      - TIMEBOOST_SIGNATURE_PRIVATE_KEY=$TIMEBOOST_DEMO_SIGNATURE_PRIVATE_KEY_3
      - TIMEBOOST_DECRYPTION_PRIVATE_KEY=$TIMEBOOST_DEMO_DECRYPTION_PRIVATE_KEY_3
    ports:
      - "8003:8000"
      - "8033:8001"
      - "8063:8002"
      - "8803:8800"
      - "9003:9000"
  node4:
    image: timeboost:latest
    command:
      [
        "/app/timeboost",
<<<<<<< HEAD
        "--id",
        "4",
        "--nodes",
        "5",
        "--port",
        "8004",
        "--rpc-port",
        "8804",
        "--metrics-port",
        "9004",
        "--keyset-file",
        "docker.json",
        "--stamp",
        "/tmp/stamp",
        "--ignore-stamp"
=======
        "--id", "4",
        "--nodes", "5",
        "--sailfish-addr", "0.0.0.0:8000",
        "--decrypt-addr", "0.0.0.0:8001",
        "--producer-addr", "0.0.0.0:8002",
        "--rpc-port", "8800",
        "--metrics-port", "9000",
        "--keyset-file", "docker.json",
        "--stamp", "/tmp/timeboost.stamp"
>>>>>>> 78de9eef
      ]
    networks:
      timeboost:
        ipv4_address: 172.20.0.6
    environment:
      - RUST_LOG=timeboost=info,sailfish=info,cliquenet=info
      - TIMEBOOST_SAILFISH_PORT=8000
      - TIMEBOOST_DECRYPT_PORT=8001
      - TIMEBOOST_PRODUCER_PORT=8002
      - TIMEBOOST_RPC_PORT=8800
      - TIMEBOOST_METRICS_PORT=9000
      - TIMEBOOST_SIGNATURE_PRIVATE_KEY=$TIMEBOOST_DEMO_SIGNATURE_PRIVATE_KEY_4
      - TIMEBOOST_DECRYPTION_PRIVATE_KEY=$TIMEBOOST_DEMO_DECRYPTION_PRIVATE_KEY_4
    ports:
      - "8004:8000"
      - "8034:8001"
      - "8064:8002"
      - "8804:8800"
      - "9004:9000"
  nitro-dev:
    image: offchainlabs/nitro-node:v3.2.1-d81324d
    ports:
      - "8547:8547"
    networks:
      timeboost:
        ipv4_address: 172.20.0.12
    command: --dev --http.addr 0.0.0.0 --http.api=net,web3,eth,debug
  yapper:
    image: yapper:latest
    command:
      [
        "/app/yapper",
        "--tps",
        "1",
        "--nodes",
        "5",
        "--keyset-file",
        "docker.json",
      ]
    networks:
      timeboost:
        ipv4_address: 172.20.0.13

networks:
  timeboost:
    driver: bridge
    ipam:
      driver: default
      config:
        - subnet: 172.20.0.0/16<|MERGE_RESOLUTION|>--- conflicted
+++ resolved
@@ -4,23 +4,6 @@
     command:
       [
         "/app/timeboost",
-<<<<<<< HEAD
-        "--id",
-        "0",
-        "--nodes",
-        "5",
-        "--port",
-        "8000",
-        "--rpc-port",
-        "8800",
-        "--metrics-port",
-        "9000",
-        "--keyset-file",
-        "docker.json",
-        "--stamp",
-        "/tmp/stamp",
-        "--ignore-stamp"
-=======
         "--id", "0",
         "--nodes", "5",
         "--sailfish-addr", "0.0.0.0:8000",
@@ -30,7 +13,6 @@
         "--metrics-port", "9000",
         "--keyset-file", "docker.json",
         "--stamp", "/tmp/timeboost.stamp"
->>>>>>> 78de9eef
       ]
     networks:
       timeboost:
@@ -53,23 +35,6 @@
     command:
       [
         "/app/timeboost",
-<<<<<<< HEAD
-        "--id",
-        "1",
-        "--nodes",
-        "5",
-        "--port",
-        "8001",
-        "--rpc-port",
-        "8801",
-        "--metrics-port",
-        "9001",
-        "--keyset-file",
-        "docker.json",
-        "--stamp",
-        "/tmp/stamp",
-        "--ignore-stamp"
-=======
         "--id", "1",
         "--nodes", "5",
         "--sailfish-addr", "0.0.0.0:8000",
@@ -79,7 +44,6 @@
         "--metrics-port", "9000",
         "--keyset-file", "docker.json",
         "--stamp", "/tmp/timeboost.stamp"
->>>>>>> 78de9eef
       ]
     networks:
       timeboost:
@@ -104,23 +68,6 @@
     command:
       [
         "/app/timeboost",
-<<<<<<< HEAD
-        "--id",
-        "2",
-        "--port",
-        "8002",
-        "--nodes",
-        "5",
-        "--rpc-port",
-        "8802",
-        "--metrics-port",
-        "9002",
-        "--keyset-file",
-        "docker.json",
-        "--stamp",
-        "/tmp/stamp",
-        "--ignore-stamp"
-=======
         "--id", "2",
         "--nodes", "5",
         "--sailfish-addr", "0.0.0.0:8000",
@@ -130,7 +77,6 @@
         "--metrics-port", "9000",
         "--keyset-file", "docker.json",
         "--stamp", "/tmp/timeboost.stamp"
->>>>>>> 78de9eef
       ]
     networks:
       timeboost:
@@ -155,23 +101,6 @@
     command:
       [
         "/app/timeboost",
-<<<<<<< HEAD
-        "--id",
-        "3",
-        "--port",
-        "8003",
-        "--nodes",
-        "5",
-        "--rpc-port",
-        "8803",
-        "--metrics-port",
-        "9003",
-        "--keyset-file",
-        "docker.json",
-        "--stamp",
-        "/tmp/stamp",
-        "--ignore-stamp"
-=======
         "--id", "3",
         "--nodes", "5",
         "--sailfish-addr", "0.0.0.0:8000",
@@ -181,7 +110,6 @@
         "--metrics-port", "9000",
         "--keyset-file", "docker.json",
         "--stamp", "/tmp/timeboost.stamp"
->>>>>>> 78de9eef
       ]
     networks:
       timeboost:
@@ -206,23 +134,6 @@
     command:
       [
         "/app/timeboost",
-<<<<<<< HEAD
-        "--id",
-        "4",
-        "--nodes",
-        "5",
-        "--port",
-        "8004",
-        "--rpc-port",
-        "8804",
-        "--metrics-port",
-        "9004",
-        "--keyset-file",
-        "docker.json",
-        "--stamp",
-        "/tmp/stamp",
-        "--ignore-stamp"
-=======
         "--id", "4",
         "--nodes", "5",
         "--sailfish-addr", "0.0.0.0:8000",
@@ -232,7 +143,6 @@
         "--metrics-port", "9000",
         "--keyset-file", "docker.json",
         "--stamp", "/tmp/timeboost.stamp"
->>>>>>> 78de9eef
       ]
     networks:
       timeboost:
