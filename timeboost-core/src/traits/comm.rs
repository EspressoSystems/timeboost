use std::error::Error;

use crate::types::message::Message;

use async_trait::async_trait;
use bytes::{BufMut, Bytes, BytesMut};
use multisig::{Committee, PublicKey, Unchecked, Validated};
use timeboost_networking::{Network, NetworkError};

/// Types that provide broadcast and 1:1 message communication.
#[async_trait]
pub trait Comm {
    type Err: Error + Send + Sync + 'static;

    async fn broadcast(&mut self, msg: Message<Validated>) -> Result<(), Self::Err>;

    async fn send(&mut self, to: PublicKey, msg: Message<Validated>) -> Result<(), Self::Err>;

    async fn receive(&mut self) -> Result<Message<Validated>, Self::Err>;
}

/// Types that provide broadcast and 1:1 message communication.
///
/// In contrast to `Comm` this trait operates on raw byte vectors instead
/// of `Message`s.
#[async_trait]
pub trait RawComm {
    type Err: Error + Send + Sync + 'static;

    async fn broadcast(&mut self, msg: Bytes) -> Result<(), Self::Err>;

    async fn send(&mut self, to: PublicKey, msg: Bytes) -> Result<(), Self::Err>;

<<<<<<< HEAD
    async fn receive(&mut self) -> Result<(PublicKey, Vec<u8>), Self::Err>;
=======
    async fn receive(&mut self) -> Result<Bytes, Self::Err>;

    async fn shutdown(&mut self) -> Result<(), Self::Err>;
>>>>>>> 08f49cc0
}

#[async_trait]
impl<T: Comm + Send> Comm for Box<T> {
    type Err = T::Err;

    async fn broadcast(&mut self, msg: Message<Validated>) -> Result<(), Self::Err> {
        (**self).broadcast(msg).await
    }

    async fn send(&mut self, to: PublicKey, msg: Message<Validated>) -> Result<(), Self::Err> {
        (**self).send(to, msg).await
    }

    async fn receive(&mut self) -> Result<Message<Validated>, Self::Err> {
        (**self).receive().await
    }
}

#[async_trait]
impl<T: RawComm + Send> RawComm for Box<T> {
    type Err = T::Err;

    async fn broadcast(&mut self, msg: Bytes) -> Result<(), Self::Err> {
        (**self).broadcast(msg).await
    }

    async fn send(&mut self, to: PublicKey, msg: Bytes) -> Result<(), Self::Err> {
        (**self).send(to, msg).await
    }

<<<<<<< HEAD
    async fn receive(&mut self) -> Result<(PublicKey, Vec<u8>), Self::Err> {
=======
    async fn receive(&mut self) -> Result<Bytes, Self::Err> {
>>>>>>> 08f49cc0
        (**self).receive().await
    }
}

#[async_trait]
impl RawComm for Network {
    type Err = NetworkError;

    async fn broadcast(&mut self, msg: Bytes) -> Result<(), Self::Err> {
        self.multicast(msg).await
    }

    async fn send(&mut self, to: PublicKey, msg: Bytes) -> Result<(), Self::Err> {
        self.unicast(to, msg).await
    }

<<<<<<< HEAD
    async fn receive(&mut self) -> Result<(PublicKey, Vec<u8>), Self::Err> {
        self.receive().await
=======
    async fn receive(&mut self) -> Result<Bytes, Self::Err> {
        let (_, m) = self.receive().await?;
        Ok(m)
    }

    async fn shutdown(&mut self) -> Result<(), Self::Err> {
        Ok(())
>>>>>>> 08f49cc0
    }
}

/// An implementation of `Comm` that performs message validation.
#[derive(Debug)]
pub struct CheckedComm<R> {
    net: R,
    committee: Committee,
}

impl<R> CheckedComm<R> {
    pub fn new(net: R, c: Committee) -> Self {
        Self { net, committee: c }
    }
}

#[async_trait]
impl<R: RawComm + Send> Comm for CheckedComm<R> {
    type Err = CommError<R::Err>;

    async fn broadcast(&mut self, msg: Message<Validated>) -> Result<(), Self::Err> {
        let mut bytes = BytesMut::new().writer();
        bincode::serialize_into(&mut bytes, &msg)?;
        self.net
            .broadcast(bytes.into_inner().freeze())
            .await
            .map_err(CommError::Net)?;
        Ok(())
    }

    async fn send(&mut self, to: PublicKey, msg: Message<Validated>) -> Result<(), Self::Err> {
        let mut bytes = BytesMut::new().writer();
        bincode::serialize_into(&mut bytes, &msg)?;
        self.net
            .send(to, bytes.into_inner().freeze())
            .await
            .map_err(CommError::Net)?;
        Ok(())
    }

    async fn receive(&mut self) -> Result<Message<Validated>, Self::Err> {
        let (_, bytes) = self.net.receive().await.map_err(CommError::Net)?;
        let msg: Message<Unchecked> = bincode::deserialize(&bytes)?;
        let Some(msg) = msg.validated(&self.committee) else {
            return Err(CommError::Invalid);
        };
        Ok(msg)
    }
}

#[derive(Debug, thiserror::Error)]
#[non_exhaustive]
pub enum CommError<E> {
    #[error("network error: {0}")]
    Net(#[source] E),

    #[error("bincode error: {0}")]
    Bincode(#[from] bincode::Error),

    #[error("invalid message signature")]
    Invalid,
}<|MERGE_RESOLUTION|>--- conflicted
+++ resolved
@@ -31,13 +31,7 @@
 
     async fn send(&mut self, to: PublicKey, msg: Bytes) -> Result<(), Self::Err>;
 
-<<<<<<< HEAD
-    async fn receive(&mut self) -> Result<(PublicKey, Vec<u8>), Self::Err>;
-=======
-    async fn receive(&mut self) -> Result<Bytes, Self::Err>;
-
-    async fn shutdown(&mut self) -> Result<(), Self::Err>;
->>>>>>> 08f49cc0
+    async fn receive(&mut self) -> Result<(PublicKey, Bytes), Self::Err>;
 }
 
 #[async_trait]
@@ -69,11 +63,7 @@
         (**self).send(to, msg).await
     }
 
-<<<<<<< HEAD
-    async fn receive(&mut self) -> Result<(PublicKey, Vec<u8>), Self::Err> {
-=======
-    async fn receive(&mut self) -> Result<Bytes, Self::Err> {
->>>>>>> 08f49cc0
+    async fn receive(&mut self) -> Result<(PublicKey, Bytes), Self::Err> {
         (**self).receive().await
     }
 }
@@ -90,18 +80,8 @@
         self.unicast(to, msg).await
     }
 
-<<<<<<< HEAD
-    async fn receive(&mut self) -> Result<(PublicKey, Vec<u8>), Self::Err> {
+    async fn receive(&mut self) -> Result<(PublicKey, Bytes), Self::Err> {
         self.receive().await
-=======
-    async fn receive(&mut self) -> Result<Bytes, Self::Err> {
-        let (_, m) = self.receive().await?;
-        Ok(m)
-    }
-
-    async fn shutdown(&mut self) -> Result<(), Self::Err> {
-        Ok(())
->>>>>>> 08f49cc0
     }
 }
 
