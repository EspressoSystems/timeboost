--- conflicted
+++ resolved
@@ -1,14 +1,7 @@
 use std::error::Error;
-
-<<<<<<< HEAD
-use async_trait::async_trait;
-use hotshot::traits::{implementations::Libp2pNetwork, NetworkError};
-use hotshot_types::traits::network::{BroadcastDelay, ConnectedNetwork, Topic};
 
 use crate::types::committee::StaticCommittee;
 use crate::types::envelope::{Unchecked, Validated};
-=======
->>>>>>> a44eb657
 use crate::types::message::Message;
 use crate::types::PublicKey;
 use async_trait::async_trait;
@@ -23,13 +16,9 @@
 
     async fn send(&mut self, to: PublicKey, msg: Message<Validated>) -> Result<(), Self::Err>;
 
-<<<<<<< HEAD
     async fn receive(&mut self) -> Result<Message<Validated>, Self::Err>;
-=======
-    async fn receive(&mut self) -> Result<Message, Self::Err>;
 
     async fn shutdown(&mut self) -> Result<(), Self::Err>;
->>>>>>> a44eb657
 }
 
 #[async_trait]
@@ -73,13 +62,7 @@
         let bytes =
             bincode::serialize(&msg).map_err(|e| NetworkError::FailedToSerialize(e.to_string()))?;
 
-<<<<<<< HEAD
-        self.net
-            .broadcast_message(bytes, Topic::Global, BroadcastDelay::None)
-            .await
-=======
-        self.broadcast_message(bytes, Topic::Global).await
->>>>>>> a44eb657
+        self.net.broadcast_message(bytes, Topic::Global).await
     }
 
     async fn send(&mut self, to: PublicKey, msg: Message<Validated>) -> Result<(), Self::Err> {
@@ -102,7 +85,7 @@
     }
 
     async fn shutdown(&mut self) -> Result<(), Self::Err> {
-        self.shut_down().await;
+        self.net.shut_down().await;
         Ok(())
     }
 }