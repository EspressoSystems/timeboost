--- conflicted
+++ resolved
@@ -20,20 +20,15 @@
         self.priority.insert(b);
     }
 
-<<<<<<< HEAD
-    pub fn priority_bundles(&self) -> &HashSet<PriorityBundle> {
-        &self.bundles
+    pub fn priority_bundles(&self) -> &HashSet<SignedPriorityBundle> {
+        &self.priority
     }
 
-    pub fn transactions(&self) -> &HashSet<Transaction> {
-        &self.transactions
+    pub fn regular_bundles(&self) -> &HashSet<Bundle> {
+        &self.regular
     }
 
-    pub fn into_parts(self) -> (HashSet<Transaction>, HashSet<PriorityBundle>) {
-        (self.transactions, self.bundles)
-=======
     pub fn into_parts(self) -> (HashSet<SignedPriorityBundle>, HashSet<Bundle>) {
         (self.priority, self.regular)
->>>>>>> ef692a85
     }
 }