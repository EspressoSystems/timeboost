[workspace]
members = [
    "multisig",
    "sailfish",
    "tests",
    "timeboost",
    "timeboost-core",
    "timeboost-crypto",
    "timeboost-networking",
    "timeboost-utils",
    "tx-generator",
]
resolver = "2"

[workspace.package]
version = "0.1.0"
edition = "2021"
description = "Low-latency decentralized sequencer with optional encrypted mempool"

[profile.test]
codegen-units = 16
incremental = false
opt-level = 3

[workspace.dependencies]
aes-gcm = { version = "0.10.3" }
anyhow = "1.0.89"
ark-bn254 = "0.5"
ark-ec = "0.5"
ark-ed25519 = "0.5"
ark-ff = "0.5"
ark-poly = "0.5"
ark-secp256k1 = "0.5"
ark-serialize = "0.5"
ark-std = { version = "0.5", default-features = false }
async-lock = "3.3"
async-trait = "0.1"
axum = "0.8.1"
bimap = "0.6.3"
bincode = "1"
blake3 = "1.5"
bs58 = "0.5.1"
bytes = { version = "1.8.0", features = ["serde"] }
clap = { version = "4", features = ["derive", "env"] }
committable = "0.2"
criterion = "0.5"
crossbeam-queue = "0.3.11"
data-encoding = "2.6.0"
derive_builder = "0.20"
digest = "0.10"
dyn-clone = "1.0.17"
ed25519-compact = "2.1.1"
either = "1.13.0"
futures = { version = "0.3", default-features = false, features = ["alloc"] }
multiaddr = "0.18.2"
nimue = { git = "https://github.com/arkworks-rs/nimue.git", features = ["ark"] }
parking_lot = "0.12.3"
portpicker = "0.1.1"
<<<<<<< HEAD
prometheus = "0.13"
quickcheck = "1.0.3"
rand = "0.9"
=======
primitive-types = { version = "0.13.1", default-features = false, features = [
    "serde",
] }
prometheus = "0.13"
quickcheck = "1.0.3"
rand = { version = "0.8", features = ["small_rng"] }
rand_chacha = "0.9.0"
>>>>>>> b9041afb
rayon = "1.10"
reqwest = { version = "0.12" }
serde = { version = "1", features = ["derive"] }
serde_bytes = "0.11.15"
serde_json = { version = "1.0" }
sha2 = { version = "0.10", default-features = false }
snow = "0.9.6"
tagged-base64 = "0.4"
thiserror = "2.0"
tide-disco = "0.9.3"
tokio = { version = "1", default-features = false, features = ["full"] }
tokio-stream = "0.1.16"
tokio-util = { version = "0.7.12", features = ["codec"] }
toml = "0.8.19"
tower-http = "0.6.2"
tracing = "0.1"
tracing-subscriber = { version = "0.3.18", features = ["env-filter", "json"] }
turmoil = "0.6.4"
<<<<<<< HEAD
=======
typenum = "1.17.0"
>>>>>>> b9041afb
url = { version = "2", features = ["serde"] }
vbs = "0.1"<|MERGE_RESOLUTION|>--- conflicted
+++ resolved
@@ -56,19 +56,9 @@
 nimue = { git = "https://github.com/arkworks-rs/nimue.git", features = ["ark"] }
 parking_lot = "0.12.3"
 portpicker = "0.1.1"
-<<<<<<< HEAD
 prometheus = "0.13"
 quickcheck = "1.0.3"
 rand = "0.9"
-=======
-primitive-types = { version = "0.13.1", default-features = false, features = [
-    "serde",
-] }
-prometheus = "0.13"
-quickcheck = "1.0.3"
-rand = { version = "0.8", features = ["small_rng"] }
-rand_chacha = "0.9.0"
->>>>>>> b9041afb
 rayon = "1.10"
 reqwest = { version = "0.12" }
 serde = { version = "1", features = ["derive"] }
@@ -87,9 +77,5 @@
 tracing = "0.1"
 tracing-subscriber = { version = "0.3.18", features = ["env-filter", "json"] }
 turmoil = "0.6.4"
-<<<<<<< HEAD
-=======
-typenum = "1.17.0"
->>>>>>> b9041afb
 url = { version = "2", features = ["serde"] }
 vbs = "0.1"