//! The Yapper emulates user wallet software. The idea is to multicast
//! a transaction to the entire committee. The yapper... yaps about its
//! transactions to everyone. The transactions are unstructured bytes, but
//! they're the *same* unstructured bytes for each node in the committee
//! due to the requirement of Timeboost.

use std::path::PathBuf;

use alloy::providers::ProviderBuilder;
use anyhow::Result;
use clap::Parser;
use reqwest::Url;
use timeboost::{
    config::{CommitteeConfig, NodeConfig},
    crypto::prelude::ThresholdEncKey,
};

use timeboost_contract::KeyManager;
use timeboost_utils::types::logging::init_logging;
use timeboost_utils::wait_for_live_peer;
use tokio::signal::{
    ctrl_c,
    unix::{SignalKind, signal},
};
use tracing::{info, warn};

use crate::config::YapperConfig;
use crate::yapper::Yapper;

mod config;
mod yapper;

#[derive(Parser, Debug)]
struct Cli {
    /// Path to folder containing the configs.
    ///
    /// The files contain backend urls and public key material.
    #[clap(long, short)]
    config: PathBuf,

    /// Specify how many transactions per second to send to each node
    #[clap(long, short, default_value_t = 100)]
    tps: u32,

    /// Chain id for l2 chain
    /// default: https://docs.arbitrum.io/run-arbitrum-node/run-local-full-chain-simulation#default-endpoints-and-addresses
    #[clap(long, default_value_t = 412346)]
    chain_id: u64,

    /// Nitro node url.
    #[clap(long)]
    nitro_url: Option<Url>,
<<<<<<< HEAD

    /// Parent chain where KeyManager is deployed
    #[clap(long)]
    parent_url: Option<Url>,

    /// KeyManager contract address on the parent chain
    #[clap(long)]
    key_manager_contract: Option<Address>,

    #[clap(long)]
    max_nodes: usize,
=======
>>>>>>> fb48c5cb
}

#[tokio::main]
async fn main() -> Result<()> {
    init_logging();

    let cli = Cli::parse();
    let conf = CommitteeConfig::read(cli.config.join("committee.toml")).await?;

<<<<<<< HEAD
    // Unpack the keyset file which has the urls
    let mut keyset = CommitteeConfig::read(&cli.config)
        .await
        .with_context(|| format!("opening the config at path {:?}", cli.config))?;
=======
    let node = NodeConfig::read(cli.config.join("node_0.toml")).await?;
>>>>>>> fb48c5cb

    keyset.members.truncate(cli.max_nodes);

    let mut addresses = Vec::new();
    for node in conf.members {
        info!("waiting for peer: {}", node.http_api);
        wait_for_live_peer(&node.http_api).await?;
        addresses.push(node.http_api);
    }

    let km_addr = node.chain.parent.key_manager_contract;
    let rpc = node.chain.parent.rpc_url.clone();

    let provider = ProviderBuilder::new().connect_http(rpc.clone());
    let contract = KeyManager::new(km_addr, provider);

    let enc_key =
        ThresholdEncKey::from_bytes(&contract.thresholdEncryptionKey().call().await?.0).ok();

    let config = YapperConfig::builder()
        .addresses(addresses)
        .tps(cli.tps)
        .parent_url(rpc)
        .parent_id(node.chain.parent.id)
        .chain_id(cli.chain_id)
        .bridge_addr(node.chain.parent.ibox_contract)
        .maybe_nitro_url(cli.nitro_url)
        .maybe_threshold_enc_key(enc_key)
        .build();
    let yapper = Yapper::new(config).await?;

    let mut jh = tokio::spawn(async move { yapper.yap().await });

    let mut signal = signal(SignalKind::terminate()).expect("failed to create sigterm handler");
    tokio::select! {
        _ = ctrl_c() => {
            info!("received Ctrl+C, shutting down yapper...");
        },
        _ = signal.recv() => {
            info!("received sigterm, shutting down yapper...");
        },
        r = &mut jh => {
            warn!("yapping task was terminated, reason: {:?}", r);
        }
    }
    jh.abort();
    Ok(())
}<|MERGE_RESOLUTION|>--- conflicted
+++ resolved
@@ -50,20 +50,9 @@
     /// Nitro node url.
     #[clap(long)]
     nitro_url: Option<Url>,
-<<<<<<< HEAD
-
-    /// Parent chain where KeyManager is deployed
-    #[clap(long)]
-    parent_url: Option<Url>,
-
-    /// KeyManager contract address on the parent chain
-    #[clap(long)]
-    key_manager_contract: Option<Address>,
 
     #[clap(long)]
     max_nodes: usize,
-=======
->>>>>>> fb48c5cb
 }
 
 #[tokio::main]
@@ -71,18 +60,11 @@
     init_logging();
 
     let cli = Cli::parse();
-    let conf = CommitteeConfig::read(cli.config.join("committee.toml")).await?;
+    let mut conf = CommitteeConfig::read(cli.config.join("committee.toml")).await?;
 
-<<<<<<< HEAD
-    // Unpack the keyset file which has the urls
-    let mut keyset = CommitteeConfig::read(&cli.config)
-        .await
-        .with_context(|| format!("opening the config at path {:?}", cli.config))?;
-=======
+    conf.members.truncate(cli.max_nodes);
+
     let node = NodeConfig::read(cli.config.join("node_0.toml")).await?;
->>>>>>> fb48c5cb
-
-    keyset.members.truncate(cli.max_nodes);
 
     let mut addresses = Vec::new();
     for node in conf.members {
