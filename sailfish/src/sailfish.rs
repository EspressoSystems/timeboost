use crate::{consensus::Consensus, coordinator::Coordinator};

use anyhow::Result;
use async_lock::RwLock;
use hotshot::types::SignatureKey;
use hotshot_types::{
    network::{Libp2pConfig, NetworkConfig},
    PeerConfig,
};
use libp2p_identity::PeerId;
use multiaddr::Multiaddr;
use std::{collections::HashSet, num::NonZeroUsize, sync::Arc};
use timeboost_core::{
<<<<<<< HEAD
    traits::comm::Comm,
    types::{committee::StaticCommittee, metrics::ConsensusMetrics, Keypair, NodeId, PublicKey},
=======
    traits::comm::{Comm, Libp2p},
    types::{
        committee::StaticCommittee,
        event::{SailfishStatusEvent, TimeboostStatusEvent},
        metrics::ConsensusMetrics,
        Keypair, NodeId, PublicKey,
    },
>>>>>>> 07c3fd71
};
use timeboost_networking::network::{
    behaviours::dht::record::{Namespace, RecordKey, RecordValue},
    client::{derive_libp2p_keypair, derive_libp2p_peer_id, Libp2pMetricsValue, Libp2pNetwork},
    NetworkNodeConfig, NetworkNodeConfigBuilder,
};
use tracing::{info, instrument};

pub struct Sailfish {
    /// The ID of the sailfish node.
    id: NodeId,

    keypair: Keypair,

    /// The Libp2p PeerId of the sailfish node.
    peer_id: PeerId,

    /// The Libp2p multiaddr of the sailfish node.
    bind_address: Multiaddr,
}

impl Sailfish {
    pub fn new<N>(id: N, keypair: Keypair, bind: Multiaddr) -> Result<Self>
    where
        N: Into<NodeId>,
    {
        let peer_id = derive_libp2p_peer_id::<PublicKey>(keypair.private_key())?;
        Ok(Sailfish {
            id: id.into(),
            keypair,
            peer_id,
            bind_address: bind,
        })
    }

    pub fn id(&self) -> NodeId {
        self.id
    }

    pub fn public_key(&self) -> &PublicKey {
        self.keypair.public_key()
    }

    pub fn peer_id(&self) -> &PeerId {
        &self.peer_id
    }

    pub fn bind_addr(&self) -> &Multiaddr {
        &self.bind_address
    }

    #[cfg(feature = "test")]
    pub fn derive_libp2p_keypair(&self) -> Result<libp2p_identity::Keypair> {
        derive_libp2p_keypair::<PublicKey>(self.keypair.private_key())
    }

    #[instrument(skip_all, fields(id = u64::from(self.id)))]
    pub async fn setup_libp2p(
        &self,
        config: NetworkNodeConfig<PublicKey>,
        bootstrap_nodes: Arc<RwLock<Vec<(PeerId, Multiaddr)>>>,
        staked_nodes: &[PeerConfig<PublicKey>],
    ) -> Result<Libp2pNetwork<PublicKey>> {
        let mut network_config = NetworkConfig::default();
        network_config.config.known_nodes_with_stake = staked_nodes.to_vec();
        network_config.libp2p_config = Some(Libp2pConfig {
            bootstrap_nodes: bootstrap_nodes.read().await.clone(),
        });

        // We don't have any DA nodes in Sailfish.
        network_config.config.known_da_nodes = vec![];

        let libp2p_keypair = derive_libp2p_keypair::<PublicKey>(self.keypair.private_key())?;

        let record_value = RecordValue::new_signed(
            &RecordKey::new(Namespace::Lookup, self.keypair.public_key().to_bytes()),
            libp2p_keypair.public().to_peer_id().to_bytes(),
            self.keypair.private_key(),
        )?;

        // Create the Libp2p network
        let network = Libp2pNetwork::new(
            Libp2pMetricsValue::default(),
            config,
            *self.keypair.public_key(),
            record_value,
            bootstrap_nodes,
            u64::from(self.id) as usize,
        )
        .await?;

        network.wait_for_ready().await;

        info!("Network is ready.");
        Ok(network)
    }

    #[allow(clippy::too_many_arguments)]
    pub fn init<C>(
        self,
        comm: C,
        staked_nodes: Vec<PeerConfig<PublicKey>>,
        metrics: Arc<ConsensusMetrics>,
    ) -> Coordinator<C>
    where
        C: Comm + Send + 'static,
    {
        let committee = StaticCommittee::from(&*staked_nodes);
        let consensus = Consensus::new(self.id, self.keypair, committee, metrics);

<<<<<<< HEAD
        Coordinator::new(self.id, comm, consensus)
=======
        Coordinator::new(
            self.id,
            comm,
            consensus,
            sf_app_tx,
            tb_app_rx,
            #[cfg(feature = "test")]
            event_log,
        )
    }

    #[allow(clippy::too_many_arguments)]
    pub async fn go(
        self,
        n: Libp2pNetwork<PublicKey>,
        staked_nodes: Vec<PeerConfig<PublicKey>>,
        mut shutdown_rx: watch::Receiver<()>,
        sf_app_tx: Sender<SailfishStatusEvent>,
        tb_app_rx: Receiver<TimeboostStatusEvent>,
        metrics: Arc<ConsensusMetrics>,
    ) -> Result<()> {
        let libp2p = Libp2p::new(n, StaticCommittee::from(&*staked_nodes));

        let mut coordinator_handle = tokio::spawn(
            self.init(libp2p, staked_nodes, sf_app_tx, tb_app_rx, metrics, None)
                .go(shutdown_rx.clone()),
        );

        let shutdown_timeout = Duration::from_secs(5);

        tokio::select! {
            _ = &mut coordinator_handle => {
                bail!("coordinator task shutdown unexpectedly");
            }
            _ = shutdown_rx.changed() => {
                tracing::info!("received termination signal, initiating graceful shutdown");

                // Wait for coordinator to shutdown gracefully or timeout
                match tokio::time::timeout(shutdown_timeout, &mut coordinator_handle).await {
                    Ok(_) => {
                        tracing::info!("coordinator exited successfully");
                    }
                    Err(_) => {
                        coordinator_handle.abort();
                        bail!("coordinator did not shutdown within grace period, forcing abort");
                    }
                }
            }
        }

        Ok(())
>>>>>>> 07c3fd71
    }
}

/// Initializes and returns sailfish coordinator
///
/// # Arguments
///
/// * `id` - Node identifier.
/// * `port` - Listen port.
/// * `network_size` - Size of the network.
/// * `to_connect_addrs` - Addresses to connect to at initialization.
/// * `staked_nodes` - Configurations of staked nodes.
/// * `validator_config` - The validator config for the sailfish node.
///
/// # Panics
///
/// Panics if any configuration or initialization step fails.
#[allow(clippy::too_many_arguments)]
pub async fn sailfish_coordinator(
    id: NodeId,
    bootstrap_nodes: HashSet<(PeerId, Multiaddr)>,
    staked_nodes: Vec<PeerConfig<PublicKey>>,
    keypair: Keypair,
    bind_address: Multiaddr,
    metrics: Arc<ConsensusMetrics>,
) -> Coordinator<Libp2pNetwork<PublicKey>> {
    let network_size =
        NonZeroUsize::new(staked_nodes.len()).expect("network size must be positive");

    let libp2p_keypair =
        derive_libp2p_keypair::<PublicKey>(keypair.private_key()).expect("Keypair to derive");

    let replication_factor = NonZeroUsize::new((2 * network_size.get()).div_ceil(3))
        .expect("ceil(2n/3) with n > 0 never gives 0");
    let network_config = NetworkNodeConfigBuilder::default()
        .keypair(libp2p_keypair)
        .replication_factor(replication_factor)
        .bind_address(Some(bind_address.clone()))
        .to_connect_addrs(bootstrap_nodes.clone())
        .republication_interval(None)
        .build()
        .expect("Network config to be built");

    let bootstrap_nodes = Arc::new(RwLock::new(
        bootstrap_nodes
            .into_iter()
            .collect::<Vec<(PeerId, Multiaddr)>>(),
    ));

    let s = Sailfish::new(id, keypair, bind_address).expect("setup failed");
    let n = s
        .setup_libp2p(network_config, bootstrap_nodes, &staked_nodes)
        .await
        .expect("Libp2p network setup");

    s.init(n, staked_nodes, metrics)
}<|MERGE_RESOLUTION|>--- conflicted
+++ resolved
@@ -11,18 +11,8 @@
 use multiaddr::Multiaddr;
 use std::{collections::HashSet, num::NonZeroUsize, sync::Arc};
 use timeboost_core::{
-<<<<<<< HEAD
-    traits::comm::Comm,
+    traits::comm::{Comm, Libp2p},
     types::{committee::StaticCommittee, metrics::ConsensusMetrics, Keypair, NodeId, PublicKey},
-=======
-    traits::comm::{Comm, Libp2p},
-    types::{
-        committee::StaticCommittee,
-        event::{SailfishStatusEvent, TimeboostStatusEvent},
-        metrics::ConsensusMetrics,
-        Keypair, NodeId, PublicKey,
-    },
->>>>>>> 07c3fd71
 };
 use timeboost_networking::network::{
     behaviours::dht::record::{Namespace, RecordKey, RecordValue},
@@ -133,61 +123,7 @@
         let committee = StaticCommittee::from(&*staked_nodes);
         let consensus = Consensus::new(self.id, self.keypair, committee, metrics);
 
-<<<<<<< HEAD
         Coordinator::new(self.id, comm, consensus)
-=======
-        Coordinator::new(
-            self.id,
-            comm,
-            consensus,
-            sf_app_tx,
-            tb_app_rx,
-            #[cfg(feature = "test")]
-            event_log,
-        )
-    }
-
-    #[allow(clippy::too_many_arguments)]
-    pub async fn go(
-        self,
-        n: Libp2pNetwork<PublicKey>,
-        staked_nodes: Vec<PeerConfig<PublicKey>>,
-        mut shutdown_rx: watch::Receiver<()>,
-        sf_app_tx: Sender<SailfishStatusEvent>,
-        tb_app_rx: Receiver<TimeboostStatusEvent>,
-        metrics: Arc<ConsensusMetrics>,
-    ) -> Result<()> {
-        let libp2p = Libp2p::new(n, StaticCommittee::from(&*staked_nodes));
-
-        let mut coordinator_handle = tokio::spawn(
-            self.init(libp2p, staked_nodes, sf_app_tx, tb_app_rx, metrics, None)
-                .go(shutdown_rx.clone()),
-        );
-
-        let shutdown_timeout = Duration::from_secs(5);
-
-        tokio::select! {
-            _ = &mut coordinator_handle => {
-                bail!("coordinator task shutdown unexpectedly");
-            }
-            _ = shutdown_rx.changed() => {
-                tracing::info!("received termination signal, initiating graceful shutdown");
-
-                // Wait for coordinator to shutdown gracefully or timeout
-                match tokio::time::timeout(shutdown_timeout, &mut coordinator_handle).await {
-                    Ok(_) => {
-                        tracing::info!("coordinator exited successfully");
-                    }
-                    Err(_) => {
-                        coordinator_handle.abort();
-                        bail!("coordinator did not shutdown within grace period, forcing abort");
-                    }
-                }
-            }
-        }
-
-        Ok(())
->>>>>>> 07c3fd71
     }
 }
 
@@ -213,7 +149,7 @@
     keypair: Keypair,
     bind_address: Multiaddr,
     metrics: Arc<ConsensusMetrics>,
-) -> Coordinator<Libp2pNetwork<PublicKey>> {
+) -> Coordinator<Libp2p> {
     let network_size =
         NonZeroUsize::new(staked_nodes.len()).expect("network size must be positive");
 
@@ -243,5 +179,7 @@
         .await
         .expect("Libp2p network setup");
 
-    s.init(n, staked_nodes, metrics)
+    let libp2p = Libp2p::new(n, StaticCommittee::from(&*staked_nodes));
+
+    s.init(libp2p, staked_nodes, metrics)
 }