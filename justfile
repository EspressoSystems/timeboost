--- conflicted
+++ resolved
@@ -1,12 +1,10 @@
 set export
 
-<<<<<<< HEAD
+export RUSTDOCFLAGS := '-D warnings'
+
 ####################
 ###BUILD COMMANDS###
 ####################
-=======
-export RUSTDOCFLAGS := '-D warnings'
->>>>>>> 711b162b
 
 build *ARGS:
   cargo build {{ARGS}}
@@ -14,12 +12,11 @@
 build_release *ARGS:
   cargo build --release --workspace --all-targets {{ARGS}}
 
-<<<<<<< HEAD
 build_docker:
   docker build . -f ./docker/timeboost.Dockerfile -t timeboost:latest
   docker build . -f ./docker/tx-generator.Dockerfile -t tx-generator:latest
   docker build . -f ./docker/fake-contract.Dockerfile -t fake-contract:latest
-=======
+
 bench:
   cargo bench --benches -- --nocapture
 
@@ -30,10 +27,6 @@
 test_ci *ARGS:
   RUST_LOG=sailfish=debug,tests=debug cargo nextest run --workspace --retries 3 {{ARGS}}
   RUST_LOG=sailfish=debug,tests=debug cargo test --doc {{ARGS}}
-
-run *ARGS:
-  cargo run {{ARGS}}
->>>>>>> 711b162b
 
 ####################
 ###CHECK COMMANDS###
