//! Utility program to generate keypairs

use alloy_primitives::hex;
use anyhow::anyhow;
use ark_std::rand::SeedableRng;
use clap::{Parser, ValueEnum};
use rand::Rng;
use std::{
    fs::{self, File},
    io::Write,
    num::NonZeroUsize,
    path::PathBuf,
};
use timeboost_crypto::DecryptionScheme;
use timeboost_utils::{bs58_encode, types::logging};
use timeboost_utils::{dh_keypair_from_seed_indexed, sig_keypair_from_seed_indexed};
use tracing::{debug, info};

/// Test config files whose key materials should be updated
const TEST_CONFIG_FILES: [&str; 4] = [
    "local.json",
    "docker.json",
    "cloud_single.json",
    "cloud_multi.json",
];

#[derive(Clone, Copy, Debug, Default, ValueEnum)]
enum Scheme {
    #[default]
    All,
    Signature,
    DH,
    Decryption,
}

impl Scheme {
    fn generate(
        self,
        seed: [u8; 32],
        num: NonZeroUsize,
        out: Option<PathBuf>,
    ) -> anyhow::Result<()> {
        match self {
            Self::All => {
<<<<<<< HEAD
                Self::Signature.generate(seed, num, out.clone())?;
                Self::Decryption.generate(seed, num, out)?;
            }
            Self::Signature => {
                let keypairs = (0..num.into())
                    .map(|idx| sig_keypair_from_seed_indexed(seed, idx as u64))
                    .collect::<Vec<_>>();

                if let Some(out) = out {
                    for (idx, keypair) in keypairs.iter().enumerate() {
                        let path = out.join(format!("{idx}.env"));
                        let mut env_file = File::options().append(true).create(true).open(&path)?;
                        let privkey = bs58_encode(&keypair.secret_key().as_bytes());
                        let pubkey = bs58_encode(&keypair.public_key().as_bytes());
                        writeln!(env_file, "TIMEBOOST_SIGNATURE_KEY={}", pubkey)?;
                        writeln!(env_file, "TIMEBOOST_PRIVATE_SIGNATURE_KEY={}", privkey)?;
                        info!("generated signature keypair: {}", pubkey);
                        debug!("private signature key written to {}", path.display());
                    }
                } else {
                    for f in TEST_CONFIG_FILES {
                        let path = PathBuf::from("test-configs").join(f);
                        debug!(
                            "updating {} with new signature keys",
                            path.to_str().unwrap()
                        );
                        todo!("blocked by https://github.com/EspressoSystems/timeboost/issues/355");
                    }
=======
                Self::Signature.generate(seed, num, out)?;
                Self::DH.generate(seed, num, out)?;
                Self::Decryption.generate(seed, num, out)?;
            }
            Self::Signature => {
                for index in 0..num.into() {
                    let path = out.join(format!("{index}.env"));
                    let mut env_file = File::options().append(true).create(true).open(&path)?;
                    let keypair = sig_keypair_from_seed_indexed(seed, index as u64);
                    let privkey = bs58_encode(&keypair.secret_key().as_bytes());
                    let pubkey = bs58_encode(&keypair.public_key().to_bytes());
                    writeln!(env_file, "TIMEBOOST_SIGNATURE_KEY={}", pubkey)?;
                    writeln!(env_file, "TIMEBOOST_PRIVATE_SIGNATURE_KEY={}", privkey)?;
                    info!("generated signature keypair: {}", pubkey);
                    debug!("private signature key written to {}", path.display());
>>>>>>> 30e65240
                }
            }
            Self::DH => {
                for index in 0..num.into() {
                    let path = out.join(format!("{index}.env"));
                    let mut env_file = File::options().append(true).create(true).open(&path)?;
                    let keypair = dh_keypair_from_seed_indexed(seed, index as u64);
                    let privkey = bs58_encode(&keypair.secret_key().as_bytes());
                    let pubkey = bs58_encode(&keypair.public_key().as_bytes());
                    writeln!(env_file, "TIMEBOOST_DH_KEY={}", pubkey)?;
                    writeln!(env_file, "TIMEBOOST_PRIVATE_DH_KEY={}", privkey)?;
                    info!("generated dh keypair: {}", pubkey);
                    debug!("private dh key written to {}", path.display());
                }
            }
            Self::Decryption => {
                let mut rng = ark_std::rand::rngs::StdRng::from_seed(seed);
                let (pub_key, comb_key, key_shares) =
                    DecryptionScheme::trusted_keygen_with_rng(num, &mut rng);
                debug!("generating new threshold encryption keyset");

                if let Some(out) = out {
                    let pub_key = bs58_encode(&pub_key.to_bytes());
                    let comb_key = bs58_encode(&comb_key.to_bytes());
                    let key_shares = key_shares
                        .into_iter()
                        .map(|s| bs58_encode(&s.to_bytes()))
                        .collect::<Vec<_>>();

                    for (idx, key_share) in key_shares.iter().enumerate() {
                        let path = out.join(format!("{idx}.env"));
                        let mut env_file = File::options().append(true).create(true).open(&path)?;
                        writeln!(env_file, "TIMEBOOST_PRIVATE_DECRYPTION_KEY={}", key_share)?;
                        writeln!(env_file, "TIMEBOOST_ENCRYPTION_KEY={}", pub_key)?;
                        writeln!(env_file, "TIMEBOOST_COMBINATION_KEY={}", comb_key)?;
                        debug!("private decryption key written to {}", path.display());
                    }
                    info!(
                        "generated threshold encryption keyset with:\nTIMEBOOST_ENCRYPTION_KEY={}\nTIMEBOOST_COMBINATION_KEY={}",
                        pub_key, comb_key
                    );
                } else {
                    for f in TEST_CONFIG_FILES {
                        let path = PathBuf::from("test-configs").join(f);
                        debug!(
                            "updating {} with new decryption keys",
                            path.to_str().unwrap()
                        );
                        todo!("blocked by https://github.com/EspressoSystems/timeboost/issues/355");
                    }
                }
            }
        }
        Ok(())
    }
}

/// Utility program for generating keys
///
/// With no options, this program generates the keys needed for a committee of 5 Timeboost nodes.
/// Options can be given to control the number or type of keys generated.
///
/// Note that signature keys can be generated independently of other keys but
/// decryption keys of a committee can only be derived from the same trusted setup.
///
/// Without `--out`, generated keys will update all `test-configs/*.json` configs;
/// Else, generated secret keys are written to a file in .env format, which can directly be used to
/// configure a Timeboost node. Public information about the generated keys is printed to stdout.
#[derive(Clone, Debug, Parser)]
struct Cli {
    /// Seed for generating keys.
    ///
    /// If not provided, a random seed will be generated using system entropy.
    #[clap(long, short = 's', value_parser = parse_seed)]
    seed: Option<[u8; 32]>,

    /// Cryptographic scheme subject to key generation.
    ///
    /// Timeboost nodes require both a signature key and a decryption key share.
    /// By default, this program generates these keys in pairs, to make it easy to
    /// configure Timeboost nodes, but this option can be specified to generate keys
    /// for only one of the schemes.
    #[clap(long, default_value = "all")]
    scheme: Scheme,

    /// Size of the committee to generate keys for.
    ///
    /// Default is 5.
    #[clap(long, short = 'n', name = "N", default_value = "5")]
    num: usize,

    /// Write private keys to .env files under DIR.
    ///
    /// DIR must be a directory. If it does not exist, one will be created. Private keys will
    /// be written to files immediately under DIR, with names like 0.env, 1.env, etc. for 0 through
    /// N - 1. The random seed used to generate the keys will also be written to a file in DIR
    /// called .seed.
    #[clap(short, long, name = "OUT")]
    out: Option<PathBuf>,
}

fn parse_seed(s: &str) -> Result<[u8; 32], anyhow::Error> {
    let bytes = hex::decode(s)?;
    bytes
        .try_into()
        .map_err(|bytes: Vec<u8>| anyhow!("invalid seed length: {} (expected 32)", bytes.len()))
}

fn gen_default_seed() -> [u8; 32] {
    let mut seed = [0u8; 32];
    rand::rng().fill(&mut seed);
    seed
}

fn main() -> anyhow::Result<()> {
    logging::init_logging();

    let cli = Cli::parse();
    debug!(
        "Generating {} keypairs for {:?} scheme",
        cli.num, cli.scheme
    );

    let seed = cli.seed.unwrap_or_else(|| {
        debug!("No seed provided, generating a random seed");
        gen_default_seed()
    });
    let num = NonZeroUsize::new(cli.num).expect("committee size greater than zero");

    if let Some(out) = cli.out.clone() {
        // Create output dir if necessary.
        fs::create_dir_all(&out)?;
        // write seed to a special `.seed` file
        let mut env_file = File::options()
            .write(true)
            .create(true)
            .truncate(true)
            .open(out.join(".seed"))?;
        writeln!(env_file, "TIMEBOOST_SIGNATURE_SEED={}", hex::encode(seed))?;
    }
    cli.scheme.generate(seed, num, cli.out)?;

    Ok(())
}<|MERGE_RESOLUTION|>--- conflicted
+++ resolved
@@ -42,9 +42,9 @@
     ) -> anyhow::Result<()> {
         match self {
             Self::All => {
-<<<<<<< HEAD
                 Self::Signature.generate(seed, num, out.clone())?;
-                Self::Decryption.generate(seed, num, out)?;
+                Self::DH.generate(seed, num, out.clone())?;
+                Self::Decryption.generate(seed, num, out.clone())?;
             }
             Self::Signature => {
                 let keypairs = (0..num.into())
@@ -56,7 +56,7 @@
                         let path = out.join(format!("{idx}.env"));
                         let mut env_file = File::options().append(true).create(true).open(&path)?;
                         let privkey = bs58_encode(&keypair.secret_key().as_bytes());
-                        let pubkey = bs58_encode(&keypair.public_key().as_bytes());
+                        let pubkey = bs58_encode(&keypair.public_key().to_bytes());
                         writeln!(env_file, "TIMEBOOST_SIGNATURE_KEY={}", pubkey)?;
                         writeln!(env_file, "TIMEBOOST_PRIVATE_SIGNATURE_KEY={}", privkey)?;
                         info!("generated signature keypair: {}", pubkey);
@@ -71,28 +71,12 @@
                         );
                         todo!("blocked by https://github.com/EspressoSystems/timeboost/issues/355");
                     }
-=======
-                Self::Signature.generate(seed, num, out)?;
-                Self::DH.generate(seed, num, out)?;
-                Self::Decryption.generate(seed, num, out)?;
-            }
-            Self::Signature => {
-                for index in 0..num.into() {
-                    let path = out.join(format!("{index}.env"));
-                    let mut env_file = File::options().append(true).create(true).open(&path)?;
-                    let keypair = sig_keypair_from_seed_indexed(seed, index as u64);
-                    let privkey = bs58_encode(&keypair.secret_key().as_bytes());
-                    let pubkey = bs58_encode(&keypair.public_key().to_bytes());
-                    writeln!(env_file, "TIMEBOOST_SIGNATURE_KEY={}", pubkey)?;
-                    writeln!(env_file, "TIMEBOOST_PRIVATE_SIGNATURE_KEY={}", privkey)?;
-                    info!("generated signature keypair: {}", pubkey);
-                    debug!("private signature key written to {}", path.display());
->>>>>>> 30e65240
                 }
             }
             Self::DH => {
                 for index in 0..num.into() {
-                    let path = out.join(format!("{index}.env"));
+                    // TODO(alex): unify this with other branches
+                    let path = out.clone().unwrap().join(format!("{index}.env"));
                     let mut env_file = File::options().append(true).create(true).open(&path)?;
                     let keypair = dh_keypair_from_seed_indexed(seed, index as u64);
                     let privkey = bs58_encode(&keypair.secret_key().as_bytes());
