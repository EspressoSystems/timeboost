--- conflicted
+++ resolved
@@ -29,15 +29,14 @@
     pub internal_address: Address,
     pub signing_key: multisig::PublicKey,
     pub dh_key: x25519::PublicKey,
-<<<<<<< HEAD
 
-    #[serde(skip_serializing_if = "Option::is_none")]
-=======
     /// public key in hybrid public key encryption (HPKE) for secure communication
     #[serde(with = "hpkeenckey")]
     pub enc_key: HpkeEncKey,
->>>>>>> b2f6dc90
+
+    #[serde(skip_serializing_if = "Option::is_none")]
     pub nitro_addr: Option<Address>,
+
     #[serde(default)]
     pub private: Option<PrivateKeys>,
 }
@@ -173,7 +172,6 @@
       "signing_key": "eiwaGN1NNaQdbnR9FsjKzUeLghQZsTLPjiL4RcQgfLoX",
       "dh_key": "AZrLbV37HAGhBWh49JHzup6Wfpu2AAGWGJJnxCDJibiY",
       "enc_key": "8t9PdQ61NwF9n7RU1du43C95ndSs6jn2EM7gRCfutVo2YXh6dyXAJiEWhpfYtPUv9gK",
-      "nitro_addr": null,
       "private": {
         "signing_key": "3hzb3bRzn3dXSV1iEVE6mU4BF2aS725s8AboRxLwULPp",
         "dh_key": "BB3zUfFQGfw3sL6bpp1JH1HozK6ehEDmRGoiCpQH62rZ",
