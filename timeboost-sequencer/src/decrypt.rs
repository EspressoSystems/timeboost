--- conflicted
+++ resolved
@@ -309,31 +309,12 @@
             );
             tokio::select! {
                 // received batch of decryption shares from remote node.
-<<<<<<< HEAD
-                val = self.net.receive() => match val {
-                    Ok((remote_pk, bytes, _)) => {
-                        if remote_pk == self.label {
-                            continue;
-                        }
-                        if let Ok(s) = deserialize::<ShareInfo>(&bytes) {
-                            trace!(
-                                node   = %self.label,
-                                round  = %s.round(),
-                                data   = %s.cids().len(),
-                                "receive"
-                            );
-                            if hatched_rounds.contains(&s.round()) || s.round() < r {
-                                // shares for which the ciphertexts have already hatched
-                                // or shares that are older than the first ciphertext in
-                                // the incubator are not inserted.
-=======
                 val = ibound.recv() => match val {
                     Some(DecryptInbound {src, data}) => {
                         let s = match deserialize::<ShareInfo>(&data) {
                             Ok(share) => share,
                             Err(e) => {
                                 warn!("deserialization error: {}", e);
->>>>>>> c146e46b
                                 continue;
                             }
                         };
@@ -408,23 +389,6 @@
                             }
                         }
                     }
-<<<<<<< HEAD
-                    Some(WorkerCommand::Gc(round)) => {
-                        let gc_round: RoundNumber = round.saturating_sub(MAX_ROUNDS as u64).into();
-                        // gc only if activity in the incubator.
-                        if RoundNumber::genesis() < gc_round && RoundNumber::genesis() < r {
-                            trace!(
-                                node      = %self.label,
-                                gc_round  = %gc_round,
-                                "gc"
-                            );
-                            self.net.gc(*round, None);
-                            hatched_rounds.retain(|r| gc_round <= *r);
-                            continue;
-                        }
-                    }
-=======
->>>>>>> c146e46b
                     None => {
                         debug!(node = %self.label, "decrypter shutdown detected");
                         return;
@@ -830,4 +794,4 @@
             .unwrap()
             .0
     }
-}+}
