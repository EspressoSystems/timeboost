--- conflicted
+++ resolved
@@ -35,17 +35,13 @@
 impl CommitteeContract {
     /// Create a new committee contract with 5 nodes. This is a placeholder method for what will
     /// eventually be read from an actual smart contract.
-    pub fn new(base: CommitteeBase, size: u16, skip_bootstrap_id: Option<u16>) -> Self {
+    pub fn new(base: CommitteeBase, size: usize, skip_bootstrap_id: Option<usize>) -> Self {
         Self::new_n(base, size, skip_bootstrap_id)
     }
 
     /// Create a new committee contract with `n` nodes. This is a placeholder method for what will
     /// eventually be read from an actual smart contract.
-<<<<<<< HEAD
-    pub fn new_n(base: CommitteeBase, n: usize) -> Self {
-=======
-    pub fn new_n(base: CommitteeBase, n: u16, skip_bootstrap_id: Option<u16>) -> Self {
->>>>>>> d2f0c2b1
+    pub fn new_n(base: CommitteeBase, n: usize, skip_bootstrap_id: Option<usize>) -> Self {
         let mut bootstrap_nodes = vec![];
         let mut staked_nodes = vec![];
 
