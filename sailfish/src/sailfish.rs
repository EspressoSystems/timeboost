--- conflicted
+++ resolved
@@ -11,18 +11,7 @@
     PeerConfig,
 };
 use libp2p_identity::PeerId;
-<<<<<<< HEAD
-use libp2p_networking::{
-    network::{
-        behaviours::dht::record::{Namespace, RecordKey, RecordValue},
-        NetworkNodeConfig,
-    },
-    reexport::Multiaddr,
-};
-=======
 use multiaddr::Multiaddr;
-use std::time::Duration;
->>>>>>> a1ca5fa4
 use std::{collections::HashSet, num::NonZeroUsize, sync::Arc};
 use std::{process::Termination, time::Duration};
 use timeboost_core::{
@@ -306,8 +295,6 @@
         .setup_libp2p(network_config, bootstrap_nodes, &staked_nodes)
         .await?;
 
-    // let (shutdown_tx, shutdown_rx) = oneshot::channel();
-
     s.go(
         n,
         staked_nodes,
