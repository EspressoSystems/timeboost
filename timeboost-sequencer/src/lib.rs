mod decrypt;
mod include;
mod metrics;
mod queue;
mod sort;

use std::collections::VecDeque;
use std::sync::Arc;

use cliquenet::{self as net, MAX_MESSAGE_SIZE};
use cliquenet::{Network, NetworkError, NetworkMetrics, Overlay};
use metrics::SequencerMetrics;
use multisig::{Committee, Keypair, PublicKey, x25519};
use sailfish::Coordinator;
use sailfish::consensus::{Consensus, ConsensusMetrics, CurrentCommittee};
use sailfish::rbc::{Rbc, RbcConfig, RbcError, RbcMetrics};
<<<<<<< HEAD
use sailfish::types::{Action, PLACEHOLDER, RoundNumber};
=======
use sailfish::types::{Action, Evidence, RoundNumber};
>>>>>>> a6457453
use timeboost_crypto::Keyset;
use timeboost_types::{Address, BundleVariant, DecryptionKey, Transaction};
use timeboost_types::{CandidateList, CandidateListBytes, DelayedInboxIndex, InclusionList};
use tokio::select;
use tokio::sync::mpsc::{self, Receiver, Sender};
use tokio::task::{JoinHandle, spawn};
use tracing::{error, info, warn};

use decrypt::{DecryptError, Decrypter};
use include::Includer;
use queue::BundleQueue;
use sort::Sorter;

type Result<T> = std::result::Result<T, TimeboostError>;
type Candidates = VecDeque<(RoundNumber, Evidence, Vec<CandidateList>)>;

#[derive(Debug)]
pub struct SequencerConfig {
    priority_addr: Address,
    sign_keypair: Keypair,
    dh_keypair: x25519::Keypair,
    sailfish_peers: Vec<(PublicKey, x25519::PublicKey, net::Address)>,
    sailfish_bind: net::Address,
    decrypt_bind: net::Address,
    decrypt_peers: Vec<(PublicKey, x25519::PublicKey, net::Address)>,
    index: DelayedInboxIndex,
    dec_sk: DecryptionKey,
    recover: bool,
}

impl SequencerConfig {
    pub fn new<A>(
        kp: Keypair,
        xp: x25519::Keypair,
        dec_sk: DecryptionKey,
        sf_bind: A,
        dec_bind: A,
    ) -> Self
    where
        A: Into<net::Address>,
    {
        Self {
            priority_addr: Address::default(),
            sign_keypair: kp,
            dh_keypair: xp,
            sailfish_peers: Vec::new(),
            decrypt_peers: Vec::new(),
            sailfish_bind: sf_bind.into(),
            decrypt_bind: dec_bind.into(),
            index: DelayedInboxIndex::default(),
            dec_sk,
            recover: true,
        }
    }

    pub fn with_priority_addr(mut self, a: Address) -> Self {
        self.priority_addr = a;
        self
    }

    pub fn with_sailfish_peers<I, A>(mut self, it: I) -> Self
    where
        I: IntoIterator<Item = (PublicKey, x25519::PublicKey, A)>,
        A: Into<net::Address>,
    {
        self.sailfish_peers = it.into_iter().map(|(k, x, a)| (k, x, a.into())).collect();
        self
    }

    pub fn with_decrypt_peers<I, A>(mut self, it: I) -> Self
    where
        I: IntoIterator<Item = (PublicKey, x25519::PublicKey, A)>,
        A: Into<net::Address>,
    {
        self.decrypt_peers = it.into_iter().map(|(k, x, a)| (k, x, a.into())).collect();
        self
    }

    pub fn with_delayed_inbox_index(mut self, i: DelayedInboxIndex) -> Self {
        self.index = i;
        self
    }

    pub fn recover(mut self, val: bool) -> Self {
        self.recover = val;
        self
    }

    pub fn is_recover(&self) -> bool {
        self.recover
    }
}

pub struct Sequencer {
    label: PublicKey,
    task: JoinHandle<Result<()>>,
    bundles: BundleQueue,
    output: Receiver<Vec<Transaction>>,
}

impl Drop for Sequencer {
    fn drop(&mut self) {
        self.task.abort()
    }
}

struct Task {
    label: PublicKey,
    bundles: BundleQueue,
    sailfish: Coordinator<CandidateListBytes, Rbc<CandidateListBytes>>,
    includer: Includer,
    decrypter: Decrypter,
    sorter: Sorter,
    output: Sender<Vec<Transaction>>,
    mode: Mode,
}

/// Mode of operation.
#[derive(Debug, Copy, Clone)]
enum Mode {
    /// The sequencer will not produce transactions.
    Passive,
    /// The sequencer will produce transactions.
    Active,
}

impl Mode {
    fn is_passive(self) -> bool {
        matches!(self, Self::Passive)
    }
}

impl Sequencer {
    pub async fn new<M>(cfg: SequencerConfig, metrics: &M) -> Result<Self>
    where
        M: ::metrics::Metrics,
    {
        let cons_metrics = ConsensusMetrics::new(metrics);
        let rbc_metrics = RbcMetrics::new(metrics);
        let seq_metrics = Arc::new(SequencerMetrics::new(metrics));

        let committee = Committee::new(
            cfg.sailfish_peers
                .iter()
                .map(|(k, ..)| *k)
                .enumerate()
                .map(|(i, key)| (i as u8, key)),
        );

        let public_key = cfg.sign_keypair.public_key();

        let queue = BundleQueue::new(cfg.priority_addr, cfg.index, seq_metrics.clone());

        // Limit max. size of candidate list. Leave margin of 128 KiB for overhead.
        queue.set_max_data_len(cliquenet::MAX_MESSAGE_SIZE - 128 * 1024);

        let sailfish = {
            let met = NetworkMetrics::new(
                "sailfish",
                metrics,
                cfg.sailfish_peers.iter().map(|(k, ..)| *k),
            );

            let net = Network::create(
                "sailfish",
                cfg.sailfish_bind,
                cfg.sign_keypair.clone(),
                cfg.dh_keypair.clone(),
                cfg.sailfish_peers,
                met,
            )
            .await?;

            let rcf = RbcConfig::new(cfg.sign_keypair.clone(), PLACEHOLDER, committee.clone())
                .recover(cfg.recover);

            let rbc = Rbc::new(
                5 * committee.size().get(),
                Overlay::new(net),
                rcf.with_metrics(rbc_metrics),
            );

            let cons = Consensus::new(
                cfg.sign_keypair.clone(),
                CurrentCommittee::new(PLACEHOLDER, committee.clone()),
                queue.clone(),
            )
            .with_metrics(cons_metrics);

            Coordinator::new(rbc, cons)
        };

        let decrypter = {
            let keyset = Keyset::new(1, committee.size());

            let met = NetworkMetrics::new(
                "decrypt",
                metrics,
                cfg.decrypt_peers.iter().map(|(k, ..)| *k),
            );

            let net = Network::create(
                "decrypt",
                cfg.decrypt_bind,
                cfg.sign_keypair.clone(), // same auth
                cfg.dh_keypair.clone(),   // same auth
                cfg.decrypt_peers,
                met,
            )
            .await?;

            Decrypter::new(
                public_key,
                Overlay::new(net),
                committee.clone(),
                keyset,
                cfg.dec_sk,
            )
        };

        let (tx, rx) = mpsc::channel(1024);

        let task = Task {
            label: public_key,
            bundles: queue.clone(),
            sailfish,
            includer: Includer::new(committee, cfg.index),
            decrypter,
            sorter: Sorter::new(public_key),
            output: tx,
            mode: Mode::Passive,
        };

        Ok(Self {
            label: public_key,
            task: spawn(task.go()),
            bundles: queue,
            output: rx,
        })
    }

    pub fn public_key(&self) -> PublicKey {
        self.label
    }

    pub fn add_bundles<I>(&mut self, it: I)
    where
        I: IntoIterator<Item = BundleVariant>,
    {
        self.bundles.add_bundles(it)
    }

    pub async fn next_transactions(&mut self) -> Result<Vec<Transaction>> {
        select! {
            txs = self.output.recv() => txs.ok_or(TimeboostError::ChannelClosed),
            res = &mut self.task => match res {
                Ok(Ok(())) => {
                    error!(node = %self.label, "unexpected task termination");
                    Err(TimeboostError::TaskTerminated)
                }
                Ok(Err(err)) => {
                    error!(node = %self.label, %err, "task error");
                    Err(err)
                }
                Err(err) => {
                    error!(node = %self.label, %err, "task panic");
                    Err(TimeboostError::TaskTerminated)
                }
            }
        }
    }
}

impl Task {
    /// Run sequencing logic.
    // Processing takes place as follows:
    //
    // 1. Sailfish actions are executed and outputs collected in round-indexed sequences of
    //    candidate lists.
    // 2. Candidates are handed to the inclusion phase and produce the next inclusion list.
    // 3. If the decrypter has capacity the inclusion list is passed on and processing continues
    //    with the next candidates.
    // 4. Otherwise we buffer the inclusion list and pause Sailfish execution.
    // 5. When the decrypter produces outputs we hand it to the ordering phase and if it then has
    //    capacity we resume with the buffered inclusion list from (4) and process the remaining
    //    candidates.
    // 6. The logic continues at step (1).
    //
    // NB that if Sailfish does not produce outputs (i.e. candidate lists)
    // processing its actions continues unhindered.
    async fn go(mut self) -> Result<()> {
        let mut pending = None;
        let mut candidates = Candidates::new();

        if !self.sailfish.is_init() {
            let actions = self.sailfish.init();
            candidates = self.execute(actions).await?;
        }

        loop {
            if pending.is_none() {
                while let Some(ilist) = self.next_inclusion(&mut candidates) {
                    if !self.decrypter.has_capacity() {
                        pending = Some(ilist);
                        break;
                    }
                    if let Err(err) = self.decrypter.enqueue(ilist).await {
                        error!(node = %self.label, %err, "decrypt enqueue error");
                    }
                }
            }
            select! {
                result = self.sailfish.next(), if pending.is_none() => match result {
                    Ok(actions) => {
                        debug_assert!(candidates.is_empty());
                        candidates = self.execute(actions).await?
                    },
                    Err(err) => {
                        error!(node = %self.label, %err, "coordinator error");
                    },
                },
                result = self.decrypter.next() => match result {
                    Ok(incl) => {
                        let txs = self.sorter.sort(incl);
                        if !txs.is_empty() {
                            self.output.send(txs).await.map_err(|_| TimeboostError::ChannelClosed)?;
                        }
                        if self.decrypter.has_capacity() {
                            let Some(ilist) = pending.take() else {
                                continue
                            };
                            if let Err(err) = self.decrypter.enqueue(ilist).await {
                                error!(node = %self.label, %err, "decrypt enqueue error");
                            }
                        }
                    }
                    Err(err) => {
                        error!(node = %self.label, %err);
                    }
                }
            }
        }
    }

    /// Execute Sailfish actions and collect candidate lists.
    async fn execute(&mut self, actions: Vec<Action<CandidateListBytes>>) -> Result<Candidates> {
        let mut actions = VecDeque::from(actions);
        let mut candidates = Vec::new();
        while !actions.is_empty() {
            let mut round = RoundNumber::genesis();
            let mut evidence = Evidence::Genesis;
            let mut lists = Vec::new();
            while let Some(action) = actions.pop_front() {
                match action {
                    Action::Deliver(payload) => match payload.data().decode::<MAX_MESSAGE_SIZE>() {
                        Ok(data) => {
                            round = payload.round();
                            if payload.evidence().round() > evidence.round() {
                                evidence = payload.into_evidence()
                            }
                            lists.push(data)
                        }
                        Err(err) => {
                            warn!(
                                node = %self.label,
                                err  = %err,
                                src  = %payload.source(),
                                "failed to deserialize candidate list"
                            );
                        }
                    },
                    Action::Gc(r) => {
                        self.decrypter.gc(r).await?;
                        actions.push_front(action);
                        break;
                    }
                    Action::Catchup(_) => {
                        self.includer.clear_cache();
                    }
                    _ => {
                        actions.push_front(action);
                        break;
                    }
                }
            }
            if !lists.is_empty() {
                candidates.push((round, evidence, lists))
            }
            while let Some(action) = actions.pop_front() {
                match action {
                    Action::Deliver(_) => {
                        actions.push_front(action);
                        break;
                    }
                    Action::Gc(r) => {
                        self.decrypter.gc(r).await?;
                    }
                    Action::Catchup(_) => {
                        self.includer.clear_cache();
                    }
                    _ => {}
                }
                if let Err(err) = self.sailfish.execute(action).await {
                    error!(node = %self.label, %err, "coordinator error");
                    return Err(err.into());
                }
            }
        }
        Ok(candidates.into())
    }

    /// Handle candidate lists and return the next inclusion list.
    fn next_inclusion(&mut self, candidates: &mut Candidates) -> Option<InclusionList> {
        while let Some((round, evidence, lists)) = candidates.pop_front() {
            let outcome = self.includer.inclusion_list(round, evidence, lists);
            self.bundles.update_bundles(&outcome.ilist, outcome.retry);
            if !outcome.is_valid {
                self.mode = Mode::Passive;
                self.bundles.set_mode(self.mode);
                info!(node = %self.label, %round, "passive mode");
                continue;
            }
            if self.mode.is_passive() {
                info!(node = %self.label, %round, "entering active mode");
                self.mode = Mode::Active;
                self.bundles.set_mode(self.mode);
            }
            return Some(outcome.ilist);
        }
        None
    }
}

#[derive(Debug, thiserror::Error)]
#[non_exhaustive]
pub enum TimeboostError {
    #[error("network error: {0}")]
    Net(#[from] NetworkError),

    #[error("rbc error: {0}")]
    Rbc(#[from] RbcError),

    #[error("channel closed")]
    ChannelClosed,

    #[error("task terminated")]
    TaskTerminated,

    #[error("decrypt error: {0}")]
    Decrypt(#[from] DecryptError),
}<|MERGE_RESOLUTION|>--- conflicted
+++ resolved
@@ -14,11 +14,7 @@
 use sailfish::Coordinator;
 use sailfish::consensus::{Consensus, ConsensusMetrics, CurrentCommittee};
 use sailfish::rbc::{Rbc, RbcConfig, RbcError, RbcMetrics};
-<<<<<<< HEAD
-use sailfish::types::{Action, PLACEHOLDER, RoundNumber};
-=======
-use sailfish::types::{Action, Evidence, RoundNumber};
->>>>>>> a6457453
+use sailfish::types::{Action, CommitteeVec, Evidence, PLACEHOLDER, RoundNumber};
 use timeboost_crypto::Keyset;
 use timeboost_types::{Address, BundleVariant, DecryptionKey, Transaction};
 use timeboost_types::{CandidateList, CandidateListBytes, DelayedInboxIndex, InclusionList};
@@ -233,7 +229,7 @@
             Decrypter::new(
                 public_key,
                 Overlay::new(net),
-                committee.clone(),
+                CommitteeVec::singleton(PLACEHOLDER, committee.clone()),
                 keyset,
                 cfg.dec_sk,
             )
