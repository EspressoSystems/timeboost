use std::time::Duration;

use multisig::{Committee, Keypair, PublicKey};
use sailfish::consensus::Consensus;
use sailfish::coordinator::Coordinator;
use sailfish::rbc::Rbc;
use timeboost_core::logging::init_logging;
use timeboost_core::types::event::SailfishEventType;
<<<<<<< HEAD
use timeboost_core::types::{Keypair, NodeId, PublicKey};
use tokio::time::timeout;
=======
use timeboost_core::types::NodeId;
>>>>>>> 5d1a0b3c

use crate::rbc::TurmoilComm;

type Peers<const N: usize> = [(PublicKey, (&'static str, u16)); N];

fn fresh_keys(n: usize) -> (Vec<Keypair>, Committee) {
    let ks: Vec<Keypair> = (0..n).map(|_| Keypair::generate()).collect();
    let co = Committee::new(
        ks.iter()
            .enumerate()
            .map(|(i, kp)| (i as u8, kp.public_key())),
    );
    (ks, co)
}

/// Adds a sailfish host to the simulation.
///
/// The host consists of `Coordinator` and `Consensus` with
/// `Rbc<TurmoilComm>` as its network communication layer.
fn mk_host<T, const N: usize>(
    id: T,
    name: &str,
    sim: &mut turmoil::Sim,
    k: Keypair,
    c: Committee,
    addr: &'static str,
    peers: Peers<N>,
) where
    T: Into<NodeId>,
{
    let id = id.into();
    sim.host(name, move || {
        let k = k.clone();
        let c = c.clone();
        async move {
            let comm = TurmoilComm::create(addr, peers).await?;
            let rbc = Rbc::new(comm, k.clone(), c.clone());
            let cons = Consensus::new(id, k, c);
            let mut coor = Coordinator::new(id, rbc, cons);
            let mut actions = coor.start().await?;
            loop {
                for a in actions {
                    coor.execute(a).await?;
                }
                actions = coor.next().await?
            }
        }
    });
}

#[test]
#[rustfmt::skip]
fn small_committee() {
    init_logging();

    let mut sim = turmoil::Builder::new()
        .min_message_latency(Duration::from_millis(10))
        .max_message_latency(Duration::from_secs(7))
        .enable_random_order()
        .fail_rate(0.5)
        .repair_rate(0.6)
        .simulation_duration(Duration::from_secs(500))
        .build();

    let (ks, committee) = fresh_keys(3);

    let peers = [
        (ks[0].public_key(), ("A", 9000)),
        (ks[1].public_key(), ("B", 9001)),
        (ks[2].public_key(), ("C", 9002)),
    ];

    mk_host(1, "A", &mut sim, ks[0].clone(), committee.clone(), "0.0.0.0:9000", peers);
    mk_host(2, "B", &mut sim, ks[1].clone(), committee.clone(), "0.0.0.0:9001", peers);

    let k = ks[2].clone();
    let c = committee.clone();

    sim.client("C", async move {
        let comm = TurmoilComm::create("0.0.0.0:9002", peers).await?;
        let rbc = Rbc::new(comm, k.clone(), c.clone());
        let cons = Consensus::new(3, k, c);
        let mut coor = Coordinator::new(3, rbc, cons);
        let mut actions = coor.start().await?;
        loop {
            for a in actions {
                if let Some(event) = coor.execute(a).await? {
                    if let SailfishEventType::Committed { round, .. } = event.event {
                        if round >= 3.into() {
                            return Ok(());
                        }
                    }
                }
            }
            actions = coor.next().await?
        }
    });

    sim.run().unwrap()
}

#[test]
#[rustfmt::skip]
fn medium_committee() {
    init_logging();

    let mut sim = turmoil::Builder::new()
        .min_message_latency(Duration::from_millis(10))
        .max_message_latency(Duration::from_secs(7))
        .enable_random_order()
        .fail_rate(0.5)
        .repair_rate(0.6)
        .simulation_duration(Duration::from_secs(500))
        .build();

    let (ks, committee) = fresh_keys(5);

    let peers = [
        (ks[0].public_key(), ("A", 9000)),
        (ks[1].public_key(), ("B", 9001)),
        (ks[2].public_key(), ("C", 9002)),
        (ks[3].public_key(), ("D", 9003)),
        (ks[4].public_key(), ("E", 9004)),
    ];

    mk_host(1, "A", &mut sim, ks[0].clone(), committee.clone(), "0.0.0.0:9000", peers);
    mk_host(2, "B", &mut sim, ks[1].clone(), committee.clone(), "0.0.0.0:9001", peers);
    mk_host(3, "C", &mut sim, ks[2].clone(), committee.clone(), "0.0.0.0:9002", peers);
    mk_host(4, "D", &mut sim, ks[3].clone(), committee.clone(), "0.0.0.0:9003", peers);

    let k = ks[4].clone();
    let c = committee.clone();

    sim.client("E", async move {
        let comm = TurmoilComm::create("0.0.0.0:9004", peers).await?;
        let rbc = Rbc::new(comm, k.clone(), c.clone());
        let cons = Consensus::new(5, k, c);
        let mut coor = Coordinator::new(5, rbc, cons);
        let mut actions = coor.start().await?;
        loop {
            for a in actions {
                if let Some(event) = coor.execute(a).await? {
                    if let SailfishEventType::Committed { round, .. } = event.event {
                        if round >= 3.into() {
                            return Ok(());
                        }
                    }
                }
            }
            actions = coor.next().await?
        }
    });

    sim.run().unwrap()
}

#[test]
#[rustfmt::skip]
fn medium_committee_partition_network() {
    init_logging();

    let mut sim = turmoil::Builder::new()
        .enable_random_order()
        .simulation_duration(Duration::from_secs(500))
        .build();

    let (ks, committee) = fresh_keys(5);

    let peers = [
        (*ks[0].public_key(), ("A", 9000)),
        (*ks[1].public_key(), ("B", 9001)),
        (*ks[2].public_key(), ("C", 9002)),
        (*ks[3].public_key(), ("D", 9003)),
        (*ks[4].public_key(), ("E", 9004)),
    ];

    mk_host(1, "A", &mut sim, ks[0].clone(), committee.clone(), "0.0.0.0:9000", peers);
    mk_host(2, "B", &mut sim, ks[1].clone(), committee.clone(), "0.0.0.0:9001", peers);
    mk_host(3, "C", &mut sim, ks[2].clone(), committee.clone(), "0.0.0.0:9002", peers);
    mk_host(4, "D", &mut sim, ks[3].clone(), committee.clone(), "0.0.0.0:9003", peers);

    let k = ks[4].clone();
    let c = committee.clone();

    sim.client("E", async move {
        let comm = TurmoilComm::create("0.0.0.0:9004", peers).await?;
        let rbc = Rbc::new(comm, k.clone(), c.clone());
        let cons = Consensus::new(5, k, c);
        let mut coor = Coordinator::new(5, rbc, cons);
        let mut actions = coor.start().await?;
        let mut timeouts = 0;
        let mut last_committed = 0;
        loop {
            
            for a in actions.clone() {
                if let Some(event) = coor.execute(a).await? {
                    if let SailfishEventType::Committed { round, .. } = event.event {
                        let r = *round;
                        if r == 3 {
                            turmoil::partition("E", "A");
                            turmoil::partition("E", "B");
                            turmoil::partition("E", "C");
                            turmoil::partition("E", "D");
                        }
                        if r >= 10 {
                            if last_committed != 3 {
                                panic!("Last committed from network was partitioned was 3, should not have committed since");
                            }
                            return Ok(());
                        }
                        last_committed = *round;
                    }
                }
            }

            // For when we partition the network we wont receive messages from all nodes, so just timeout
            let result = timeout(Duration::from_millis(500), async {
                coor.next().await
            }).await;
            match result {
                Ok(r) => {
                    if let Ok(a) = r {
                        actions = a
                    }
                }
                Err(_) => {
                    actions.clear();
                    timeouts += 1;
                    // Once we have timedout out some messages bring back the network
                    if timeouts == committee.size().get() * 4 {
                        turmoil::repair("E", "A");
                        turmoil::repair("E", "B");
                        turmoil::repair("E", "C");
                        turmoil::repair("E", "D");
                    }
                }
            }
            
        }
    });

    sim.run().unwrap()
}<|MERGE_RESOLUTION|>--- conflicted
+++ resolved
@@ -6,12 +6,8 @@
 use sailfish::rbc::Rbc;
 use timeboost_core::logging::init_logging;
 use timeboost_core::types::event::SailfishEventType;
-<<<<<<< HEAD
-use timeboost_core::types::{Keypair, NodeId, PublicKey};
+use timeboost_core::types::NodeId;
 use tokio::time::timeout;
-=======
-use timeboost_core::types::NodeId;
->>>>>>> 5d1a0b3c
 
 use crate::rbc::TurmoilComm;
 
@@ -181,11 +177,11 @@
     let (ks, committee) = fresh_keys(5);
 
     let peers = [
-        (*ks[0].public_key(), ("A", 9000)),
-        (*ks[1].public_key(), ("B", 9001)),
-        (*ks[2].public_key(), ("C", 9002)),
-        (*ks[3].public_key(), ("D", 9003)),
-        (*ks[4].public_key(), ("E", 9004)),
+        (ks[0].public_key(), ("A", 9000)),
+        (ks[1].public_key(), ("B", 9001)),
+        (ks[2].public_key(), ("C", 9002)),
+        (ks[3].public_key(), ("D", 9003)),
+        (ks[4].public_key(), ("E", 9004)),
     ];
 
     mk_host(1, "A", &mut sim, ks[0].clone(), committee.clone(), "0.0.0.0:9000", peers);
@@ -202,8 +198,6 @@
         let cons = Consensus::new(5, k, c);
         let mut coor = Coordinator::new(5, rbc, cons);
         let mut actions = coor.start().await?;
-        let mut timeouts = 0;
-        let mut last_committed = 0;
         loop {
             
             for a in actions.clone() {
@@ -216,19 +210,16 @@
                             turmoil::partition("E", "C");
                             turmoil::partition("E", "D");
                         }
-                        if r >= 10 {
-                            if last_committed != 3 {
-                                panic!("Last committed from network was partitioned was 3, should not have committed since");
-                            }
+                        if r >= 20 {
                             return Ok(());
                         }
-                        last_committed = *round;
                     }
                 }
             }
 
             // For when we partition the network we wont receive messages from all nodes, so just timeout
-            let result = timeout(Duration::from_millis(500), async {
+            actions.clear();
+            let result = timeout(Duration::from_secs(7), async {
                 coor.next().await
             }).await;
             match result {
@@ -238,15 +229,11 @@
                     }
                 }
                 Err(_) => {
-                    actions.clear();
-                    timeouts += 1;
                     // Once we have timedout out some messages bring back the network
-                    if timeouts == committee.size().get() * 4 {
-                        turmoil::repair("E", "A");
-                        turmoil::repair("E", "B");
-                        turmoil::repair("E", "C");
-                        turmoil::repair("E", "D");
-                    }
+                    turmoil::repair("E", "A");
+                    turmoil::repair("E", "B");
+                    turmoil::repair("E", "C");
+                    turmoil::repair("E", "D");
                 }
             }
             
