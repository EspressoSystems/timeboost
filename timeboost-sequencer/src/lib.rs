mod config;
mod decrypt;
mod include;
mod metrics;
mod queue;
mod sort;

use std::collections::VecDeque;
use std::sync::Arc;

use cliquenet::MAX_MESSAGE_SIZE;
use cliquenet::{AddressableCommittee, Network, NetworkError, NetworkMetrics, Overlay};
use metrics::SequencerMetrics;
use multisig::{Keypair, PublicKey};
use sailfish::consensus::{Consensus, ConsensusMetrics};
use sailfish::rbc::{Rbc, RbcError, RbcMetrics};
use sailfish::types::{Action, ConsensusTime, Evidence, Round, RoundNumber};
use sailfish::{Coordinator, Event};
use timeboost_types::{BundleVariant, Timestamp, Transaction};
use timeboost_types::{CandidateList, CandidateListBytes, InclusionList};
use tokio::select;
use tokio::sync::mpsc::{self, Receiver, Sender};
use tokio::task::{JoinHandle, spawn};
use tracing::{error, info, warn};

use decrypt::{DecryptError, Decrypter};
use include::Includer;
use queue::BundleQueue;
use sort::Sorter;

pub use config::{SequencerConfig, SequencerConfigBuilder};

type Result<T> = std::result::Result<T, TimeboostError>;
type Candidates = VecDeque<(RoundNumber, Evidence, Vec<CandidateList>)>;

#[derive(Debug)]
pub enum Output {
    Transactions {
        round: RoundNumber,
        timestamp: Timestamp,
        transactions: Vec<Transaction>,
    },
    UseCommittee(Round),
}

pub struct Sequencer {
    label: PublicKey,
    task: JoinHandle<Result<()>>,
    bundles: BundleQueue,
    commands: Sender<Command>,
    output: Receiver<Output>,
}

impl Drop for Sequencer {
    fn drop(&mut self) {
        self.task.abort()
    }
}

struct Task {
    kpair: Keypair,
    label: PublicKey,
    bundles: BundleQueue,
    sailfish: Coordinator<CandidateListBytes, Rbc<CandidateListBytes>>,
    includer: Includer,
    decrypter: Decrypter,
    sorter: Sorter,
    commands: Receiver<Command>,
    output: Sender<Output>,
    mode: Mode,
}

enum Command {
    NextCommittee(ConsensusTime, AddressableCommittee, BundleQueue),
}

/// Mode of operation.
#[derive(Debug, Copy, Clone)]
enum Mode {
    /// The sequencer will not produce transactions.
    Passive,
    /// The sequencer will produce transactions.
    Active,
}

impl Mode {
    fn is_passive(self) -> bool {
        matches!(self, Self::Passive)
    }
}

impl Sequencer {
    pub async fn new<M>(cfg: SequencerConfig, metrics: &M) -> Result<Self>
    where
        M: ::metrics::Metrics,
    {
        let cons_metrics = ConsensusMetrics::new(metrics);
        let rbc_metrics = RbcMetrics::new(metrics);
        let seq_metrics = Arc::new(SequencerMetrics::new(metrics));

        let public_key = cfg.sign_keypair.public_key();

        let queue = BundleQueue::new(
            cfg.priority_addr,
            cfg.delayed_inbox_index,
            seq_metrics.clone(),
        );

        // Limit max. size of candidate list. Leave margin of 128 KiB for overhead.
        queue.set_max_data_len(cliquenet::MAX_MESSAGE_SIZE - 128 * 1024);

        let sailfish = {
            let met = NetworkMetrics::new(
                "sailfish",
                metrics,
                cfg.sailfish_committee.parties().copied(),
            );

            let mut net = Network::create(
                "sailfish",
                cfg.sailfish_addr.clone(),
                cfg.sign_keypair.clone(),
                cfg.dh_keypair.clone(),
                cfg.sailfish_committee.entries(),
                met,
            )
            .await?;

            if let Some(prev) = &cfg.previous_sailfish_committee {
                // Add peers from the previous committee which are not members of
                // the current one for a proper handover.
                let old = prev.diff(&cfg.sailfish_committee);
                net.add(old.collect()).await?
            }

            let rbc = Rbc::new(
                5 * cfg.sailfish_committee.committee().size().get(),
                Overlay::new(net),
                cfg.rbc_config().with_metrics(rbc_metrics),
            );

            let mut cons = Consensus::new(
                cfg.sign_keypair.clone(),
                cfg.sailfish_committee.committee().clone(),
                queue.clone(),
            )
            .with_metrics(cons_metrics);

            if let Some(prev) = &cfg.previous_sailfish_committee {
                // Inform consensus about the previous committee.
                cons.set_handover_committee(prev.committee().clone())
            }

            Coordinator::new(rbc, cons, cfg.previous_sailfish_committee.is_some())
        };

        let decrypter = {
            let met =
                NetworkMetrics::new("decrypt", metrics, cfg.decrypt_committee.parties().copied());

            let net = Network::create(
                "decrypt",
                cfg.decrypt_addr.clone(),
                cfg.sign_keypair.clone(), // same auth
                cfg.dh_keypair.clone(),   // same auth
                cfg.decrypt_committee.entries(),
                met,
            )
            .await?;

            Decrypter::new(cfg.decrypter_config(), Overlay::new(net))
        };

        let (tx, rx) = mpsc::channel(1024);
        let (cx, cr) = mpsc::channel(4);

        let task = Task {
            kpair: cfg.sign_keypair,
            label: public_key,
            bundles: queue.clone(),
            sailfish,
            includer: Includer::new(
                cfg.sailfish_committee.committee().clone(),
                cfg.delayed_inbox_index,
            ),
            decrypter,
            sorter: Sorter::new(public_key),
            output: tx,
            commands: cr,
            mode: Mode::Passive,
        };

        Ok(Self {
            label: public_key,
            task: spawn(task.go()),
            bundles: queue,
            output: rx,
            commands: cx,
        })
    }

    pub fn public_key(&self) -> PublicKey {
        self.label
    }

    pub fn add_bundles<I>(&mut self, it: I)
    where
        I: IntoIterator<Item = BundleVariant>,
    {
        self.bundles.add_bundles(it)
    }

    pub async fn next(&mut self) -> Result<Output> {
        select! {
            txs = self.output.recv() => txs.ok_or(TimeboostError::ChannelClosed),
            res = &mut self.task => match res {
                Ok(Ok(())) => {
                    error!(node = %self.label, "unexpected task termination");
                    Err(TimeboostError::TaskTerminated)
                }
                Ok(Err(err)) => {
                    error!(node = %self.label, %err, "task error");
                    Err(err)
                }
                Err(err) => {
                    error!(node = %self.label, %err, "task panic");
                    Err(TimeboostError::TaskTerminated)
                }
            }
        }
    }

    pub async fn set_next_committee(
        &mut self,
        t: ConsensusTime,
        a: AddressableCommittee,
    ) -> Result<()> {
        self.commands
            .send(Command::NextCommittee(t, a, self.bundles.clone()))
            .await
            .map_err(|_| TimeboostError::ChannelClosed)
    }
}

impl Task {
    /// Run sequencing logic.
    // Processing takes place as follows:
    //
    // 1. Sailfish actions are executed and outputs collected in round-indexed sequences of
    //    candidate lists.
    // 2. Candidates are handed to the inclusion phase and produce the next inclusion list.
    // 3. If the decrypter has capacity the inclusion list is passed on and processing continues
    //    with the next candidates.
    // 4. Otherwise we buffer the inclusion list and pause Sailfish execution.
    // 5. When the decrypter produces outputs we hand it to the ordering phase and if it then has
    //    capacity we resume with the buffered inclusion list from (4) and process the remaining
    //    candidates.
    // 6. The logic continues at step (1).
    //
    // NB that if Sailfish does not produce outputs (i.e. candidate lists)
    // processing its actions continues unhindered.
    async fn go(mut self) -> Result<()> {
        let mut pending = None;
        let mut candidates = Candidates::new();

        if !self.sailfish.is_init() {
            let actions = self.sailfish.init();
            candidates = self.execute(actions).await?;
        }

        loop {
            if pending.is_none() {
                while let Some(ilist) = self.next_inclusion(&mut candidates) {
                    if !self.decrypter.has_capacity() {
                        pending = Some(ilist);
                        break;
                    }
                    if let Err(err) = self.decrypter.enqueue(ilist).await {
                        error!(node = %self.label, %err, "decrypt enqueue error");
                    }
                }
            }
            select! {
                result = self.sailfish.next(), if pending.is_none() => match result {
                    Ok(actions) => {
                        debug_assert!(candidates.is_empty());
                        candidates = self.execute(actions).await?
                    },
                    Err(err) => {
                        error!(node = %self.label, %err, "coordinator error");
                    },
                },
                result = self.decrypter.next() => match result {
                    Ok(incl) => {
                        let round = incl.round();
                        let timestamp = incl.timestamp();
                        let transactions = self.sorter.sort(incl);
<<<<<<< HEAD
                        let out = Output::Transactions { round, timestamp, transactions };
                        self.output.send(out).await.map_err(|_| TimeboostError::ChannelClosed)?;
=======
                        if !transactions.is_empty() {
                            let out = Output::Transactions { round, timestamp, transactions, evidence };
                            self.output.send(out).await.map_err(|_| TimeboostError::ChannelClosed)?;
                        }
>>>>>>> 1aeddc01
                        if self.decrypter.has_capacity() {
                            let Some(ilist) = pending.take() else {
                                continue
                            };
                            if let Err(err) = self.decrypter.enqueue(ilist).await {
                                error!(node = %self.label, %err, "decrypt enqueue error");
                            }
                        }
                    }
                    Err(err) => {
                        error!(node = %self.label, %err);
                    }
                },
                cmd = self.commands.recv(), if pending.is_none() => match cmd {
                    Some(Command::NextCommittee(t, a, b)) => {
                        self.sailfish.set_next_committee(t, a.committee().clone(), a.clone()).await?;
                        if a.committee().contains_key(&self.kpair.public_key()) {
                            let cons = Consensus::new(self.kpair.clone(), a.committee().clone(), b);
                            let acts = self.sailfish.set_next_consensus(cons);
                            candidates = self.execute(acts).await?
                        }
                    }
                    None => {
                        return Err(TimeboostError::ChannelClosed)
                    }
                }
            }
        }
    }

    /// Execute Sailfish actions and collect candidate lists.
    async fn execute(&mut self, actions: Vec<Action<CandidateListBytes>>) -> Result<Candidates> {
        let mut actions = VecDeque::from(actions);
        let mut candidates = Vec::new();
        while !actions.is_empty() {
            let mut round = RoundNumber::genesis();
            let mut evidence = Evidence::Genesis;
            let mut lists = Vec::new();
            while let Some(action) = actions.pop_front() {
                if let Action::Deliver(payload) = action {
                    match payload.data().decode::<MAX_MESSAGE_SIZE>() {
                        Ok(data) => {
                            round = payload.round().num();
                            evidence = payload.into_evidence();
                            lists.push(data)
                        }
                        Err(err) => {
                            warn!(
                                node = %self.label,
                                err  = %err,
                                src  = %payload.source(),
                                "failed to deserialize candidate list"
                            );
                        }
                    }
                } else {
                    actions.push_front(action);
                    break;
                }
            }
            if !lists.is_empty() {
                candidates.push((round, evidence, lists))
            }
            while let Some(action) = actions.pop_front() {
                if action.is_deliver() {
                    actions.push_front(action);
                    break;
                }
                match self.sailfish.execute(action).await {
                    Ok(Some(Event::Gc(r))) => {
                        self.decrypter.gc(r.num()).await?;
                    }
                    Ok(Some(Event::Catchup(_))) => {
                        self.includer.clear_cache();
                    }
                    Ok(Some(Event::UseCommittee(r))) => {
                        if let Some(cons) = self.sailfish.consensus(r.committee()) {
                            let c = cons.committee().clone();
                            self.includer.set_next_committee(r.num(), c);
                            self.output
                                .send(Output::UseCommittee(r))
                                .await
                                .map_err(|_| TimeboostError::ChannelClosed)?;
                        } else {
                            warn!(node = %self.label, id = %r.committee(), "committee not found");
                        }
                    }
                    Ok(Some(Event::Deliver(_)) | None) => {}
                    Err(err) => {
                        error!(node = %self.label, %err, "coordinator error");
                        return Err(err.into());
                    }
                }
            }
        }
        Ok(candidates.into())
    }

    /// Handle candidate lists and return the next inclusion list.
    fn next_inclusion(&mut self, candidates: &mut Candidates) -> Option<InclusionList> {
        while let Some((round, evidence, lists)) = candidates.pop_front() {
            let outcome = self.includer.inclusion_list(round, evidence, lists);
            self.bundles.update_bundles(&outcome.ilist, outcome.retry);
            if !outcome.is_valid {
                self.mode = Mode::Passive;
                self.bundles.set_mode(self.mode);
                info!(node = %self.label, %round, "passive mode");
                continue;
            }
            if self.mode.is_passive() {
                info!(node = %self.label, %round, "entering active mode");
                self.mode = Mode::Active;
                self.bundles.set_mode(self.mode);
            }
            return Some(outcome.ilist);
        }
        None
    }
}

#[derive(Debug, thiserror::Error)]
#[non_exhaustive]
pub enum TimeboostError {
    #[error("network error: {0}")]
    Net(#[from] NetworkError),

    #[error("rbc error: {0}")]
    Rbc(#[from] RbcError),

    #[error("channel closed")]
    ChannelClosed,

    #[error("task terminated")]
    TaskTerminated,

    #[error("decrypt error: {0}")]
    Decrypt(#[from] DecryptError),
}<|MERGE_RESOLUTION|>--- conflicted
+++ resolved
@@ -295,15 +295,10 @@
                         let round = incl.round();
                         let timestamp = incl.timestamp();
                         let transactions = self.sorter.sort(incl);
-<<<<<<< HEAD
-                        let out = Output::Transactions { round, timestamp, transactions };
-                        self.output.send(out).await.map_err(|_| TimeboostError::ChannelClosed)?;
-=======
                         if !transactions.is_empty() {
-                            let out = Output::Transactions { round, timestamp, transactions, evidence };
+                            let out = Output::Transactions { round, timestamp, transactions };
                             self.output.send(out).await.map_err(|_| TimeboostError::ChannelClosed)?;
                         }
->>>>>>> 1aeddc01
                         if self.decrypter.has_capacity() {
                             let Some(ilist) = pending.take() else {
                                 continue
