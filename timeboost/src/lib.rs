use anyhow::{bail, Result};
use api::{endpoints::TimeboostApiState, metrics::serve_metrics_api};
<<<<<<< HEAD
use sailfish::{coordinator::Coordinator, rbc::Rbc, sailfish::sailfish_coordinator};
use std::{collections::HashSet, sync::Arc};
=======
use futures::{future::BoxFuture, FutureExt};
use sailfish::{coordinator::Coordinator, sailfish::sailfish_coordinator};
use sequencer::{
    block_builder::NoOpBlockBuilder, decryption::NoOpDecryptionPhase,
    inclusion::NoOpInclusionPhase, ordering::NoOpOrderingPhase, protocol::Sequencer,
    task::run_sequencer_task,
};
use std::{
    collections::HashSet,
    future::pending,
    sync::Arc,
    time::{Duration, Instant},
};
>>>>>>> b53accf7
use tide_disco::Url;
use timeboost_utils::PeerConfig;
use tokio::{sync::mpsc::channel, time::sleep};
use tracing::{debug, error, info, instrument, warn};
use vbs::version::StaticVersion;

use crate::mempool::Mempool;

use multiaddr::{Multiaddr, PeerId};
<<<<<<< HEAD
use timeboost_core::types::{
    event::TimeboostStatusEvent,
    metrics::{prometheus::PrometheusMetrics, ConsensusMetrics},
    Keypair, NodeId, PublicKey,
=======
use timeboost_core::{
    traits::comm::Libp2p,
    types::{
        event::{SailfishEventType, TimeboostEventType, TimeboostStatusEvent},
        metrics::{prometheus::PrometheusMetrics, SailfishMetrics, TimeboostMetrics},
        Keypair, NodeId, PublicKey,
    },
>>>>>>> b53accf7
};
use tokio::sync::{
    mpsc::{Receiver, Sender},
    watch,
};

pub mod api;
pub mod config;
pub mod contracts;
mod mempool;
mod producer;
pub mod sequencer;

/// The duration of an epoch in seconds.
const EPOCH_TIME_SECS: u64 = 60;

/// The time between consensus intervals in ms.
const CONSENSUS_INTERVAL_MS: u64 = 250;

pub struct Timeboost {
    /// The ID of the node.
    id: NodeId,

    /// The port to bind timeboost to.
    #[allow(dead_code)]
    port: u16,

    /// The port to bind the RPC server to.
    rpc_port: u16,

    /// The port to bind the metrics API server to.
    metrics_port: u16,

    /// The sender for events to the sailfish node.
    app_tx: Sender<TimeboostStatusEvent>,

    /// The receiver for events to the sailfish node.
    app_rx: Receiver<TimeboostStatusEvent>,

    /// The receiver for the shutdown signal.
    shutdown_rx: watch::Receiver<()>,

    /// The timeboost clock
    epoch_clock: BoxFuture<'static, u64>,

    /// The time the clock started.
    epoch_clock_start_time: Instant,

    /// The consensus interval clock.
    consensus_interval_clock: BoxFuture<'static, u64>,

    /// The current epoch.
    epoch: u64,

    /// The mempool for the timeboost node.
    mempool: Mempool,

    /// The consensus protocol.
    consensus: Arc<
        Sequencer<NoOpInclusionPhase, NoOpDecryptionPhase, NoOpOrderingPhase, NoOpBlockBuilder>,
    >,

    /// The metrics for the sailfish node.
    #[allow(dead_code)]
    sf_metrics: Arc<SailfishMetrics>,

    /// The metrics for the timeboost node.
    #[allow(dead_code)]
    tb_metrics: Arc<TimeboostMetrics>,
}

impl Timeboost {
    #[allow(clippy::too_many_arguments)]
    pub fn new(
        id: NodeId,
        port: u16,
        rpc_port: u16,
        metrics_port: u16,
        app_tx: Sender<TimeboostStatusEvent>,
        app_rx: Receiver<TimeboostStatusEvent>,
        shutdown_rx: watch::Receiver<()>,
        sf_metrics: Arc<SailfishMetrics>,
        tb_metrics: Arc<TimeboostMetrics>,
    ) -> Self {
        Self {
            id,
            port,
            rpc_port,
            metrics_port,
            app_tx,
            app_rx,
            shutdown_rx,
            sf_metrics,
            tb_metrics: tb_metrics.clone(),
            mempool: Mempool::new(),
            epoch_clock: pending().boxed(),
            epoch_clock_start_time: Instant::now(),
            epoch: 0,
            consensus_interval_clock: pending().boxed(),
            consensus: Arc::new(Sequencer::new(
                NoOpInclusionPhase,
                NoOpDecryptionPhase,
                NoOpOrderingPhase,
                NoOpBlockBuilder,
                tb_metrics,
            )),
        }
    }

    #[instrument(level = "info", skip_all, fields(node = %self.id))]
    pub async fn go(
        mut self,
        prom: Arc<PrometheusMetrics>,
        coordinator: &mut Coordinator<Rbc>,
    ) -> Result<()> {
        let app_tx = self.app_tx.clone();
        let rpc_handle = tokio::spawn(async move {
            let api = TimeboostApiState::new(app_tx);
            if let Err(e) = api
                .run(Url::parse(&format!("http://0.0.0.0:{}", self.rpc_port)).unwrap())
                .await
            {
                error!("failed to run timeboost api: {}", e);
            }
        });

        let metrics_handle = tokio::spawn(async move {
            serve_metrics_api::<StaticVersion<0, 1>>(self.metrics_port, prom).await
        });

        // Initialize the epoch clock. This clock is responsible for moving to the next epoch.
        self.epoch_clock = sleep(Duration::from_secs(EPOCH_TIME_SECS))
            .map(move |_| 0)
            .fuse()
            .boxed();

        // Initialize the consensus interval clock. This clock is responsible for triggering consensus.
        self.consensus_interval_clock = sleep(Duration::from_millis(CONSENSUS_INTERVAL_MS))
            .map(move |_| 0)
            .fuse()
            .boxed();

        // Kickstart the network.
        match coordinator.start().await {
            Ok(actions) => {
                for a in actions {
                    let _ = coordinator.execute(a).await;
                }
            }
            Err(e) => {
                bail!("failed to start coordinator: {}", e);
            }
        }

        // Start the block producer.
        let (producer, p_tx) = producer::Producer::new(self.shutdown_rx.clone());
        tokio::spawn(producer.run());

        loop {
            tokio::select! { biased;
                round = &mut self.consensus_interval_clock => {
                    info!(%round, "starting timeboost consensus");
                    self.consensus_interval_clock = sleep(Duration::from_millis(CONSENSUS_INTERVAL_MS))
                        .map(move |_| round + 1)
                        .fuse()
                        .boxed();

                    let mempool_snapshot = self.mempool.drain_to_limit(mempool::MEMPOOL_LIMIT_BYTES);

                    // Make a new handle for the consensus protocol run.
                    let cx = self.consensus.clone();
                    let app_tx_clone = self.app_tx.clone();
                    let shutdown_rx = self.shutdown_rx.clone();
                    tokio::spawn(run_sequencer_task(
                        cx,
                        self.epoch,
                        round,
                        mempool_snapshot,
                        app_tx_clone,
                        shutdown_rx,
                    ));
                }
                _ = &mut self.epoch_clock => {
                    self.epoch_clock = sleep(Duration::from_secs(EPOCH_TIME_SECS))
                        .map(move |_| {
                            let elapsed = Instant::now().duration_since(self.epoch_clock_start_time);
                            let epoch = elapsed.as_secs() / EPOCH_TIME_SECS;
                            self.epoch = epoch;
                            epoch
                        })
                        .fuse()
                        .boxed();
                }
                result = coordinator.next() => match result {
                    Ok(actions) => {
                        for a in actions {
                            let event = coordinator.execute(a).await;
                            if let Ok(Some(e)) = event {
                                match e.event {
                                    SailfishEventType::Error { error } => {
                                        error!(%error, "sailfish encountered an error");
                                    },
                                    SailfishEventType::RoundFinished { round: _ } => {
                                        debug!("round finished");
                                    },
                                    SailfishEventType::Timeout { round: _ } => {
                                        debug!("timeout");
                                    },
                                    SailfishEventType::Committed { round: _, block } => {
                                        self.mempool.insert(block);
                                    },
                                }
                            }
                        }
                    },
                    Err(e) => {
                        tracing::error!("Error receiving message: {}", e);
                    },
                },
                tb_event = self.app_rx.recv() => match tb_event {
                    Some(event) => {
                        match event.event {
                            TimeboostEventType::Transactions { transactions } => {
                                coordinator.handle_transactions(transactions);
                            }
                            TimeboostEventType::BlockBuilt { block } => {
                                let _ = p_tx.send(block).await;
                            }
                        }

                    }
                    None => {
                        // If we get here, it's a big deal.
                        bail!("Receiver disconnected while awaiting application layer messages.");
                    }
                },
                result = self.shutdown_rx.changed() => {
                    warn!("received shutdown signal; shutting down.");

                    // Timeout waiting for all the handles to shut down
                    warn!("waiting for consensus handles to shut down");
                    let _ = tokio::time::sleep(Duration::from_secs(4)).await;

                    warn!("shutting down metrics handle");
                    metrics_handle.abort();

                    warn!("shutting down rpc handle");
                    rpc_handle.abort();

                    warn!("shutting down coordinator");
                    coordinator.shutdown().await.expect("shutdown coordinator");

                    result.expect("the shutdown sender was dropped before the receiver could receive the token");
                    return Ok(());
                }
            }
        }
    }
}

#[allow(clippy::too_many_arguments)]
pub async fn run_timeboost(
    id: NodeId,
    port: u16,
    rpc_port: u16,
    metrics_port: u16,
    bootstrap_nodes: HashSet<(PeerId, Multiaddr)>,
    staked_nodes: Vec<PeerConfig<PublicKey>>,
    keypair: Keypair,
    bind_address: Multiaddr,
    shutdown_rx: watch::Receiver<()>,
) -> Result<()> {
    info!("Starting timeboost");

    let prom = Arc::new(PrometheusMetrics::default());
    let sf_metrics = Arc::new(SailfishMetrics::new(prom.as_ref()));
    let tb_metrics = Arc::new(TimeboostMetrics::new(prom.as_ref()));
    let (tb_app_tx, tb_app_rx) = channel(100);

    // First, initialize and run the sailfish node.
    // TODO: Hand the event stream to the sailfish node.
    let metrics_clone = sf_metrics.clone();
    let coordinator = &mut sailfish_coordinator(
        id,
        bootstrap_nodes,
        staked_nodes,
        keypair,
        bind_address,
        metrics_clone,
    )
    .await;

    // Then, initialize and run the timeboost node.
    let timeboost = Timeboost::new(
        id,
        port,
        rpc_port,
        metrics_port,
        tb_app_tx,
        tb_app_rx,
        shutdown_rx,
        sf_metrics,
        tb_metrics,
    );

    info!("Timeboost is running.");
    timeboost.go(prom, coordinator).await
}<|MERGE_RESOLUTION|>--- conflicted
+++ resolved
@@ -1,11 +1,7 @@
 use anyhow::{bail, Result};
 use api::{endpoints::TimeboostApiState, metrics::serve_metrics_api};
-<<<<<<< HEAD
+use futures::{future::BoxFuture, FutureExt};
 use sailfish::{coordinator::Coordinator, rbc::Rbc, sailfish::sailfish_coordinator};
-use std::{collections::HashSet, sync::Arc};
-=======
-use futures::{future::BoxFuture, FutureExt};
-use sailfish::{coordinator::Coordinator, sailfish::sailfish_coordinator};
 use sequencer::{
     block_builder::NoOpBlockBuilder, decryption::NoOpDecryptionPhase,
     inclusion::NoOpInclusionPhase, ordering::NoOpOrderingPhase, protocol::Sequencer,
@@ -17,7 +13,6 @@
     sync::Arc,
     time::{Duration, Instant},
 };
->>>>>>> b53accf7
 use tide_disco::Url;
 use timeboost_utils::PeerConfig;
 use tokio::{sync::mpsc::channel, time::sleep};
@@ -27,20 +22,10 @@
 use crate::mempool::Mempool;
 
 use multiaddr::{Multiaddr, PeerId};
-<<<<<<< HEAD
 use timeboost_core::types::{
-    event::TimeboostStatusEvent,
-    metrics::{prometheus::PrometheusMetrics, ConsensusMetrics},
+    event::{SailfishEventType, TimeboostEventType, TimeboostStatusEvent},
+    metrics::{prometheus::PrometheusMetrics, SailfishMetrics, TimeboostMetrics},
     Keypair, NodeId, PublicKey,
-=======
-use timeboost_core::{
-    traits::comm::Libp2p,
-    types::{
-        event::{SailfishEventType, TimeboostEventType, TimeboostStatusEvent},
-        metrics::{prometheus::PrometheusMetrics, SailfishMetrics, TimeboostMetrics},
-        Keypair, NodeId, PublicKey,
-    },
->>>>>>> b53accf7
 };
 use tokio::sync::{
     mpsc::{Receiver, Sender},
