--- conflicted
+++ resolved
@@ -27,14 +27,6 @@
 [dependencies]
 alloy = { workspace = true }
 alloy-chains = { workspace = true }
-<<<<<<< HEAD
-alloy-eips = { workspace = true }
-alloy-primitives = { workspace = true }
-alloy-node-bindings = { workspace = true }
-alloy-signer-local = { workspace = true }
-alloy-provider.workspace = true
-=======
->>>>>>> 3295621c
 anyhow = { workspace = true }
 ark-std = { workspace = true }
 async-lock = { workspace = true }
