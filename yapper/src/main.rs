--- conflicted
+++ resolved
@@ -17,11 +17,13 @@
     unix::{SignalKind, signal},
 };
 use tracing::{info, warn};
-use tx::yap;
 
-use crate::tx::yap_with_nitro;
+use crate::config::YapperConfig;
+use crate::yapper::Yapper;
 
-mod tx;
+mod config;
+mod enc_key;
+mod yapper;
 
 #[derive(Parser, Debug)]
 struct Cli {
@@ -43,8 +45,13 @@
     #[clap(long, default_value_t = false)]
     nitro_integration: bool,
 
+    /// How many txns to send before terminating yapper
     #[clap(long, default_value_t = 20)]
     nitro_txn_limit: u64,
+
+    /// How many txns to send before terminating yapper
+    #[clap(long, default_value = "http://localhost:8547")]
+    nitro_url: String,
 }
 
 #[tokio::main]
@@ -69,17 +76,16 @@
         addresses.push(addr);
     }
 
-<<<<<<< HEAD
-    let mut jh = tokio::spawn(async move {
-        if cli.nitro_integration {
-            yap_with_nitro(&addresses, cli.nitro_txn_limit).await
-        } else {
-            yap(&addresses, cli.tps).await
-        }
-    });
-=======
-    let mut jh = tokio::spawn(yap(addresses, cli.tps));
->>>>>>> 3728a814
+    let config = YapperConfig::builder()
+        .addresses(addresses)
+        .nitro_integration(cli.nitro_integration)
+        .tps(cli.tps)
+        .txn_limit(cli.nitro_txn_limit)
+        .nitro_url(cli.nitro_url)
+        .build();
+    let yapper = Yapper::new(config).await?;
+
+    let mut jh = tokio::spawn(async move { yapper.yap().await });
 
     let mut signal = signal(SignalKind::terminate()).expect("failed to create sigterm handler");
     tokio::select! {
