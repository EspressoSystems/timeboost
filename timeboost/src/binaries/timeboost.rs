use std::path::PathBuf;

use anyhow::{Context, Result, anyhow, bail};
use cliquenet::AddressableCommittee;
use multisig::{Committee, Keypair, x25519};
use timeboost::{Timeboost, TimeboostConfig};
use timeboost_builder::robusta;
use timeboost_crypto::prelude::ThresholdEncKeyCell;
use timeboost_types::DkgKeyStore;
use tokio::select;
use tokio::signal;
use tokio::task::spawn;
use url::Url;

#[cfg(feature = "until")]
use anyhow::ensure;
#[cfg(feature = "until")]
use timeboost_utils::until::run_until;

use clap::Parser;
use timeboost::types::UNKNOWN_COMMITTEE_ID;
use timeboost_utils::keyset::{KeysetConfig, wait_for_live_peer};
use timeboost_utils::types::logging;
use tracing::warn;

#[cfg(feature = "until")]
const LATE_START_DELAY_SECS: u64 = 15;

#[derive(Parser, Debug)]
struct Cli {
    /// The ID of the node to build.
    #[clap(long)]
    id: u16,

    /// API service port.
    #[clap(long)]
    http_port: u16,

    /// Path to file containing the keyset description.
    ///
    /// The file contains backend urls and public key material.
    #[clap(long)]
    keyset_file: PathBuf,

<<<<<<< HEAD
    /// The ip address of the nitro node for gas estimations.
    #[clap(long)]
    nitro_node_url: Option<Url>,

=======
>>>>>>> 115833ff
    /// Backwards compatibility. This allows for a single region to run (i.e. local)
    #[clap(long, default_value_t = false)]
    multi_region: bool,

    /// Path to a file that this process creates or reads as execution proof.
    #[clap(long)]
    stamp: PathBuf,

    /// Ignore any existing stamp file and start from genesis.
    #[clap(long, default_value_t = false)]
    ignore_stamp: bool,

    /// Base URL of Espresso's REST API.
    #[clap(
        long,
        default_value = "https://query.decaf.testnet.espresso.network/v1/"
    )]
    espresso_base_url: Url,

    /// Base URL of Espresso's Websocket API.
    #[clap(long, default_value = "wss://query.decaf.testnet.espresso.network/v1/")]
    espresso_websocket_url: Url,

    #[clap(long)]
    namespace: u64,

    /// The until value to use for the committee config.
    #[cfg(feature = "until")]
    #[clap(long, default_value_t = 1000)]
    until: u64,

    /// The watchdog timeout.
    #[cfg(feature = "until")]
    #[clap(long, default_value_t = 30)]
    watchdog_timeout: u64,

    /// The id of a node that will start late.
    #[cfg(feature = "until")]
    #[clap(long, default_value_t = 0)]
    late_start_node_id: u16,

    /// The flag if we want to late start a node
    #[cfg(feature = "until")]
    #[clap(long, short, action = clap::ArgAction::SetTrue)]
    late_start: bool,
}

#[tokio::main]
async fn main() -> Result<()> {
    logging::init_logging();

    let cli = Cli::parse();

    let keyset = KeysetConfig::read_keyset(&cli.keyset_file)
        .with_context(|| format!("could not read keyset file {:?}", cli.keyset_file))?;

    // Ensure the config exists for this keyset
    let my_keyset = keyset
        .keyset
        .get(cli.id as usize)
        .expect("keyset for this node to exist");

    let private = my_keyset
        .private
        .clone()
        .ok_or_else(|| anyhow!("missing private keys for node"))?;

    let sign_keypair = Keypair::from(private.signing_key);
    let dh_keypair = x25519::Keypair::from(private.dh_key);

    #[cfg(feature = "until")]
    let peer_urls: Vec<Url> = keyset
        .keyset
        .iter()
        .map(|ph| format!("http://{}", ph.sailfish_address).parse().unwrap())
        .collect();

    let peer_host_iter = timeboost_utils::select_peer_hosts(&keyset.keyset, cli.multi_region);

    let mut sailfish_peer_hosts_and_keys = Vec::new();
    let mut decrypt_peer_hosts_and_keys = Vec::new();
    let mut certifier_peer_hosts_and_keys = Vec::new();
    let mut dkg_enc_keys = Vec::new();

    for peer_host in peer_host_iter {
        sailfish_peer_hosts_and_keys.push((
            peer_host.signing_key,
            peer_host.dh_key,
            peer_host.sailfish_address.clone(),
        ));
        decrypt_peer_hosts_and_keys.push((
            peer_host.signing_key,
            peer_host.dh_key,
            peer_host.decrypt_address.clone(),
        ));
        certifier_peer_hosts_and_keys.push((
            peer_host.signing_key,
            peer_host.dh_key,
            peer_host.certifier_address.clone(),
        ));
        dkg_enc_keys.push(peer_host.enc_key.clone());
    }

    let sailfish_committee = {
        let c = Committee::new(
            UNKNOWN_COMMITTEE_ID,
            sailfish_peer_hosts_and_keys
                .iter()
                .enumerate()
                .map(|(i, (k, ..))| (i as u8, *k)),
        );
        AddressableCommittee::new(c, sailfish_peer_hosts_and_keys.iter().cloned())
    };

    let decrypt_committee = {
        let c = Committee::new(
            UNKNOWN_COMMITTEE_ID,
            decrypt_peer_hosts_and_keys
                .iter()
                .enumerate()
                .map(|(i, (k, ..))| (i as u8, *k)),
        );
        AddressableCommittee::new(c, decrypt_peer_hosts_and_keys.iter().cloned())
    };

    let certifier_committee = {
        let c = Committee::new(
            UNKNOWN_COMMITTEE_ID,
            certifier_peer_hosts_and_keys
                .iter()
                .enumerate()
                .map(|(i, (k, ..))| (i as u8, *k)),
        );
        AddressableCommittee::new(c, certifier_peer_hosts_and_keys.iter().cloned())
    };

    let dkg_keystore = DkgKeyStore::new(
        sailfish_committee.committee().clone(),
        dkg_enc_keys
            .into_iter()
            .enumerate()
            .map(|(i, k)| (i as u8, k)),
    );

    let is_recover = !cli.ignore_stamp && cli.stamp.is_file();

    tokio::fs::File::create(&cli.stamp)
        .await
        .with_context(|| format!("Failed to create stamp file: {:?}", cli.stamp))?
        .sync_all()
        .await
        .with_context(|| "Failed to sync stamp file to disk")?;

    let pubkey = sign_keypair.public_key();

    let config = TimeboostConfig::builder()
        .sailfish_committee(sailfish_committee)
        .decrypt_committee(decrypt_committee)
        .certifier_committee(certifier_committee)
        .sign_keypair(sign_keypair)
        .dh_keypair(dh_keypair)
        .dkg_key(private.dec_key.clone())
        .dkg_keystore(dkg_keystore)
        .sailfish_addr(my_keyset.sailfish_address.clone())
        .decrypt_addr(my_keyset.decrypt_address.clone())
        .certifier_addr(my_keyset.certifier_address.clone())
        .maybe_nitro_addr(my_keyset.nitro_addr.clone())
        .recover(is_recover)
        .threshold_enc_key(ThresholdEncKeyCell::new())
        .robusta((
            robusta::Config::builder()
                .base_url(cli.espresso_base_url)
                .wss_base_url(cli.espresso_websocket_url)
                .label(pubkey.to_string())
                .build(),
            Vec::new(),
        ))
        .namespace(cli.namespace)
        .chain_config(my_keyset.chain_config.clone())
        .build();

    let timeboost = Timeboost::new(config).await?;

    let mut grpc = {
        let addr = my_keyset.internal_address.to_string();
        spawn(timeboost.internal_grpc_api().serve(addr))
    };

    let mut api = spawn(timeboost.api().serve(format!("0.0.0.0:{}", cli.http_port)));

    for peer in sailfish_peer_hosts_and_keys {
        let p = peer.2.port();
        wait_for_live_peer(&peer.2.with_port(p + 800)).await? // TODO: remove port magic
    }

    #[cfg(feature = "until")]
    let handle = {
        ensure!(peer_urls.len() >= usize::from(cli.id), "Not enough peers");
        let mut host = peer_urls[usize::from(cli.id)].clone();

        host.set_port(Some(host.port().unwrap() + 800)).unwrap(); // TODO: remove port magic

        let task_handle = spawn(run_until(cli.until, cli.watchdog_timeout, host));
        if cli.late_start && cli.id == cli.late_start_node_id {
            warn!("Adding delay before starting node: id: {}", cli.id);
            tokio::time::sleep(std::time::Duration::from_secs(LATE_START_DELAY_SECS)).await;
        }
        task_handle
    };

    #[cfg(feature = "until")]
    select! {
        res = handle => {
            tracing::info!("watchdog completed");
            return match res {
                Ok(Ok(_))  => Ok(()),
                Ok(Err(e)) => Err(e),
                Err(e)     => Err(e.into())
            };
        },
        _ = timeboost.go()   => bail!("timeboost shutdown unexpectedly"),
        _ = &mut grpc        => bail!("grpc api shutdown unexpectedly"),
        _ = &mut api         => bail!("api service shutdown unexpectedly"),
        _ = signal::ctrl_c() => {
            warn!("received ctrl-c; shutting down");
            api.abort();
            grpc.abort();
        }
    }

    #[cfg(not(feature = "until"))]
    select! {
        _ = timeboost.go()   => bail!("timeboost shutdown unexpectedly"),
        _ = &mut grpc        => bail!("grpc api shutdown unexpectedly"),
        _ = &mut api         => bail!("api service shutdown unexpectedly"),
        _ = signal::ctrl_c() => {
            warn!("received ctrl-c; shutting down");
            api.abort();
            grpc.abort();
        }
    }

    Ok(())
}<|MERGE_RESOLUTION|>--- conflicted
+++ resolved
@@ -42,13 +42,6 @@
     #[clap(long)]
     keyset_file: PathBuf,
 
-<<<<<<< HEAD
-    /// The ip address of the nitro node for gas estimations.
-    #[clap(long)]
-    nitro_node_url: Option<Url>,
-
-=======
->>>>>>> 115833ff
     /// Backwards compatibility. This allows for a single region to run (i.e. local)
     #[clap(long, default_value_t = false)]
     multi_region: bool,
