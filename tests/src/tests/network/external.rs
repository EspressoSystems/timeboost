use std::{collections::HashMap, num::NonZeroUsize, sync::Arc};

use crate::Group;
use portpicker::pick_unused_port;
<<<<<<< HEAD
use sailfish::{rbc::Rbc, sailfish::Sailfish};
=======
use sailfish::sailfish::Sailfish;
use timeboost_core::traits::comm::Libp2p;
use timeboost_core::types::test::message_interceptor::NetworkMessageInterceptor;
>>>>>>> fed3aad4
use timeboost_core::types::test::testnet::TestNet;
use timeboost_core::types::{committee::StaticCommittee, metrics::SailfishMetrics};
use timeboost_networking::network::{client::derive_libp2p_multiaddr, NetworkNodeConfigBuilder};
use tokio::{sync::watch, task::JoinSet};

use super::{TaskHandleResult, TestCondition, TestOutcome, TestableNetwork};

pub mod test_simple_network;

pub struct Libp2pNetworkTest {
    group: Group,
    shutdown_txs: HashMap<usize, watch::Sender<()>>,
    shutdown_rxs: HashMap<usize, watch::Receiver<()>>,
    outcomes: HashMap<usize, Vec<TestCondition>>,
    interceptor: NetworkMessageInterceptor,
}

impl TestableNetwork for Libp2pNetworkTest {
    type Node = Sailfish;
<<<<<<< HEAD
    type Network = Rbc;
=======
    type Network = Libp2p;
    type Testnet = TestNet<Self::Network>;
>>>>>>> fed3aad4

    fn new(
        group: Group,
        outcomes: HashMap<usize, Vec<TestCondition>>,
        interceptor: NetworkMessageInterceptor,
    ) -> Self {
        let (shutdown_txs, shutdown_rxs): (Vec<watch::Sender<()>>, Vec<watch::Receiver<()>>) =
            (0..group.fish.len()).map(|_| watch::channel(())).unzip();

        Self {
            group,
            shutdown_txs: HashMap::from_iter(shutdown_txs.into_iter().enumerate()),
            shutdown_rxs: HashMap::from_iter(shutdown_rxs.into_iter().enumerate()),
            outcomes,
            interceptor,
        }
    }

    async fn init(&mut self) -> (Vec<Self::Node>, Vec<Self::Network>) {
        let replication_factor = NonZeroUsize::new((2 * self.group.fish.len()).div_ceil(3))
            .expect("ceil(2n/3) with n > 0 never gives 0");
        let mut handles = JoinSet::new();
        for (i, node) in std::mem::take(&mut self.group.fish).into_iter().enumerate() {
            let staked_nodes = Arc::clone(&self.group.staked_nodes);
            let bootstrap_nodes = Arc::clone(&self.group.bootstrap_nodes);
            let port = pick_unused_port().expect("Failed to pick an unused port");
            let libp2p_keypair = node
                .derive_libp2p_keypair()
                .expect("Failed to derive libp2p keypair");
            let bind_address = derive_libp2p_multiaddr(&format!("0.0.0.0:{port}"))
                .expect("Failed to derive libp2p multiaddr");
            let config = NetworkNodeConfigBuilder::default()
                .keypair(libp2p_keypair)
                .replication_factor(replication_factor)
                .bind_address(Some(bind_address))
                .to_connect_addrs(bootstrap_nodes.read().await.clone().into_iter().collect())
                .republication_interval(None)
                .build()
                .expect("Failed to build network node config");
            let committee = StaticCommittee::from(&**self.group.staked_nodes);
            let keypair = self.group.keypairs[i].clone();
            handles.spawn(async move {
                let net = node
                    .setup_libp2p(config, bootstrap_nodes, &staked_nodes)
                    .await
                    .expect("Failed to start network");
                (node, Rbc::new(net, keypair, committee))
            });
        }
        handles.join_all().await.into_iter().collect()
    }

    /// Return the result of the task handle
    /// This contains node id as well as the outcome of the test
    /// Validation logic in test will then collect this information and assert
    async fn start(
        &mut self,
        nodes_and_networks: (Vec<Self::Node>, Vec<Self::Network>),
    ) -> JoinSet<TaskHandleResult> {
        let mut handles = JoinSet::new();
        let (nodes, networks) = nodes_and_networks;

        assert_eq!(
            nodes.len(),
            networks.len(),
            "Nodes and networks vectors must be the same length"
        );

        for (id, (node, network)) in nodes.into_iter().zip(networks).enumerate() {
            let staked_nodes = Arc::clone(&self.group.staked_nodes);
            let interceptor = self.interceptor.clone();
            let shutdown_rx = self.shutdown_rxs.remove(&id).unwrap();
            let mut conditions = self.outcomes.get(&id).unwrap().clone();

            handles.spawn(async move {
                let net = TestNet::new(network, interceptor);
                let msgs = net.messages();
                let coordinator = &mut node.init(
                    net,
                    (*staked_nodes).clone(),
                    Arc::new(SailfishMetrics::default()),
                );

                Self::run_coordinator(coordinator, &mut conditions, msgs, shutdown_rx, id).await
            });
        }
        handles
    }

    /// Shutdown any spawned tasks that are running
    /// This will then be evaluated as failures in the test validation logic
    async fn shutdown(
        self,
        handles: JoinSet<TaskHandleResult>,
        completed: &HashMap<usize, TestOutcome>,
    ) -> HashMap<usize, TestOutcome> {
        // Here we only send shutdown to the node ids that did not return and are still running in their respective task handles
        // Otherwise they were completed and dont need the shutdown signal
        for (id, send) in self.shutdown_txs.iter() {
            if !completed.contains_key(id) {
                send.send(()).expect(
                    "The shutdown sender was dropped before the receiver could receive the token",
                );
            }
        }
        // Wait for all the coordinators to shutdown
        handles
            .join_all()
            .await
            .into_iter()
            .map(|r| (r.id(), r.outcome()))
            .collect()
    }
}<|MERGE_RESOLUTION|>--- conflicted
+++ resolved
@@ -2,13 +2,8 @@
 
 use crate::Group;
 use portpicker::pick_unused_port;
-<<<<<<< HEAD
 use sailfish::{rbc::Rbc, sailfish::Sailfish};
-=======
-use sailfish::sailfish::Sailfish;
-use timeboost_core::traits::comm::Libp2p;
 use timeboost_core::types::test::message_interceptor::NetworkMessageInterceptor;
->>>>>>> fed3aad4
 use timeboost_core::types::test::testnet::TestNet;
 use timeboost_core::types::{committee::StaticCommittee, metrics::SailfishMetrics};
 use timeboost_networking::network::{client::derive_libp2p_multiaddr, NetworkNodeConfigBuilder};
@@ -28,12 +23,8 @@
 
 impl TestableNetwork for Libp2pNetworkTest {
     type Node = Sailfish;
-<<<<<<< HEAD
     type Network = Rbc;
-=======
-    type Network = Libp2p;
     type Testnet = TestNet<Self::Network>;
->>>>>>> fed3aad4
 
     fn new(
         group: Group,
