use sailfish::consensus::{Consensus, Dag};
use std::collections::{HashMap, VecDeque};
use timeboost_core::types::{
    message::{Action, Message},
    round_number::RoundNumber,
    NodeId, PublicKey,
};
use tracing::info;

use super::{interceptor::Interceptor, test_helpers::create_timeout_vote_action};

/// Mock the network
pub struct FakeNetwork {
    pub(crate) nodes: HashMap<PublicKey, (Consensus, VecDeque<Message>)>,
    msg_interceptor: Interceptor,
}

impl FakeNetwork {
    pub(crate) fn new(nodes: Vec<(PublicKey, Consensus)>, msg_interceptor: Interceptor) -> Self {
        Self {
            nodes: nodes
                .into_iter()
                .map(|(id, n)| (id, (n, VecDeque::new())))
                .collect(),
            msg_interceptor,
        }
    }

    pub(crate) fn start(&mut self) {
        let mut next = Vec::new();
        for (_pub_key, (node, _)) in self.nodes.iter_mut() {
            for a in node.go(Dag::new()) {
                Self::handle_action(node.id(), a, &mut next)
            }
        }
        self.dispatch(next)
    }

    pub(crate) fn current_round(&self) -> RoundNumber {
        self.nodes
            .values()
            .map(|(node, _)| node.round())
            .max()
            .unwrap()
    }

<<<<<<< HEAD
    pub(crate) fn get_leader_for_round(&self, round: RoundNumber) -> PublicKey {
=======
    pub(crate) fn leader_for_round(&self, round: ViewNumber) -> PublicKey {
>>>>>>> 2abdc1ce
        self.nodes
            .values()
            .map(|(node, _)| node.committe().leader(round))
            .max()
            .unwrap()
    }

    /// Process the current message on the queue
    /// Push the next messages after processing
    pub(crate) fn process(&mut self) {
        let mut next_msgs = Vec::new();
        for (_pub_key, (node, queue)) in self.nodes.iter_mut() {
            while let Some(msg) = queue.pop_front() {
                for a in Self::handle_message(node, msg, &self.msg_interceptor) {
                    Self::handle_action(node.id(), a, &mut next_msgs)
                }
            }
        }
        self.dispatch(next_msgs);
    }

    /// Look in each node and grab their queue of messages
    /// Used for asserting in tests to make sure outputs are expected
    pub(crate) fn msgs_in_queue(&self) -> HashMap<NodeId, VecDeque<Message>> {
        let nodes_msgs = self
            .nodes
            .values()
            .map(|node| (node.0.id(), node.1.clone()))
            .collect();
        nodes_msgs
    }

    pub(crate) fn timeout_round(&mut self, round: RoundNumber) {
        let mut msgs: Vec<(Option<PublicKey>, Message)> = Vec::new();
        for (node, queue) in self.nodes.values_mut() {
            let mut keep = VecDeque::new();
            while let Some(msg) = queue.pop_front() {
                if let Message::Vertex(v) = msg.clone() {
                    // TODO: Byzantine framework to simulate a dishonest leader who doesnt propose
                    // To simulate a timeout we just drop the message with the leader vertex
                    // We still keep the other vertices from non leader nodes so we will have 2f + 1 vertices
                    // And be able to propose a vertex with timeout cert
                    if *v.signing_key() == node.committe().leader(v.data().round()) {
                        continue;
                    }
                }

                // Keep the message if it is not a vertex or if it is a vertex from a non-leader
                keep.push_back(msg);
            }
            queue.extend(keep);

            let timeout_action =
                create_timeout_vote_action(round, *node.public_key(), node.private_key());

            // Process timeout actions
            Self::handle_action(node.id(), timeout_action, &mut msgs);
        }

        // Send out msgs
        self.dispatch(msgs);
    }

    /// Handle a message, and apply any transformations as setup in the test
    fn handle_message(
        node: &mut Consensus,
        msg: Message,
        interceptor: &Interceptor,
    ) -> Vec<Action> {
        let msgs = interceptor.intercept_message(msg, node.committe());
        let mut actions = Vec::new();
        for msg in msgs {
            actions.extend(node.handle_message(msg));
        }
        actions
    }

    fn dispatch(&mut self, msgs: Vec<(Option<PublicKey>, Message)>) {
        for m in msgs {
            match m {
                (None, msg) => {
                    for (_, queue) in self.nodes.values_mut() {
                        queue.push_back(msg.clone());
                    }
                }
                (Some(pub_key), msg) => {
                    let (_, queue) = self.nodes.get_mut(&pub_key).unwrap();
                    queue.push_back(msg);
                }
            }
        }
    }

    fn handle_action(node: NodeId, a: Action, msgs: &mut Vec<(Option<PublicKey>, Message)>) {
        let msg = match a {
            Action::ResetTimer(_) => {
                // TODO
                info!(%node, "reset timer");
                return;
            }
            Action::Deliver(_b, r, src) => {
                // TODO
                info!(%node, %r, %src, "deliver");
                return;
            }
            Action::SendNoVote(to, e) => (Some(to), Message::NoVote(e.cast())),
            Action::SendProposal(e) => (None, Message::Vertex(e.cast())),
            Action::SendTimeout(e) => (None, Message::Timeout(e.cast())),
            Action::SendTimeoutCert(c) => (None, Message::TimeoutCert(c)),
        };
        msgs.push(msg)
    }
}<|MERGE_RESOLUTION|>--- conflicted
+++ resolved
@@ -44,11 +44,7 @@
             .unwrap()
     }
 
-<<<<<<< HEAD
-    pub(crate) fn get_leader_for_round(&self, round: RoundNumber) -> PublicKey {
-=======
-    pub(crate) fn leader_for_round(&self, round: ViewNumber) -> PublicKey {
->>>>>>> 2abdc1ce
+    pub(crate) fn leader_for_round(&self, round: RoundNumber) -> PublicKey {
         self.nodes
             .values()
             .map(|(node, _)| node.committe().leader(round))
