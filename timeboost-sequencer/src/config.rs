--- conflicted
+++ resolved
@@ -4,12 +4,8 @@
 use multisig::{Keypair, PublicKey, x25519};
 use sailfish::rbc::RbcConfig;
 use sailfish::types::CommitteeVec;
-<<<<<<< HEAD
 use timeboost_crypto::prelude::{DkgDecKey, ThresholdEncKeyCell};
-use timeboost_types::{Address, DelayedInboxIndex, DkgKeyStore};
-=======
 use timeboost_types::{Address, ChainConfig, DecryptionKey, DelayedInboxIndex};
->>>>>>> 760333cf
 
 #[derive(Debug, Clone, Builder)]
 pub struct SequencerConfig {
@@ -55,13 +51,11 @@
     /// Length of the leash between Sailfish and other phases.
     pub(crate) leash_len: usize,
 
-<<<<<<< HEAD
     /// Atomic cell holding the threshold encryption key post DKG.
     pub(crate) threshold_enc_key: ThresholdEncKeyCell,
-=======
+
     /// Chain configuration
     pub(crate) chain_config: ChainConfig,
->>>>>>> 760333cf
 }
 
 impl SequencerConfig {
