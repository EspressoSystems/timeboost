--- conflicted
+++ resolved
@@ -200,21 +200,6 @@
         let rpc_handle = Self::start_rpc_api(app_tx, self.rpc_port).await;
         let metrics_handle = Self::start_metrics_api(self.metrics, self.metrics_port).await;
 
-<<<<<<< HEAD
-=======
-        // Kickstart the network.
-        match self.coordinator.start().await {
-            Ok(actions) => {
-                for a in actions {
-                    let _ = self.coordinator.execute(a).await;
-                }
-            }
-            Err(e) => {
-                bail!("failed to start coordinator: {}", e);
-            }
-        }
-
->>>>>>> b4b32be4
         let sequencer = Sequencer::new(
             NoOpInclusionPhase,
             NoOpDecryptionPhase,
@@ -236,10 +221,10 @@
         tokio::spawn(producer.run());
 
         // Kickstart the network.
-        match coordinator.start().await {
+        match self.coordinator.start().await {
             Ok(actions) => {
                 for a in actions {
-                    let _ = coordinator.execute(a).await;
+                    let _ = self.coordinator.execute(a).await;
                 }
             }
             Err(e) => {
