--- conflicted
+++ resolved
@@ -5,7 +5,6 @@
       "decrypt_address": "172.20.0.2:8001",
       "certifier_address": "172.20.0.2:8002",
       "internal_address": "172.20.0.2:5000",
-<<<<<<< HEAD
       "signing_key": "eiwaGN1NNaQdbnR9FsjKzUeLghQZsTLPjiL4RcQgfLoX",
       "dh_key": "AZrLbV37HAGhBWh49JHzup6Wfpu2AAGWGJJnxCDJibiY",
       "enc_key": "8t9PdQ61NwF9n7RU1du43C95ndSs6jn2EM7gRCfutVo2YXh6dyXAJiEWhpfYtPUv9gK",
@@ -13,16 +12,6 @@
         "signing_key": "3hzb3bRzn3dXSV1iEVE6mU4BF2aS725s8AboRxLwULPp",
         "dh_key": "BB3zUfFQGfw3sL6bpp1JH1HozK6ehEDmRGoiCpQH62rZ",
         "dec_key": "AgrGYiNQMqPpLgwPTuCV5aww6kpcoAQnf4xuFukTEtkL1"
-=======
-      "signing_key": "mabJfy2xVRAFtHjESot4L94B6rXnnC3PJt45JTaFxMaE",
-      "dh_key": "EJNBd8TbipWa7KTUxeRhRG38AVmHpugEfGZaD5BmLfbk",
-      "enc_key": "8tBQZfJHAHx6jjSSWbP3Y332mGZd3Zf2xyNchCANTFYNYRqPMnaPTkHVdK8zcJ9BEqs",
-      "private": {
-        "signing_key": "8Z37mrH658eN89GSecRLfyxNNKZMH782du7M3XYP2X6U",
-        "dh_key": "5L5AaqFYZVDKAgb9zjj9G9MpPuA2c9LheRWTSzUPBynV",
-        "dec_share": "j8TwNjSeTV4zQuWpQt1mzSriNpoxAB47fj6Traqm6bGPUs",
-        "dec_key": "AYfiNqLSeVgvadjhfeqGSQhVYgbiW5BYqmaBwBNSPXQuQ"
->>>>>>> da49ce8c
       }
     },
     {
@@ -30,7 +19,6 @@
       "decrypt_address": "172.20.0.3:8001",
       "certifier_address": "172.20.0.3:8002",
       "internal_address": "172.20.0.3:5000",
-<<<<<<< HEAD
       "signing_key": "vGKKAxVNfkSCdn8qh36nXdSZqyhPq644sQBoeZtcEUCR",
       "dh_key": "FHTJAk6oyt3jefEp1ZrPEn2MkqRt2LibEFd57AnEUZdb",
       "enc_key": "8tZm3csZSNQNSXzajHQicr1Yh9Xn66eurdDCqVJGTszebCVA7o8s9LQ1PfNVQLrPrHb",
@@ -38,16 +26,6 @@
         "signing_key": "FWJzNGvEjFS3h1N1sSMkcvvroWwjT5LQuGkGHu9JMAYs",
         "dh_key": "4hjtciEvuoFVT55nAzvdP9E76r18QwntWwFoeginCGnP",
         "dec_key": "Afn2hPWpcvMnRp7uRdPPpmTMgjgJfejjULpg7wr5v62qt"
-=======
-      "signing_key": "rutfSyh5UWrijiYZqCKTWa7BnoZpyb9grbWFqcyR1Q2d",
-      "dh_key": "Gx95VSY3eXaUK8HQmhGWooonDsx8Mn7RJ6Zcx4hsLTdh",
-      "enc_key": "8s6ZT3ewef135iprpmUPxQWKXQfSPLig8rhHV4n9UBXbhwThX4Zfb6vii3h5LYE3xoh",
-      "private": {
-        "signing_key": "DVZ8rAB6XYyvmXHimaUAhFR6Rp3hkcYPUYWrMEorx9hB",
-        "dh_key": "6F6jMUgJKGbDskXJftqGdKz3e1Z5v58L9KSxFkz5y16p",
-        "dec_share": "k86XXDcJHoCpNswo9uUqfz3TjubgyJDVu13YphkPSQHXAp",
-        "dec_key": "AYAZyCqddyB1zrtJVkkepDgcFqsCY1fMgj3SVVtNt2rqx"
->>>>>>> da49ce8c
       }
     },
     {
@@ -55,7 +33,6 @@
       "decrypt_address": "172.20.0.4:8001",
       "certifier_address": "172.20.0.4:8002",
       "internal_address": "172.20.0.4:5000",
-<<<<<<< HEAD
       "signing_key": "264jMLf85hfufg4ck97Hw2jiL6i1PHNoGUqxUqfhtssaE",
       "dh_key": "63eYNKoW2PsWZFhHHj3eZwHTdPE7gEjEDM7gGeDf9Uaj",
       "enc_key": "8rnMdtoAnvm7e8WZjERVtgnHQSiSRe4nbvHijE9RozRBJczci1J7amqR8G4EArDtVDd",
@@ -63,16 +40,6 @@
         "signing_key": "2yWTaC6MWvNva97t81cd9QX5qph68NnB1wRVwAChtuGr",
         "dh_key": "Fo2nYV4gE9VfoVW9bSySAJ1ZuKT461x6ovZnr3EecCZg",
         "dec_key": "AcTyyLHHyWsy1B4DVGsmBXkxu3JR8ZLZfE2LC4XTjTzdM"
-=======
-      "signing_key": "29qEaVvt87rxxyAHZ4NRf3JunuAPDhvmrcp1R1MXGAqiU",
-      "dh_key": "2ejy4LEdETjHSGb8TyB9BQGAtjkFryCkRu6P8fzYmDPJ",
-      "enc_key": "8sKWDkvTz9isARzTwuoYuGZqq9W79XV4rF3cmymCQn1RQNDzcwCLoFumb72Mi4e5qMV",
-      "private": {
-        "signing_key": "5eePPupbhTkbL6LhkMEMVch2X31U8LJPVUbVBccbdY15",
-        "dh_key": "HqhMHhfMZCDzCsWD3TqfndoyJCCkopRWQzXDcfvBv98U",
-        "dec_share": "jAfEdJ6VBd47g1FBpaENRyJvdQRGr9mAXMPhsN73QcMoBP",
-        "dec_key": "AjbUxitqpbrKLSazegdRJgfZQLqzZDfCvSob3w4Q928jb"
->>>>>>> da49ce8c
       }
     },
     {
@@ -80,7 +47,6 @@
       "decrypt_address": "172.20.0.5:8001",
       "certifier_address": "172.20.0.5:8002",
       "internal_address": "172.20.0.5:5000",
-<<<<<<< HEAD
       "signing_key": "v6UBdLT5BvMhLW7iKv7M2xYeaW2SCAsnZ5PiSg6AaKfA",
       "dh_key": "Do2GmAexW5MUdD8nToDiBWGbDgk1AwXoxtLTyirDtKQh",
       "enc_key": "8tLK2zC3ZTA5Kw3jbXar4PxrS22SvFxu3o2xEoGfRjD81jsFb6Xc1G8GXjP79CKntmg",
@@ -88,16 +54,6 @@
         "signing_key": "CUpkbkn8bix7ZrbztPKJwu66MRpJrc1Wr2JfdrhetASk",
         "dh_key": "5KpixkV7czZTDVh7nV7VL1vGk4uf4kjKidDWq34CJx1T",
         "dec_key": "AdGeUNYGN7B3X2XpNbj147rsqaVYSYeEAjYgWdSBPGSBw"
-=======
-      "signing_key": "2AMEFVNCANpdauEh59emL2oPtcQYdn8qqNbTBYDGGrKsW",
-      "dh_key": "F3TaCT3u4jVNi825XgV3J7LxXyCFtkL7BkwbRSFG5JGb",
-      "enc_key": "8s1vYUWqyZxUokRNq38AK63dkJ2kgritDpEHbt3diy24v31RDdsKdRwjhyai11AyboP",
-      "private": {
-        "signing_key": "AwcuSRqcPwP9Ndjt662Vbe3g2vh583sX7YJDhjBuALTk",
-        "dh_key": "9KLJY1ajLULibT5Kf5oUjtGEezB8ZGvK2wj8WcJdjBde",
-        "dec_share": "jVpgaAMtNEiSAqmCXzP2qJ2tV76cfQ4DVyBRQKta1xjR9L",
-        "dec_key": "AjbCfqk49STyaHEwwesBCaScnMZdabvGuceZgxhHTESe9"
->>>>>>> da49ce8c
       }
     },
     {
@@ -105,7 +61,6 @@
       "decrypt_address": "172.20.0.6:8001",
       "certifier_address": "172.20.0.6:8002",
       "internal_address": "172.20.0.6:5000",
-<<<<<<< HEAD
       "signing_key": "tV66KknkDH47hRSNzwJtt7Q7EZtxVxQsNnUGoAJdDn6J",
       "dh_key": "HXaesvEGFiDgrVTix1fKzSLTarFexTZSJD6ymSrF7vPL",
       "enc_key": "8sAr1CcnzuMv61MwqQm6EGNPG4ajT6VssCC2ZndZUDjnyq6TngHcB6g8bnesCZ9FG7X",
@@ -116,21 +71,4 @@
       }
     }
   ]
-=======
-      "signing_key": "yoqYPL1jTuRBYA1qybsVGMhNxupKnNbUpww1sVyZTDri",
-      "dh_key": "B1QAv777X99KG2xQEZCSk8iEHZsJT7sx7NhSBCuXdg9U",
-      "enc_key": "8sNCrh45MBdubPvZPuEvvqGHVpsWEhFZukyBG6g2cgjPEkRgxGtj7YDeCvMxmz76gRt",
-      "private": {
-        "signing_key": "BSbbhNKYgs7urSMZ82fyDEKzwDnJG4DPjjQWJbRmqYuR",
-        "dh_key": "4ArVbho57oh7GTtR71o95jPokLq9CUvZVGQjSo1VN8rU",
-        "dec_share": "j46WwQT5Ln3So6ewcUACXMEPmwHnAQCXqiZwyQinugEzUj",
-        "dec_key": "AdWqv2U6amCuhVzzPzWTGkJUySWh2tCGu6KGcd83qnQ67"
-      }
-    }
-  ],
-  "dec_keyset": {
-    "pubkey": "8sKeY3xQMXkxEhrJarDxwPwnfeNX4dadFZLtrt2gRv9By8aUTkY59LHvvbC1fd6ydEg",
-    "combkey": "y7AnuKz7QtPWJvW5iWCWCcrWuNj1BoWj4skXFYvo9z5mBM5z4RTpiyc6a5of9KDnfBfv2Y5Lv2vVRvuJmR8764D4S9PhfSRJ1FhXK9ECDznyLG6SxY8iH4qCG67f8aazR7G1zonZnTTchZ3a32mdCrHTpF5ApZ2hzYMtyKWFuah6QZTGxk1Q95Fi5Vbm399LJFjwVpaDFJcyQ5wdnxkwzzCbVrmQtXe8RVF9CudZbgyEdspRx3p9pLbUp7Z1Suvn943UiE8WcwDrjrwDa8j9c6oDQeSxa3pEa5eUeV3MKCgGsLuTjj1WyTq3tCLZ3zfXyoeNKtAjQfjTj8X"
-  }
->>>>>>> da49ce8c
 }