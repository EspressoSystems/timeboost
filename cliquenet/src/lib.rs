mod addr;
mod error;
mod frame;
mod metrics;
mod net;
mod tcp;
mod time;

pub mod overlay;

pub use addr::{Address, InvalidAddress};
pub use error::NetworkError;
pub use metrics::NetworkMetrics;
<<<<<<< HEAD

type Result<T> = std::result::Result<T, NetworkError>;

/// Max. message size using noise handshake.
const MAX_NOISE_HANDSHAKE_SIZE: usize = 1024;

/// Max. message size using noise protocol.
const MAX_NOISE_MESSAGE_SIZE: usize = 64 * 1024;

/// Max. number of bytes for payload data of a frame.
const MAX_PAYLOAD_SIZE: usize = 63 * 1024;

/// Max. number of bytes for a message (potentially consisting of several frames).
const MAX_TOTAL_SIZE: usize = 5 * 1024 * 1024;

/// Max. number of messages to queue for a peer.
const PEER_CAPACITY: usize = 256;

/// Noise parameters to initialize the builders.
const NOISE_PARAMS: &str = "Noise_IK_25519_ChaChaPoly_BLAKE2s";

/// Interval between ping protocol.
const PING_INTERVAL: Duration = Duration::from_secs(15);

/// Max. allowed duration of a single TCP connect attempt.
const CONNECT_TIMEOUT: Duration = Duration::from_secs(30);

/// Max. allowed duration of a Noise handshake.
const HANDSHAKE_TIMEOUT: Duration = Duration::from_secs(10);

/// Max. allowed duration to wait for a peer to answer.
///
/// This is started when we have sent a ping. Unless we receive
/// some data back within this duration, the connection times
/// out and is dropped.
const REPLY_TIMEOUT: Duration = Duration::from_secs(30);

/// `Network` is the API facade of this crate.
#[derive(Debug)]
pub struct Network {
    /// Log label.
    label: PublicKey,
    /// Max. size of messages than can be sent or received.
    max_msg_size: usize,
    /// MPSC sender of messages to be sent to remote parties.
    ///
    /// If a public key is present, it will result in a uni-cast,
    /// otherwise the message will be sent to all parties.
    tx: Sender<(Option<PublicKey>, Bytes)>,

    /// MPSC receiver of messages from a remote party.
    ///
    /// The public key identifies the remote.
    rx: Receiver<(PublicKey, Bytes)>,

    /// Handle of the server task that has been spawned by `Network`.
    srv: JoinHandle<Result<Empty>>,
}

impl Drop for Network {
    fn drop(&mut self) {
        self.srv.abort()
    }
}

/// Optionally, implement sailfish's `RawComm` trait.
///
/// *Requires feature* `"sailfish"`.
#[cfg(feature = "sailfish")]
#[async_trait::async_trait]
impl sailfish_types::RawComm for Network {
    type Err = NetworkError;

    async fn broadcast(&mut self, msg: Bytes) -> Result<()> {
        self.multicast(msg).await
    }

    async fn send(&mut self, to: PublicKey, msg: Bytes) -> Result<()> {
        self.unicast(to, msg).await
    }

    async fn receive(&mut self) -> Result<(PublicKey, Bytes)> {
        self.receive().await
    }
}

/// The `Server` is accepting connections and also establishing and
/// maintaining connections with all parties.
#[derive(Debug)]
struct Server<T: tcp::Listener> {
    /// This server's public key.
    key: PublicKey,

    /// The X25519 keypair, used with Noise.
    keypair: x25519::Keypair,

    /// MPSC sender for messages received over a connection to a party.
    ///
    /// (see `Network` for the accompanying receiver).
    ibound: Sender<(PublicKey, Bytes)>,

    /// MPSC receiver for messages to be sent to remote parties.
    ///
    /// (see `Network` for the accompanying sender).
    obound: Receiver<(Option<PublicKey>, Bytes)>,

    /// All parties of the network and their addresses.
    peers: HashMap<PublicKey, Address>,

    /// Bi-directional mapping of Ed25519 and X25519 keys to identify
    /// remote parties.
    index: BiHashMap<PublicKey, x25519::PublicKey>,

    /// Find the public key given a tokio task ID.
    task2key: HashMap<task::Id, PublicKey>,

    /// Currently active connect attempts.
    connecting: HashMap<PublicKey, ConnectTask>,

    /// Currently active connections (post handshake).
    active: HashMap<PublicKey, IoTask>,

    /// Tasks performing a handshake with a remote party.
    handshake_tasks: JoinSet<Result<(T::Stream, TransportState)>>,

    /// Tasks connecting to a remote party and performing a handshake.
    connect_tasks: JoinSet<(T::Stream, TransportState)>,

    /// Active I/O tasks, exchanging data with remote parties.
    io_tasks: JoinSet<Result<()>>,

    /// For gathering network metrics.
    metrics: Arc<NetworkMetrics>,

    /// Interval at which to ping peers.
    ping_interval: Interval,
}

/// A connect task.
#[derive(Debug)]
struct ConnectTask {
    h: AbortHandle,
}

// Make sure the task is stopped when `ConnectTask` is dropped.
impl Drop for ConnectTask {
    fn drop(&mut self) {
        self.h.abort();
    }
}

/// An I/O task, reading data from and writing data to a remote party.
#[derive(Debug)]
struct IoTask {
    /// Abort handle of the read-half of the connection.
    rh: AbortHandle,

    /// Abort handle of the write-half of the connection.
    wh: AbortHandle,

    /// MPSC sender of outgoing messages to the remote.
    tx: Sender<Message>,
}

// Make sure all tasks are stopped when `IoTask` is dropped.
impl Drop for IoTask {
    fn drop(&mut self) {
        self.rh.abort();
        self.wh.abort();
    }
}

/// Unify the various data types we want to send to the writer task.
enum Message {
    Data(Bytes),
    Ping(Timestamp),
    Pong(Timestamp),
}

impl Network {
    /// Create a new `Network`.
    pub async fn create<P, A1, A2>(
        bind_to: A1,
        kp: Keypair,
        group: P,
        metrics: NetworkMetrics,
    ) -> Result<Self>
    where
        P: IntoIterator<Item = (PublicKey, A2)>,
        A1: Into<Address>,
        A2: Into<Address>,
    {
        Self::generic_create::<tokio::net::TcpListener, _, _, _>(bind_to, kp, group, metrics).await
    }

    /// Create a new `Network` for tests with [`turmoil`].
    ///
    /// *Requires feature* `"turmoil"`.
    #[cfg(feature = "turmoil")]
    pub async fn create_turmoil<P, A1, A2>(
        bind_to: A1,
        kp: Keypair,
        group: P,
        metrics: NetworkMetrics,
    ) -> Result<Self>
    where
        P: IntoIterator<Item = (PublicKey, A2)>,
        A1: Into<Address>,
        A2: Into<Address>,
    {
        Self::generic_create::<turmoil::net::TcpListener, _, _, _>(bind_to, kp, group, metrics)
            .await
    }

    async fn generic_create<T, P, A1, A2>(
        bind_to: A1,
        kp: Keypair,
        group: P,
        metrics: NetworkMetrics,
    ) -> Result<Self>
    where
        P: IntoIterator<Item = (PublicKey, A2)>,
        A1: Into<Address>,
        A2: Into<Address>,
        T: tcp::Listener + Send + 'static,
        T::Stream: Unpin + Send,
    {
        let label = kp.public_key();
        let keys = x25519::Keypair::try_from(kp).expect("ed25519 -> x25519");

        let listener = T::bind(&bind_to.into()).await?;

        debug!(n = %label, a = %listener.local_addr()?, "listening");

        let mut peers = HashMap::new();
        let mut index = BiHashMap::new();

        for (k, a) in group {
            index.insert(k, x25519::PublicKey::try_from(k)?);
            peers.insert(k, a.into());
        }

        let (otx, orx) = mpsc::channel(PEER_CAPACITY * peers.len());
        let (itx, irx) = mpsc::channel(PEER_CAPACITY * peers.len());

        let mut interval = tokio::time::interval(PING_INTERVAL);
        interval.set_missed_tick_behavior(MissedTickBehavior::Delay);

        let server = Server {
            keypair: keys,
            key: label,
            ibound: itx,
            obound: orx,
            peers,
            index,
            connecting: HashMap::new(),
            active: HashMap::new(),
            task2key: HashMap::new(),
            handshake_tasks: JoinSet::new(),
            connect_tasks: JoinSet::new(),
            io_tasks: JoinSet::new(),
            metrics: Arc::new(metrics),
            ping_interval: interval,
        };

        Ok(Self {
            label,
            max_msg_size: MAX_TOTAL_SIZE,
            rx: irx,
            tx: otx,
            srv: spawn(server.run(listener)),
        })
    }

    /// Get max. supported message size in bytes.
    pub fn max_message_size(&self) -> usize {
        self.max_msg_size
    }

    /// Send a message to a party, identified by the given public key.
    pub async fn unicast(&self, to: PublicKey, msg: Bytes) -> Result<()> {
        if msg.len() > MAX_TOTAL_SIZE {
            warn!(node = %self.label, %to, len = %msg.len(), "message too large to send");
            return Err(NetworkError::MessageTooLarge);
        }
        self.tx
            .send((Some(to), msg))
            .await
            .map_err(|_| NetworkError::ChannelClosed)
    }

    /// Send a message to all parties.
    pub async fn multicast(&self, msg: Bytes) -> Result<()> {
        if msg.len() > MAX_TOTAL_SIZE {
            warn!(node = %self.label, len = %msg.len(), "message too large to broadcast");
            return Err(NetworkError::MessageTooLarge);
        }
        self.tx
            .send((None, msg))
            .await
            .map_err(|_| NetworkError::ChannelClosed)
    }

    /// Receive a message from a remote party.
    pub async fn receive(&mut self) -> Result<(PublicKey, Bytes)> {
        self.rx.recv().await.ok_or(NetworkError::ChannelClosed)
    }
}

impl<T> Server<T>
where
    T: tcp::Listener + Send + 'static,
    T::Stream: Unpin + Send,
{
    /// Runs the main loop of this network node.
    ///
    /// This function:
    ///
    /// - Tries to connect to each remote peer in the committee.
    /// - Handles tasks that have been completed or terminated.
    /// - Processes new messages we received on the network.
    async fn run(mut self, listener: T) -> Result<Empty> {
        self.handshake_tasks.spawn(pending());
        self.io_tasks.spawn(pending());

        // Connect to all peers.
        for k in self
            .peers
            .keys()
            .filter(|k| **k != self.key)
            .copied()
            .collect::<Vec<_>>()
        {
            self.spawn_connect(k)
        }

        loop {
            trace!(
                node       = %self.key,
                active     = %self.active.len(),
                connects   = %self.connect_tasks.len(),
                handshakes = %self.handshake_tasks.len().saturating_sub(1), // -1 for `pending()`
                io_tasks   = %self.io_tasks.len().saturating_sub(1), // -1 for `pending()`
                tasks_ids  = %self.task2key.len(),
                iqueue     = %self.ibound.capacity(),
                oqueue     = %self.obound.capacity(),
            );

            tokio::select! {
                // Accepted a new connection.
                i = listener.accept() => match i {
                    Ok((s, a)) => {
                        debug!(node = %self.key, addr = %a, "accepted connection");
                        self.spawn_handshake(s)
                    }
                    Err(e) => {
                        warn!(node = %self.key, err = %e, "error accepting connection")
                    }
                },
                // The handshake of an inbound connection completed.
                Some(h) = self.handshake_tasks.join_next() => match h {
                    Ok(Ok((s, t))) => {
                        let Some(k) = self.lookup_peer(&t) else {
                            info!(
                                node = %self.key,
                                peer = ?t.get_remote_static().and_then(|k| x25519::PublicKey::try_from(k).ok()),
                                addr = ?s.peer_addr().ok(),
                                "unknown peer"
                            );
                            continue
                        };
                        if !self.is_valid_ip(&k, &s) {
                            warn!(node = %self.key, peer = %k, addr = ?s.peer_addr().ok(), "invalid peer ip addr");
                            continue
                        }
                        // We only accept connections whose party has a public key that
                        // is larger than ours, or if we do not have a connection for
                        // that key at the moment.
                        if k > self.key || !self.active.contains_key(&k) {
                            self.spawn_io(k, s, t)
                        } else {
                            debug!(node = %self.key, peer = %k, "dropping accepted connection");
                        }
                    }
                    Ok(Err(e)) => {
                        warn!(node = %self.key, err = %e, "handshake failed")
                    }
                    Err(e) => {
                        if !e.is_cancelled() {
                            error!(node = %self.key, err = %e, "handshake task panic");
                        }
                    }
                },
                // One of our connection attempts completed.
                Some(tt) = self.connect_tasks.join_next_with_id() => {
                    match tt {
                        Ok((id, (s, t))) => {
                            self.on_connect_task_end(id);
                            let Some(k) = self.lookup_peer(&t) else {
                                warn!(
                                    node = %self.key,
                                    peer = ?t.get_remote_static().and_then(|k| x25519::PublicKey::try_from(k).ok()),
                                    addr = ?s.peer_addr().ok(),
                                    "connected to unknown peer"
                                );
                                continue
                            };
                            // We only keep the connection if our key is larger than the remote,
                            // or if we do not have a connection for that key at the moment.
                            if k < self.key || !self.active.contains_key(&k) {
                                self.spawn_io(k, s, t)
                            } else {
                                debug!(node = %self.key, peer = %k, "dropping new connection");
                            }
                        }
                        Err(e) => {
                            if !e.is_cancelled() {
                                error!(node = %self.key, err = %e, "connect task panic");
                            }
                            self.on_connect_task_end(e.id());
                        }
                    }
                },
                // A read or write task completed.
                Some(io) = self.io_tasks.join_next_with_id() => {
                    match io {
                        Ok((id, r)) => {
                            if let Err(e) = r {
                                warn!(node = %self.key, err = %e, "i/o error")
                            }
                            self.on_io_task_end(id);
                        }
                        Err(e) => {
                            if e.is_cancelled() {
                                // If one half completes we cancel the other, so there is
                                // nothing else to do here, except to remove the cancelled
                                // tasks's ID. Same if we kill the connection, both tasks
                                // get cancelled.
                                self.task2key.remove(&e.id());
                                continue
                            }
                            // If the task has not been cancelled, it must have panicked.
                            error!(node = %self.key, err = %e, "i/o task panic");
                            self.on_io_task_end(e.id())
                        }
                    };
                },
                // A new message to send out has been given to us:
                msg = self.obound.recv() => match msg {
                    // Uni-cast
                    Some((Some(to), m)) => {
                        self.metrics.sent_message_len.add_point(m.len() as f64);
                        if to == self.key {
                            trace!(
                                node  = %self.key,
                                to    = %to,
                                len   = %m.len(),
                                queue = self.ibound.capacity(),
                                "sending message"
                            );
                            if self.ibound.try_send((self.key, m)).is_err() {
                                warn!(node = %self.key, "channel full => dropping message")
                            }
                            continue
                        }
                        if let Some(task) = self.active.get(&to) {
                            trace!(
                                node  = %self.key,
                                to    = %to,
                                len   = %m.len(),
                                queue = task.tx.capacity(),
                                "sending message"
                            );
                            if task.tx.try_send(Message::Data(m)).is_err() {
                                warn!(node = %self.key, %to, "channel full => reconnecting");
                                self.reconnect(to)
                            }
                        }
                    }
                    // Multi-cast
                    Some((None, m)) => {
                        self.metrics.sent_message_len.add_point(m.len() as f64);
                        trace!(
                            node  = %self.key,
                            to    = %self.key,
                            len   = %m.len(),
                            queue = self.ibound.capacity(),
                            "sending message"
                        );
                        if self.ibound.try_send((self.key, m.clone())).is_err() {
                            warn!(node = %self.key, "channel full => dropping message")
                        }
                        let mut reconnect = Vec::new();
                        for (to, task) in &self.active {
                            trace!(
                                node  = %self.key,
                                to    = %to,
                                len   = %m.len(),
                                queue = task.tx.capacity(),
                                "sending message"
                            );
                            if task.tx.try_send(Message::Data(m.clone())).is_err() {
                                warn!(node = %self.key, %to, "channel full => reconnecting");
                                reconnect.push(*to);
                            }
                        }
                        for k in reconnect {
                            self.reconnect(k)
                        }
                    }
                    None => {
                        return Err(NetworkError::ChannelClosed)
                    }
                },
                _ = self.ping_interval.tick() => {
                    let now = Timestamp::now();
                    for task in self.active.values() {
                        let _ = task.tx.try_send(Message::Ping(now));
                    }
                }
            }
        }
    }

    /// Handles a completed connect task.
    fn on_connect_task_end(&mut self, id: task::Id) {
        let Some(k) = self.task2key.remove(&id) else {
            error!(node = %self.key, "no key for connect task");
            return;
        };
        self.connecting.remove(&k);
    }

    /// Handles a completed I/O task.
    ///
    /// This function will get the public key of the task that was terminated
    /// and then cleanly removes the associated I/O task data and re-connects
    /// to the peer node it was interacting with.
    fn on_io_task_end(&mut self, id: task::Id) {
        let Some(k) = self.task2key.remove(&id) else {
            error!(node = %self.key, "no key for i/o task");
            return;
        };
        let Some(task) = self.active.get(&k) else {
            return;
        };
        if task.rh.id() == id {
            debug!(node = %self.key, peer = %k, "read-half closed => dropping connection");
            self.active.remove(&k);
            self.spawn_connect(k)
        } else if task.wh.id() == id {
            debug!(node = %self.key, peer = %k, "write-half closed => dropping connection");
            self.active.remove(&k);
            self.spawn_connect(k)
        } else {
            debug!(node = %self.key, peer = %k, "i/o task was previously replaced");
        }
    }

    /// Unless already connecting, drop the active connection and connect again.
    fn reconnect(&mut self, k: PublicKey) {
        if self.connecting.contains_key(&k) {
            debug!(node = %self.key, peer = %k, "connect task in progress");
            return;
        }
        self.active.remove(&k);
        debug!(node = %self.key, peer = %k, "reconnecting");
        self.spawn_connect(k)
    }

    /// Spawns a new connection task to a peer identified by public key.
    ///
    /// This function will look up the x25519 public key of the ed25519 key
    /// and the remote address and then spawn a connection task.
    fn spawn_connect(&mut self, k: PublicKey) {
        if self.connecting.contains_key(&k) {
            debug!(node = %self.key, peer = %k, "connect task already started");
            return;
        }
        let x = self.index.get_by_left(&k).expect("known public key");
        let a = self.peers.get(&k).expect("known address");
        let h = self.connect_tasks.spawn(connect(
            (self.key, self.keypair.clone()),
            (k, *x),
            a.clone(),
            self.metrics.clone(),
        ));
        assert!(self.task2key.insert(h.id(), k).is_none());
        self.connecting.insert(k, ConnectTask { h });
    }

    /// Spawns a new `Noise` responder handshake task using the IK pattern.
    ///
    /// This function will create the responder handshake machine using its
    /// own private key and then spawn a task that awaits an initiator handshake
    /// to which it will respond.
    fn spawn_handshake(&mut self, s: T::Stream) {
        let h = Builder::new(NOISE_PARAMS.parse().expect("valid noise params"))
            .local_private_key(&self.keypair.secret_key().as_bytes())
            .build_responder()
            .expect("valid noise params yield valid handshake state");
        self.handshake_tasks.spawn(async move {
            timeout(HANDSHAKE_TIMEOUT, on_handshake(h, s))
                .await
                .or(Err(NetworkError::Timeout))?
        });
    }

    /// Spawns a new I/O task for handling communication with a remote peer over
    /// a TCP connection using the noise framework to create an authenticated
    /// secure link.
    fn spawn_io(&mut self, k: PublicKey, s: T::Stream, t: TransportState) {
        debug!(node = %self.key, peer = %k, addr = ?s.peer_addr().ok(), "starting i/o tasks");
        let (to_remote, from_remote) = mpsc::channel(PEER_CAPACITY);
        let (r, w) = s.into_split();
        let t1 = Arc::new(Mutex::new(t));
        let t2 = t1.clone();
        let ibound = self.ibound.clone();
        let to_write = to_remote.clone();
        let countdown = Countdown::new();
        let rh = self.io_tasks.spawn(recv_loop(
            k,
            r,
            t1,
            ibound,
            to_write,
            self.metrics.clone(),
            countdown.clone(),
        ));
        let wh = self.io_tasks.spawn(send_loop(
            w,
            t2,
            from_remote,
            self.metrics.clone(),
            countdown,
        ));
        assert!(self.task2key.insert(rh.id(), k).is_none());
        assert!(self.task2key.insert(wh.id(), k).is_none());
        let io = IoTask {
            rh,
            wh,
            tx: to_remote.clone(),
        };
        self.active.insert(k, io);
        self.metrics.connections.set(self.active.len());
    }

    /// Get the public key of a party by their static X25519 public key.
    fn lookup_peer(&self, t: &TransportState) -> Option<PublicKey> {
        let k = t.get_remote_static()?;
        let k = x25519::PublicKey::try_from(k).ok()?;
        self.index.get_by_right(&k).copied()
    }

    /// Check if the socket's peer IP address corresponds to the configured one.
    fn is_valid_ip(&self, k: &PublicKey, s: &T::Stream) -> bool {
        self.peers
            .get(k)
            .map(|a| {
                let Address::Inet(ip, _) = a else { return true };
                Some(*ip) == s.peer_addr().ok().map(|a| a.ip())
            })
            .unwrap_or(false)
    }
}

/// Connect to the given socket address.
///
/// This function will only return, when a connection has been established and the handshake
/// has been completed.
async fn connect<T: tcp::Stream + Unpin>(
    this: (PublicKey, x25519::Keypair),
    to: (PublicKey, x25519::PublicKey),
    addr: Address,
    metrics: Arc<NetworkMetrics>,
) -> (T, TransportState) {
    use rand::prelude::*;

    let new_handshake_state = || {
        Builder::new(NOISE_PARAMS.parse().expect("valid noise params"))
            .local_private_key(this.1.secret_key().as_slice())
            .remote_public_key(to.1.as_slice())
            .build_initiator()
            .expect("valid noise params yield valid handshake state")
    };

    let i = rand::rng().random_range(0..=1000);

    for d in [i, 1000, 3000, 6000, 10_000, 15_000]
        .into_iter()
        .chain(repeat(30_000))
    {
        sleep(Duration::from_millis(d)).await;
        debug!(node = %this.0, peer = %to.0, %addr, "connecting");
        metrics.add_connect_attempt(&to.0);
        match timeout(CONNECT_TIMEOUT, T::connect(&addr)).await {
            Ok(Ok(s)) => {
                if let Err(err) = s.set_nodelay(true) {
                    error!(node = %this.0, %err, "failed to set NO_DELAY socket option");
                    continue;
                }
                match timeout(HANDSHAKE_TIMEOUT, handshake(new_handshake_state(), s)).await {
                    Ok(Ok(x)) => {
                        debug!(node = %this.0, peer = %to.0, %addr, "connection established");
                        return x;
                    }
                    Ok(Err(err)) => {
                        warn!(node = %this.0, peer = %to.0, %addr, %err, "handshake failure");
                    }
                    Err(_) => {
                        warn!(node = %this.0, peer = %to.0, %addr, "handshake timeout");
                    }
                }
            }
            Ok(Err(err)) => {
                warn!(node = %this.0, peer = %to.0, %addr, %err, "failed to connect");
            }
            Err(_) => {
                warn!(node = %this.0, peer = %to.0, %addr, "connect timeout");
            }
        }
    }

    unreachable!("for loop repeats forever")
}

/// Perform a noise handshake as initiator with the remote party.
async fn handshake<T: tcp::Stream + Unpin>(
    mut hs: HandshakeState,
    mut stream: T,
) -> Result<(T, TransportState)> {
    let mut b = vec![0; MAX_NOISE_HANDSHAKE_SIZE];
    let n = hs.write_message(&[], &mut b)?;
    send_frame(&mut stream, Header::data(n as u16), &b[..n]).await?;
    let (h, m) = recv_frame(&mut stream).await?;
    if !h.is_data() || h.is_partial() {
        return Err(NetworkError::InvalidHandshakeMessage);
    }
    hs.read_message(&m, &mut b)?;
    Ok((stream, hs.into_transport_mode()?))
}

/// Perform a noise handshake as responder with a remote party.
async fn on_handshake<T: tcp::Stream + Unpin>(
    mut hs: HandshakeState,
    mut stream: T,
) -> Result<(T, TransportState)> {
    stream.set_nodelay(true)?;
    let (h, m) = recv_frame(&mut stream).await?;
    if !h.is_data() || h.is_partial() {
        return Err(NetworkError::InvalidHandshakeMessage);
    }
    let mut b = vec![0; MAX_NOISE_HANDSHAKE_SIZE];
    hs.read_message(&m, &mut b)?;
    let n = hs.write_message(&[], &mut b)?;
    send_frame(&mut stream, Header::data(n as u16), &b[..n]).await?;
    Ok((stream, hs.into_transport_mode()?))
}

/// Read messages from the remote by assembling frames together.
///
/// Once complete the message will be handed over to the given MPSC sender.
async fn recv_loop<R>(
    id: PublicKey,
    mut reader: R,
    state: Arc<Mutex<TransportState>>,
    to_deliver: Sender<(PublicKey, Bytes)>,
    to_writer: Sender<Message>,
    metrics: Arc<NetworkMetrics>,
    mut countdown: Countdown,
) -> Result<()>
where
    R: AsyncRead + Unpin,
{
    let mut buf = vec![0; MAX_NOISE_MESSAGE_SIZE];
    loop {
        let mut msg = BytesMut::new();
        loop {
            tokio::select! {
                val = recv_frame(&mut reader) => {
                    countdown.stop();
                    match val {
                        Ok((h, f)) => {
                            match h.frame_type() {
                                Ok(Type::Ping) => {
                                    // Received ping message; sending pong to writer
                                    let n = state.lock().read_message(&f, &mut buf)?;
                                    if let Some(ping) = Timestamp::try_from_slice(&buf[..n]) {
                                        let _ = to_writer.try_send(Message::Pong(ping));
                                    }
                                }
                                Ok(Type::Pong) => {
                                    // Received pong message; measure elapsed time
                                    let n = state.lock().read_message(&f, &mut buf)?;
                                    if let Some(ping) = Timestamp::try_from_slice(&buf[..n]) {
                                        if let Some(delay) = Timestamp::now().diff(ping) {
                                            metrics.latency.add_point(delay.as_secs_f64() * 1000.0);
                                        }
                                    }
                                }
                                Ok(Type::Data) => {
                                    let n = state.lock().read_message(&f, &mut buf)?;
                                    msg.extend_from_slice(&buf[..n]);
                                    if !h.is_partial() {
                                        break;
                                    }
                                    if msg.len() > MAX_TOTAL_SIZE {
                                        return Err(NetworkError::MessageTooLarge);
                                    }
                                }
                                Err(t) => return Err(NetworkError::UnknownFrameType(t)),
                            }
                        }
                        Err(e) => return Err(e)
                    }
                },
                () = &mut countdown => {
                    warn!(node = %id, "timeout waiting for peer");
                    return Err(NetworkError::Timeout)
                }
            }
        }
        if to_deliver.send((id, msg.freeze())).await.is_err() {
            break;
        }
        metrics.received.add(1);
    }
    Ok(())
}

/// Consume messages to be delivered to remote parties and send them.
///
/// The function automatically splits large messages into chunks that fit into
/// a noise package.
async fn send_loop<W>(
    mut writer: W,
    state: Arc<Mutex<TransportState>>,
    mut rx: Receiver<Message>,
    metrics: Arc<NetworkMetrics>,
    countdown: Countdown,
) -> Result<()>
where
    W: AsyncWrite + Unpin,
{
    let mut buf = vec![0; MAX_NOISE_MESSAGE_SIZE];

    while let Some(msg) = rx.recv().await {
        match msg {
            Message::Ping(ping) => {
                let n = state.lock().write_message(&ping.to_bytes()[..], &mut buf)?;
                let h = Header::ping(n as u16);
                send_frame(&mut writer, h, &buf[..n]).await?;
                countdown.start(REPLY_TIMEOUT)
            }
            Message::Pong(pong) => {
                let n = state.lock().write_message(&pong.to_bytes()[..], &mut buf)?;
                let h = Header::pong(n as u16);
                send_frame(&mut writer, h, &buf[..n]).await?;
            }
            Message::Data(msg) => {
                let mut it = msg.chunks(MAX_PAYLOAD_SIZE).peekable();
                while let Some(m) = it.next() {
                    let n = state.lock().write_message(m, &mut buf)?;
                    let h = if it.peek().is_some() {
                        Header::data(n as u16).partial()
                    } else {
                        Header::data(n as u16)
                    };
                    send_frame(&mut writer, h, &buf[..n]).await?
                }
                metrics.sent.add(1);
            }
        }
    }
    Ok(())
}

/// Read a single frame (header + payload) from the remote.
async fn recv_frame<R>(r: &mut R) -> Result<(Header, Vec<u8>)>
where
    R: AsyncRead + Unpin,
{
    let b = r.read_u32().await?;
    let h = Header::try_from(b.to_be_bytes())?;
    let mut v = vec![0; h.len().into()];
    r.read_exact(&mut v).await?;
    Ok((h, v))
}

/// Write a single frame (header + payload) to the remote.
async fn send_frame<W>(w: &mut W, hdr: Header, msg: &[u8]) -> Result<()>
where
    W: AsyncWrite + Unpin,
{
    debug_assert_eq!(usize::from(hdr.len()), msg.len());
    w.write_all(&hdr.to_bytes()).await?;
    w.write_all(msg).await?;
    Ok(())
}
=======
pub use net::Network;
pub use overlay::Overlay;
>>>>>>> 9d2eeaa1
<|MERGE_RESOLUTION|>--- conflicted
+++ resolved
@@ -11,907 +11,5 @@
 pub use addr::{Address, InvalidAddress};
 pub use error::NetworkError;
 pub use metrics::NetworkMetrics;
-<<<<<<< HEAD
-
-type Result<T> = std::result::Result<T, NetworkError>;
-
-/// Max. message size using noise handshake.
-const MAX_NOISE_HANDSHAKE_SIZE: usize = 1024;
-
-/// Max. message size using noise protocol.
-const MAX_NOISE_MESSAGE_SIZE: usize = 64 * 1024;
-
-/// Max. number of bytes for payload data of a frame.
-const MAX_PAYLOAD_SIZE: usize = 63 * 1024;
-
-/// Max. number of bytes for a message (potentially consisting of several frames).
-const MAX_TOTAL_SIZE: usize = 5 * 1024 * 1024;
-
-/// Max. number of messages to queue for a peer.
-const PEER_CAPACITY: usize = 256;
-
-/// Noise parameters to initialize the builders.
-const NOISE_PARAMS: &str = "Noise_IK_25519_ChaChaPoly_BLAKE2s";
-
-/// Interval between ping protocol.
-const PING_INTERVAL: Duration = Duration::from_secs(15);
-
-/// Max. allowed duration of a single TCP connect attempt.
-const CONNECT_TIMEOUT: Duration = Duration::from_secs(30);
-
-/// Max. allowed duration of a Noise handshake.
-const HANDSHAKE_TIMEOUT: Duration = Duration::from_secs(10);
-
-/// Max. allowed duration to wait for a peer to answer.
-///
-/// This is started when we have sent a ping. Unless we receive
-/// some data back within this duration, the connection times
-/// out and is dropped.
-const REPLY_TIMEOUT: Duration = Duration::from_secs(30);
-
-/// `Network` is the API facade of this crate.
-#[derive(Debug)]
-pub struct Network {
-    /// Log label.
-    label: PublicKey,
-    /// Max. size of messages than can be sent or received.
-    max_msg_size: usize,
-    /// MPSC sender of messages to be sent to remote parties.
-    ///
-    /// If a public key is present, it will result in a uni-cast,
-    /// otherwise the message will be sent to all parties.
-    tx: Sender<(Option<PublicKey>, Bytes)>,
-
-    /// MPSC receiver of messages from a remote party.
-    ///
-    /// The public key identifies the remote.
-    rx: Receiver<(PublicKey, Bytes)>,
-
-    /// Handle of the server task that has been spawned by `Network`.
-    srv: JoinHandle<Result<Empty>>,
-}
-
-impl Drop for Network {
-    fn drop(&mut self) {
-        self.srv.abort()
-    }
-}
-
-/// Optionally, implement sailfish's `RawComm` trait.
-///
-/// *Requires feature* `"sailfish"`.
-#[cfg(feature = "sailfish")]
-#[async_trait::async_trait]
-impl sailfish_types::RawComm for Network {
-    type Err = NetworkError;
-
-    async fn broadcast(&mut self, msg: Bytes) -> Result<()> {
-        self.multicast(msg).await
-    }
-
-    async fn send(&mut self, to: PublicKey, msg: Bytes) -> Result<()> {
-        self.unicast(to, msg).await
-    }
-
-    async fn receive(&mut self) -> Result<(PublicKey, Bytes)> {
-        self.receive().await
-    }
-}
-
-/// The `Server` is accepting connections and also establishing and
-/// maintaining connections with all parties.
-#[derive(Debug)]
-struct Server<T: tcp::Listener> {
-    /// This server's public key.
-    key: PublicKey,
-
-    /// The X25519 keypair, used with Noise.
-    keypair: x25519::Keypair,
-
-    /// MPSC sender for messages received over a connection to a party.
-    ///
-    /// (see `Network` for the accompanying receiver).
-    ibound: Sender<(PublicKey, Bytes)>,
-
-    /// MPSC receiver for messages to be sent to remote parties.
-    ///
-    /// (see `Network` for the accompanying sender).
-    obound: Receiver<(Option<PublicKey>, Bytes)>,
-
-    /// All parties of the network and their addresses.
-    peers: HashMap<PublicKey, Address>,
-
-    /// Bi-directional mapping of Ed25519 and X25519 keys to identify
-    /// remote parties.
-    index: BiHashMap<PublicKey, x25519::PublicKey>,
-
-    /// Find the public key given a tokio task ID.
-    task2key: HashMap<task::Id, PublicKey>,
-
-    /// Currently active connect attempts.
-    connecting: HashMap<PublicKey, ConnectTask>,
-
-    /// Currently active connections (post handshake).
-    active: HashMap<PublicKey, IoTask>,
-
-    /// Tasks performing a handshake with a remote party.
-    handshake_tasks: JoinSet<Result<(T::Stream, TransportState)>>,
-
-    /// Tasks connecting to a remote party and performing a handshake.
-    connect_tasks: JoinSet<(T::Stream, TransportState)>,
-
-    /// Active I/O tasks, exchanging data with remote parties.
-    io_tasks: JoinSet<Result<()>>,
-
-    /// For gathering network metrics.
-    metrics: Arc<NetworkMetrics>,
-
-    /// Interval at which to ping peers.
-    ping_interval: Interval,
-}
-
-/// A connect task.
-#[derive(Debug)]
-struct ConnectTask {
-    h: AbortHandle,
-}
-
-// Make sure the task is stopped when `ConnectTask` is dropped.
-impl Drop for ConnectTask {
-    fn drop(&mut self) {
-        self.h.abort();
-    }
-}
-
-/// An I/O task, reading data from and writing data to a remote party.
-#[derive(Debug)]
-struct IoTask {
-    /// Abort handle of the read-half of the connection.
-    rh: AbortHandle,
-
-    /// Abort handle of the write-half of the connection.
-    wh: AbortHandle,
-
-    /// MPSC sender of outgoing messages to the remote.
-    tx: Sender<Message>,
-}
-
-// Make sure all tasks are stopped when `IoTask` is dropped.
-impl Drop for IoTask {
-    fn drop(&mut self) {
-        self.rh.abort();
-        self.wh.abort();
-    }
-}
-
-/// Unify the various data types we want to send to the writer task.
-enum Message {
-    Data(Bytes),
-    Ping(Timestamp),
-    Pong(Timestamp),
-}
-
-impl Network {
-    /// Create a new `Network`.
-    pub async fn create<P, A1, A2>(
-        bind_to: A1,
-        kp: Keypair,
-        group: P,
-        metrics: NetworkMetrics,
-    ) -> Result<Self>
-    where
-        P: IntoIterator<Item = (PublicKey, A2)>,
-        A1: Into<Address>,
-        A2: Into<Address>,
-    {
-        Self::generic_create::<tokio::net::TcpListener, _, _, _>(bind_to, kp, group, metrics).await
-    }
-
-    /// Create a new `Network` for tests with [`turmoil`].
-    ///
-    /// *Requires feature* `"turmoil"`.
-    #[cfg(feature = "turmoil")]
-    pub async fn create_turmoil<P, A1, A2>(
-        bind_to: A1,
-        kp: Keypair,
-        group: P,
-        metrics: NetworkMetrics,
-    ) -> Result<Self>
-    where
-        P: IntoIterator<Item = (PublicKey, A2)>,
-        A1: Into<Address>,
-        A2: Into<Address>,
-    {
-        Self::generic_create::<turmoil::net::TcpListener, _, _, _>(bind_to, kp, group, metrics)
-            .await
-    }
-
-    async fn generic_create<T, P, A1, A2>(
-        bind_to: A1,
-        kp: Keypair,
-        group: P,
-        metrics: NetworkMetrics,
-    ) -> Result<Self>
-    where
-        P: IntoIterator<Item = (PublicKey, A2)>,
-        A1: Into<Address>,
-        A2: Into<Address>,
-        T: tcp::Listener + Send + 'static,
-        T::Stream: Unpin + Send,
-    {
-        let label = kp.public_key();
-        let keys = x25519::Keypair::try_from(kp).expect("ed25519 -> x25519");
-
-        let listener = T::bind(&bind_to.into()).await?;
-
-        debug!(n = %label, a = %listener.local_addr()?, "listening");
-
-        let mut peers = HashMap::new();
-        let mut index = BiHashMap::new();
-
-        for (k, a) in group {
-            index.insert(k, x25519::PublicKey::try_from(k)?);
-            peers.insert(k, a.into());
-        }
-
-        let (otx, orx) = mpsc::channel(PEER_CAPACITY * peers.len());
-        let (itx, irx) = mpsc::channel(PEER_CAPACITY * peers.len());
-
-        let mut interval = tokio::time::interval(PING_INTERVAL);
-        interval.set_missed_tick_behavior(MissedTickBehavior::Delay);
-
-        let server = Server {
-            keypair: keys,
-            key: label,
-            ibound: itx,
-            obound: orx,
-            peers,
-            index,
-            connecting: HashMap::new(),
-            active: HashMap::new(),
-            task2key: HashMap::new(),
-            handshake_tasks: JoinSet::new(),
-            connect_tasks: JoinSet::new(),
-            io_tasks: JoinSet::new(),
-            metrics: Arc::new(metrics),
-            ping_interval: interval,
-        };
-
-        Ok(Self {
-            label,
-            max_msg_size: MAX_TOTAL_SIZE,
-            rx: irx,
-            tx: otx,
-            srv: spawn(server.run(listener)),
-        })
-    }
-
-    /// Get max. supported message size in bytes.
-    pub fn max_message_size(&self) -> usize {
-        self.max_msg_size
-    }
-
-    /// Send a message to a party, identified by the given public key.
-    pub async fn unicast(&self, to: PublicKey, msg: Bytes) -> Result<()> {
-        if msg.len() > MAX_TOTAL_SIZE {
-            warn!(node = %self.label, %to, len = %msg.len(), "message too large to send");
-            return Err(NetworkError::MessageTooLarge);
-        }
-        self.tx
-            .send((Some(to), msg))
-            .await
-            .map_err(|_| NetworkError::ChannelClosed)
-    }
-
-    /// Send a message to all parties.
-    pub async fn multicast(&self, msg: Bytes) -> Result<()> {
-        if msg.len() > MAX_TOTAL_SIZE {
-            warn!(node = %self.label, len = %msg.len(), "message too large to broadcast");
-            return Err(NetworkError::MessageTooLarge);
-        }
-        self.tx
-            .send((None, msg))
-            .await
-            .map_err(|_| NetworkError::ChannelClosed)
-    }
-
-    /// Receive a message from a remote party.
-    pub async fn receive(&mut self) -> Result<(PublicKey, Bytes)> {
-        self.rx.recv().await.ok_or(NetworkError::ChannelClosed)
-    }
-}
-
-impl<T> Server<T>
-where
-    T: tcp::Listener + Send + 'static,
-    T::Stream: Unpin + Send,
-{
-    /// Runs the main loop of this network node.
-    ///
-    /// This function:
-    ///
-    /// - Tries to connect to each remote peer in the committee.
-    /// - Handles tasks that have been completed or terminated.
-    /// - Processes new messages we received on the network.
-    async fn run(mut self, listener: T) -> Result<Empty> {
-        self.handshake_tasks.spawn(pending());
-        self.io_tasks.spawn(pending());
-
-        // Connect to all peers.
-        for k in self
-            .peers
-            .keys()
-            .filter(|k| **k != self.key)
-            .copied()
-            .collect::<Vec<_>>()
-        {
-            self.spawn_connect(k)
-        }
-
-        loop {
-            trace!(
-                node       = %self.key,
-                active     = %self.active.len(),
-                connects   = %self.connect_tasks.len(),
-                handshakes = %self.handshake_tasks.len().saturating_sub(1), // -1 for `pending()`
-                io_tasks   = %self.io_tasks.len().saturating_sub(1), // -1 for `pending()`
-                tasks_ids  = %self.task2key.len(),
-                iqueue     = %self.ibound.capacity(),
-                oqueue     = %self.obound.capacity(),
-            );
-
-            tokio::select! {
-                // Accepted a new connection.
-                i = listener.accept() => match i {
-                    Ok((s, a)) => {
-                        debug!(node = %self.key, addr = %a, "accepted connection");
-                        self.spawn_handshake(s)
-                    }
-                    Err(e) => {
-                        warn!(node = %self.key, err = %e, "error accepting connection")
-                    }
-                },
-                // The handshake of an inbound connection completed.
-                Some(h) = self.handshake_tasks.join_next() => match h {
-                    Ok(Ok((s, t))) => {
-                        let Some(k) = self.lookup_peer(&t) else {
-                            info!(
-                                node = %self.key,
-                                peer = ?t.get_remote_static().and_then(|k| x25519::PublicKey::try_from(k).ok()),
-                                addr = ?s.peer_addr().ok(),
-                                "unknown peer"
-                            );
-                            continue
-                        };
-                        if !self.is_valid_ip(&k, &s) {
-                            warn!(node = %self.key, peer = %k, addr = ?s.peer_addr().ok(), "invalid peer ip addr");
-                            continue
-                        }
-                        // We only accept connections whose party has a public key that
-                        // is larger than ours, or if we do not have a connection for
-                        // that key at the moment.
-                        if k > self.key || !self.active.contains_key(&k) {
-                            self.spawn_io(k, s, t)
-                        } else {
-                            debug!(node = %self.key, peer = %k, "dropping accepted connection");
-                        }
-                    }
-                    Ok(Err(e)) => {
-                        warn!(node = %self.key, err = %e, "handshake failed")
-                    }
-                    Err(e) => {
-                        if !e.is_cancelled() {
-                            error!(node = %self.key, err = %e, "handshake task panic");
-                        }
-                    }
-                },
-                // One of our connection attempts completed.
-                Some(tt) = self.connect_tasks.join_next_with_id() => {
-                    match tt {
-                        Ok((id, (s, t))) => {
-                            self.on_connect_task_end(id);
-                            let Some(k) = self.lookup_peer(&t) else {
-                                warn!(
-                                    node = %self.key,
-                                    peer = ?t.get_remote_static().and_then(|k| x25519::PublicKey::try_from(k).ok()),
-                                    addr = ?s.peer_addr().ok(),
-                                    "connected to unknown peer"
-                                );
-                                continue
-                            };
-                            // We only keep the connection if our key is larger than the remote,
-                            // or if we do not have a connection for that key at the moment.
-                            if k < self.key || !self.active.contains_key(&k) {
-                                self.spawn_io(k, s, t)
-                            } else {
-                                debug!(node = %self.key, peer = %k, "dropping new connection");
-                            }
-                        }
-                        Err(e) => {
-                            if !e.is_cancelled() {
-                                error!(node = %self.key, err = %e, "connect task panic");
-                            }
-                            self.on_connect_task_end(e.id());
-                        }
-                    }
-                },
-                // A read or write task completed.
-                Some(io) = self.io_tasks.join_next_with_id() => {
-                    match io {
-                        Ok((id, r)) => {
-                            if let Err(e) = r {
-                                warn!(node = %self.key, err = %e, "i/o error")
-                            }
-                            self.on_io_task_end(id);
-                        }
-                        Err(e) => {
-                            if e.is_cancelled() {
-                                // If one half completes we cancel the other, so there is
-                                // nothing else to do here, except to remove the cancelled
-                                // tasks's ID. Same if we kill the connection, both tasks
-                                // get cancelled.
-                                self.task2key.remove(&e.id());
-                                continue
-                            }
-                            // If the task has not been cancelled, it must have panicked.
-                            error!(node = %self.key, err = %e, "i/o task panic");
-                            self.on_io_task_end(e.id())
-                        }
-                    };
-                },
-                // A new message to send out has been given to us:
-                msg = self.obound.recv() => match msg {
-                    // Uni-cast
-                    Some((Some(to), m)) => {
-                        self.metrics.sent_message_len.add_point(m.len() as f64);
-                        if to == self.key {
-                            trace!(
-                                node  = %self.key,
-                                to    = %to,
-                                len   = %m.len(),
-                                queue = self.ibound.capacity(),
-                                "sending message"
-                            );
-                            if self.ibound.try_send((self.key, m)).is_err() {
-                                warn!(node = %self.key, "channel full => dropping message")
-                            }
-                            continue
-                        }
-                        if let Some(task) = self.active.get(&to) {
-                            trace!(
-                                node  = %self.key,
-                                to    = %to,
-                                len   = %m.len(),
-                                queue = task.tx.capacity(),
-                                "sending message"
-                            );
-                            if task.tx.try_send(Message::Data(m)).is_err() {
-                                warn!(node = %self.key, %to, "channel full => reconnecting");
-                                self.reconnect(to)
-                            }
-                        }
-                    }
-                    // Multi-cast
-                    Some((None, m)) => {
-                        self.metrics.sent_message_len.add_point(m.len() as f64);
-                        trace!(
-                            node  = %self.key,
-                            to    = %self.key,
-                            len   = %m.len(),
-                            queue = self.ibound.capacity(),
-                            "sending message"
-                        );
-                        if self.ibound.try_send((self.key, m.clone())).is_err() {
-                            warn!(node = %self.key, "channel full => dropping message")
-                        }
-                        let mut reconnect = Vec::new();
-                        for (to, task) in &self.active {
-                            trace!(
-                                node  = %self.key,
-                                to    = %to,
-                                len   = %m.len(),
-                                queue = task.tx.capacity(),
-                                "sending message"
-                            );
-                            if task.tx.try_send(Message::Data(m.clone())).is_err() {
-                                warn!(node = %self.key, %to, "channel full => reconnecting");
-                                reconnect.push(*to);
-                            }
-                        }
-                        for k in reconnect {
-                            self.reconnect(k)
-                        }
-                    }
-                    None => {
-                        return Err(NetworkError::ChannelClosed)
-                    }
-                },
-                _ = self.ping_interval.tick() => {
-                    let now = Timestamp::now();
-                    for task in self.active.values() {
-                        let _ = task.tx.try_send(Message::Ping(now));
-                    }
-                }
-            }
-        }
-    }
-
-    /// Handles a completed connect task.
-    fn on_connect_task_end(&mut self, id: task::Id) {
-        let Some(k) = self.task2key.remove(&id) else {
-            error!(node = %self.key, "no key for connect task");
-            return;
-        };
-        self.connecting.remove(&k);
-    }
-
-    /// Handles a completed I/O task.
-    ///
-    /// This function will get the public key of the task that was terminated
-    /// and then cleanly removes the associated I/O task data and re-connects
-    /// to the peer node it was interacting with.
-    fn on_io_task_end(&mut self, id: task::Id) {
-        let Some(k) = self.task2key.remove(&id) else {
-            error!(node = %self.key, "no key for i/o task");
-            return;
-        };
-        let Some(task) = self.active.get(&k) else {
-            return;
-        };
-        if task.rh.id() == id {
-            debug!(node = %self.key, peer = %k, "read-half closed => dropping connection");
-            self.active.remove(&k);
-            self.spawn_connect(k)
-        } else if task.wh.id() == id {
-            debug!(node = %self.key, peer = %k, "write-half closed => dropping connection");
-            self.active.remove(&k);
-            self.spawn_connect(k)
-        } else {
-            debug!(node = %self.key, peer = %k, "i/o task was previously replaced");
-        }
-    }
-
-    /// Unless already connecting, drop the active connection and connect again.
-    fn reconnect(&mut self, k: PublicKey) {
-        if self.connecting.contains_key(&k) {
-            debug!(node = %self.key, peer = %k, "connect task in progress");
-            return;
-        }
-        self.active.remove(&k);
-        debug!(node = %self.key, peer = %k, "reconnecting");
-        self.spawn_connect(k)
-    }
-
-    /// Spawns a new connection task to a peer identified by public key.
-    ///
-    /// This function will look up the x25519 public key of the ed25519 key
-    /// and the remote address and then spawn a connection task.
-    fn spawn_connect(&mut self, k: PublicKey) {
-        if self.connecting.contains_key(&k) {
-            debug!(node = %self.key, peer = %k, "connect task already started");
-            return;
-        }
-        let x = self.index.get_by_left(&k).expect("known public key");
-        let a = self.peers.get(&k).expect("known address");
-        let h = self.connect_tasks.spawn(connect(
-            (self.key, self.keypair.clone()),
-            (k, *x),
-            a.clone(),
-            self.metrics.clone(),
-        ));
-        assert!(self.task2key.insert(h.id(), k).is_none());
-        self.connecting.insert(k, ConnectTask { h });
-    }
-
-    /// Spawns a new `Noise` responder handshake task using the IK pattern.
-    ///
-    /// This function will create the responder handshake machine using its
-    /// own private key and then spawn a task that awaits an initiator handshake
-    /// to which it will respond.
-    fn spawn_handshake(&mut self, s: T::Stream) {
-        let h = Builder::new(NOISE_PARAMS.parse().expect("valid noise params"))
-            .local_private_key(&self.keypair.secret_key().as_bytes())
-            .build_responder()
-            .expect("valid noise params yield valid handshake state");
-        self.handshake_tasks.spawn(async move {
-            timeout(HANDSHAKE_TIMEOUT, on_handshake(h, s))
-                .await
-                .or(Err(NetworkError::Timeout))?
-        });
-    }
-
-    /// Spawns a new I/O task for handling communication with a remote peer over
-    /// a TCP connection using the noise framework to create an authenticated
-    /// secure link.
-    fn spawn_io(&mut self, k: PublicKey, s: T::Stream, t: TransportState) {
-        debug!(node = %self.key, peer = %k, addr = ?s.peer_addr().ok(), "starting i/o tasks");
-        let (to_remote, from_remote) = mpsc::channel(PEER_CAPACITY);
-        let (r, w) = s.into_split();
-        let t1 = Arc::new(Mutex::new(t));
-        let t2 = t1.clone();
-        let ibound = self.ibound.clone();
-        let to_write = to_remote.clone();
-        let countdown = Countdown::new();
-        let rh = self.io_tasks.spawn(recv_loop(
-            k,
-            r,
-            t1,
-            ibound,
-            to_write,
-            self.metrics.clone(),
-            countdown.clone(),
-        ));
-        let wh = self.io_tasks.spawn(send_loop(
-            w,
-            t2,
-            from_remote,
-            self.metrics.clone(),
-            countdown,
-        ));
-        assert!(self.task2key.insert(rh.id(), k).is_none());
-        assert!(self.task2key.insert(wh.id(), k).is_none());
-        let io = IoTask {
-            rh,
-            wh,
-            tx: to_remote.clone(),
-        };
-        self.active.insert(k, io);
-        self.metrics.connections.set(self.active.len());
-    }
-
-    /// Get the public key of a party by their static X25519 public key.
-    fn lookup_peer(&self, t: &TransportState) -> Option<PublicKey> {
-        let k = t.get_remote_static()?;
-        let k = x25519::PublicKey::try_from(k).ok()?;
-        self.index.get_by_right(&k).copied()
-    }
-
-    /// Check if the socket's peer IP address corresponds to the configured one.
-    fn is_valid_ip(&self, k: &PublicKey, s: &T::Stream) -> bool {
-        self.peers
-            .get(k)
-            .map(|a| {
-                let Address::Inet(ip, _) = a else { return true };
-                Some(*ip) == s.peer_addr().ok().map(|a| a.ip())
-            })
-            .unwrap_or(false)
-    }
-}
-
-/// Connect to the given socket address.
-///
-/// This function will only return, when a connection has been established and the handshake
-/// has been completed.
-async fn connect<T: tcp::Stream + Unpin>(
-    this: (PublicKey, x25519::Keypair),
-    to: (PublicKey, x25519::PublicKey),
-    addr: Address,
-    metrics: Arc<NetworkMetrics>,
-) -> (T, TransportState) {
-    use rand::prelude::*;
-
-    let new_handshake_state = || {
-        Builder::new(NOISE_PARAMS.parse().expect("valid noise params"))
-            .local_private_key(this.1.secret_key().as_slice())
-            .remote_public_key(to.1.as_slice())
-            .build_initiator()
-            .expect("valid noise params yield valid handshake state")
-    };
-
-    let i = rand::rng().random_range(0..=1000);
-
-    for d in [i, 1000, 3000, 6000, 10_000, 15_000]
-        .into_iter()
-        .chain(repeat(30_000))
-    {
-        sleep(Duration::from_millis(d)).await;
-        debug!(node = %this.0, peer = %to.0, %addr, "connecting");
-        metrics.add_connect_attempt(&to.0);
-        match timeout(CONNECT_TIMEOUT, T::connect(&addr)).await {
-            Ok(Ok(s)) => {
-                if let Err(err) = s.set_nodelay(true) {
-                    error!(node = %this.0, %err, "failed to set NO_DELAY socket option");
-                    continue;
-                }
-                match timeout(HANDSHAKE_TIMEOUT, handshake(new_handshake_state(), s)).await {
-                    Ok(Ok(x)) => {
-                        debug!(node = %this.0, peer = %to.0, %addr, "connection established");
-                        return x;
-                    }
-                    Ok(Err(err)) => {
-                        warn!(node = %this.0, peer = %to.0, %addr, %err, "handshake failure");
-                    }
-                    Err(_) => {
-                        warn!(node = %this.0, peer = %to.0, %addr, "handshake timeout");
-                    }
-                }
-            }
-            Ok(Err(err)) => {
-                warn!(node = %this.0, peer = %to.0, %addr, %err, "failed to connect");
-            }
-            Err(_) => {
-                warn!(node = %this.0, peer = %to.0, %addr, "connect timeout");
-            }
-        }
-    }
-
-    unreachable!("for loop repeats forever")
-}
-
-/// Perform a noise handshake as initiator with the remote party.
-async fn handshake<T: tcp::Stream + Unpin>(
-    mut hs: HandshakeState,
-    mut stream: T,
-) -> Result<(T, TransportState)> {
-    let mut b = vec![0; MAX_NOISE_HANDSHAKE_SIZE];
-    let n = hs.write_message(&[], &mut b)?;
-    send_frame(&mut stream, Header::data(n as u16), &b[..n]).await?;
-    let (h, m) = recv_frame(&mut stream).await?;
-    if !h.is_data() || h.is_partial() {
-        return Err(NetworkError::InvalidHandshakeMessage);
-    }
-    hs.read_message(&m, &mut b)?;
-    Ok((stream, hs.into_transport_mode()?))
-}
-
-/// Perform a noise handshake as responder with a remote party.
-async fn on_handshake<T: tcp::Stream + Unpin>(
-    mut hs: HandshakeState,
-    mut stream: T,
-) -> Result<(T, TransportState)> {
-    stream.set_nodelay(true)?;
-    let (h, m) = recv_frame(&mut stream).await?;
-    if !h.is_data() || h.is_partial() {
-        return Err(NetworkError::InvalidHandshakeMessage);
-    }
-    let mut b = vec![0; MAX_NOISE_HANDSHAKE_SIZE];
-    hs.read_message(&m, &mut b)?;
-    let n = hs.write_message(&[], &mut b)?;
-    send_frame(&mut stream, Header::data(n as u16), &b[..n]).await?;
-    Ok((stream, hs.into_transport_mode()?))
-}
-
-/// Read messages from the remote by assembling frames together.
-///
-/// Once complete the message will be handed over to the given MPSC sender.
-async fn recv_loop<R>(
-    id: PublicKey,
-    mut reader: R,
-    state: Arc<Mutex<TransportState>>,
-    to_deliver: Sender<(PublicKey, Bytes)>,
-    to_writer: Sender<Message>,
-    metrics: Arc<NetworkMetrics>,
-    mut countdown: Countdown,
-) -> Result<()>
-where
-    R: AsyncRead + Unpin,
-{
-    let mut buf = vec![0; MAX_NOISE_MESSAGE_SIZE];
-    loop {
-        let mut msg = BytesMut::new();
-        loop {
-            tokio::select! {
-                val = recv_frame(&mut reader) => {
-                    countdown.stop();
-                    match val {
-                        Ok((h, f)) => {
-                            match h.frame_type() {
-                                Ok(Type::Ping) => {
-                                    // Received ping message; sending pong to writer
-                                    let n = state.lock().read_message(&f, &mut buf)?;
-                                    if let Some(ping) = Timestamp::try_from_slice(&buf[..n]) {
-                                        let _ = to_writer.try_send(Message::Pong(ping));
-                                    }
-                                }
-                                Ok(Type::Pong) => {
-                                    // Received pong message; measure elapsed time
-                                    let n = state.lock().read_message(&f, &mut buf)?;
-                                    if let Some(ping) = Timestamp::try_from_slice(&buf[..n]) {
-                                        if let Some(delay) = Timestamp::now().diff(ping) {
-                                            metrics.latency.add_point(delay.as_secs_f64() * 1000.0);
-                                        }
-                                    }
-                                }
-                                Ok(Type::Data) => {
-                                    let n = state.lock().read_message(&f, &mut buf)?;
-                                    msg.extend_from_slice(&buf[..n]);
-                                    if !h.is_partial() {
-                                        break;
-                                    }
-                                    if msg.len() > MAX_TOTAL_SIZE {
-                                        return Err(NetworkError::MessageTooLarge);
-                                    }
-                                }
-                                Err(t) => return Err(NetworkError::UnknownFrameType(t)),
-                            }
-                        }
-                        Err(e) => return Err(e)
-                    }
-                },
-                () = &mut countdown => {
-                    warn!(node = %id, "timeout waiting for peer");
-                    return Err(NetworkError::Timeout)
-                }
-            }
-        }
-        if to_deliver.send((id, msg.freeze())).await.is_err() {
-            break;
-        }
-        metrics.received.add(1);
-    }
-    Ok(())
-}
-
-/// Consume messages to be delivered to remote parties and send them.
-///
-/// The function automatically splits large messages into chunks that fit into
-/// a noise package.
-async fn send_loop<W>(
-    mut writer: W,
-    state: Arc<Mutex<TransportState>>,
-    mut rx: Receiver<Message>,
-    metrics: Arc<NetworkMetrics>,
-    countdown: Countdown,
-) -> Result<()>
-where
-    W: AsyncWrite + Unpin,
-{
-    let mut buf = vec![0; MAX_NOISE_MESSAGE_SIZE];
-
-    while let Some(msg) = rx.recv().await {
-        match msg {
-            Message::Ping(ping) => {
-                let n = state.lock().write_message(&ping.to_bytes()[..], &mut buf)?;
-                let h = Header::ping(n as u16);
-                send_frame(&mut writer, h, &buf[..n]).await?;
-                countdown.start(REPLY_TIMEOUT)
-            }
-            Message::Pong(pong) => {
-                let n = state.lock().write_message(&pong.to_bytes()[..], &mut buf)?;
-                let h = Header::pong(n as u16);
-                send_frame(&mut writer, h, &buf[..n]).await?;
-            }
-            Message::Data(msg) => {
-                let mut it = msg.chunks(MAX_PAYLOAD_SIZE).peekable();
-                while let Some(m) = it.next() {
-                    let n = state.lock().write_message(m, &mut buf)?;
-                    let h = if it.peek().is_some() {
-                        Header::data(n as u16).partial()
-                    } else {
-                        Header::data(n as u16)
-                    };
-                    send_frame(&mut writer, h, &buf[..n]).await?
-                }
-                metrics.sent.add(1);
-            }
-        }
-    }
-    Ok(())
-}
-
-/// Read a single frame (header + payload) from the remote.
-async fn recv_frame<R>(r: &mut R) -> Result<(Header, Vec<u8>)>
-where
-    R: AsyncRead + Unpin,
-{
-    let b = r.read_u32().await?;
-    let h = Header::try_from(b.to_be_bytes())?;
-    let mut v = vec![0; h.len().into()];
-    r.read_exact(&mut v).await?;
-    Ok((h, v))
-}
-
-/// Write a single frame (header + payload) to the remote.
-async fn send_frame<W>(w: &mut W, hdr: Header, msg: &[u8]) -> Result<()>
-where
-    W: AsyncWrite + Unpin,
-{
-    debug_assert_eq!(usize::from(hdr.len()), msg.len());
-    w.write_all(&hdr.to_bytes()).await?;
-    w.write_all(msg).await?;
-    Ok(())
-}
-=======
 pub use net::Network;
-pub use overlay::Overlay;
->>>>>>> 9d2eeaa1
+pub use overlay::Overlay;