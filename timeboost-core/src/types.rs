pub mod block;
pub mod block_header;
pub mod certificate;
pub mod committee;
pub mod envelope;
pub mod error;
pub mod event;
pub mod message;
pub mod metrics;
<<<<<<< HEAD
pub mod round_number;
pub mod sailfish_block;
=======
>>>>>>> b53accf7
pub mod seqno;
pub mod time;
pub mod transaction;
pub mod vertex;

#[cfg(feature = "test")]
pub mod test;

use core::fmt;

use serde::{Deserialize, Serialize};
use timeboost_crypto::{
    signature_key::{BLSPrivKey, BLSPubKey},
    traits::signature_key::SignatureKey,
};

pub type PublicKey = BLSPubKey;
pub type PrivateKey = BLSPrivKey;
pub type Signature = <PublicKey as SignatureKey>::PureAssembledSignatureType;
pub type QuorumSignature = <PublicKey as SignatureKey>::QcType;

#[derive(Debug, Clone, Copy, PartialEq, Eq, PartialOrd, Ord, Hash, Serialize, Deserialize)]
#[serde(transparent)]
pub struct NodeId(u64);

impl From<u64> for NodeId {
    fn from(val: u64) -> Self {
        Self(val)
    }
}

impl From<NodeId> for u64 {
    fn from(val: NodeId) -> Self {
        val.0
    }
}

impl fmt::Display for NodeId {
    fn fmt(&self, f: &mut std::fmt::Formatter<'_>) -> std::fmt::Result {
        write!(f, "{}", self.0)
    }
}

#[derive(Clone)]
pub struct Keypair {
    private: PrivateKey,
    public: PublicKey,
}

impl Keypair {
    pub const ZERO_SEED: [u8; 32] = [0; 32];

    pub fn new<N: Into<u64>>(index: N) -> Self {
        let seed = rand::random();
        let (p, s) = PublicKey::generated_from_seed_indexed(seed, index.into());
        Self {
            private: s,
            public: p,
        }
    }

    pub fn random() -> Self {
        let seed = rand::random();
        let index = rand::random();
        let (public, private) = PublicKey::generated_from_seed_indexed(seed, index);
        Self { private, public }
    }

    #[cfg(feature = "test")]
    pub fn zero<N: Into<u64>>(index: N) -> Self {
        let (p, s) = PublicKey::generated_from_seed_indexed(Self::ZERO_SEED, index.into());
        Self {
            private: s,
            public: p,
        }
    }

    pub fn sign(&self, data: &[u8]) -> Signature {
        PublicKey::sign(self.private_key(), data).expect("BLS signing never fails")
    }

    pub fn private_key(&self) -> &PrivateKey {
        &self.private
    }

    pub fn public_key(&self) -> &PublicKey {
        &self.public
    }
}

#[derive(Clone, Copy)]
pub struct Label(u64);

impl Label {
    pub fn new<H: std::hash::Hash>(x: H) -> Self {
        use std::hash::Hasher;
        let mut h = std::hash::DefaultHasher::new();
        x.hash(&mut h);
        Self(h.finish())
    }
}

impl fmt::Debug for Label {
    fn fmt(&self, f: &mut fmt::Formatter<'_>) -> fmt::Result {
        write!(f, "L{:X}", self.0)
    }
}

impl fmt::Display for Label {
    fn fmt(&self, f: &mut fmt::Formatter<'_>) -> fmt::Result {
        <Self as fmt::Debug>::fmt(self, f)
    }
}<|MERGE_RESOLUTION|>--- conflicted
+++ resolved
@@ -7,11 +7,7 @@
 pub mod event;
 pub mod message;
 pub mod metrics;
-<<<<<<< HEAD
-pub mod round_number;
 pub mod sailfish_block;
-=======
->>>>>>> b53accf7
 pub mod seqno;
 pub mod time;
 pub mod transaction;
