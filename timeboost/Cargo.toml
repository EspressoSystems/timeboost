[package]
name = "timeboost"
version.workspace = true
edition.workspace = true
description.workspace = true

[features]
until = ["reqwest"]

[dependencies]
anyhow = { workspace = true }
async-lock = { workspace = true }
async-trait = { workspace = true }
bincode = { workspace = true }
clap = { workspace = true }
committable = { workspace = true }
futures = { workspace = true }
libp2p-identity = { workspace = true }
multiaddr = { workspace = true }
prometheus = { workspace = true }
reqwest = { version = "0.12", optional = true }
sailfish = { path = "../sailfish" }
serde = { workspace = true }
sqlx = { workspace = true }
tide-disco = { workspace = true }
timeboost-core = { path = "../timeboost-core" }
timeboost-networking = { path = "../timeboost-networking" }
timeboost-utils = { path = "../timeboost-utils" }
tokio = { workspace = true }
toml = { workspace = true }
tracing = { workspace = true }
<<<<<<< HEAD
prometheus = { workspace = true }
tracing-subscriber = { workspace = true }
tide-disco = { workspace = true }
surf-disco = { workspace = true }
=======
>>>>>>> b53accf7
vbs = { workspace = true }

[[bin]]
name = "timeboost"
path = "src/binaries/builder.rs"<|MERGE_RESOLUTION|>--- conflicted
+++ resolved
@@ -21,7 +21,6 @@
 reqwest = { version = "0.12", optional = true }
 sailfish = { path = "../sailfish" }
 serde = { workspace = true }
-sqlx = { workspace = true }
 tide-disco = { workspace = true }
 timeboost-core = { path = "../timeboost-core" }
 timeboost-networking = { path = "../timeboost-networking" }
@@ -29,13 +28,8 @@
 tokio = { workspace = true }
 toml = { workspace = true }
 tracing = { workspace = true }
-<<<<<<< HEAD
-prometheus = { workspace = true }
 tracing-subscriber = { workspace = true }
-tide-disco = { workspace = true }
 surf-disco = { workspace = true }
-=======
->>>>>>> b53accf7
 vbs = { workspace = true }
 
 [[bin]]
