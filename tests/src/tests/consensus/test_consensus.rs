--- conflicted
+++ resolved
@@ -1,13 +1,7 @@
-<<<<<<< HEAD
-=======
-use hotshot_types::{data::ViewNumber, traits::node_implementation::ConsensusTime};
-use sailfish::{
-    consensus::committee::StaticCommittee,
-    sailfish::generate_key_pair,
-    types::{message::Message, Signature},
-};
->>>>>>> 2abdc1ce
+use sailfish::sailfish::generate_key_pair;
 use timeboost_core::logging;
+use timeboost_core::types::committee::StaticCommittee;
+use timeboost_core::types::Signature;
 use timeboost_core::types::{message::Message, round_number::RoundNumber};
 
 use crate::{
@@ -114,7 +108,7 @@
 
     let nodes = make_consensus_nodes(num_nodes);
 
-    let invalid_msg_at_round = ViewNumber::new(5);
+    let invalid_msg_at_round = RoundNumber::new(5);
 
     let interceptor = Interceptor::new(
         Box::new(move |msg: &Message, _committee: &StaticCommittee| {
@@ -162,7 +156,7 @@
 
     let nodes = make_consensus_nodes(num_nodes);
 
-    let invalid_msg_at_round = ViewNumber::new(3);
+    let invalid_msg_at_round = RoundNumber::new(3);
 
     let interceptor = Interceptor::new(
         Box::new(move |msg: &Message, committee: &StaticCommittee| {
