committee = 0
stamp = "/tmp/timeboost.1.stamp"

<<<<<<< HEAD
[net.public]
address = "127.0.0.1:8010"
http-api = "127.0.0.1:8014"
batch-poster-api = "http://127.0.0.1:8557"

[net.internal]
address = "127.0.0.1:8013"
=======
[net]
bind = "127.0.0.1:8010"
>>>>>>> 1d6f3aeb

[keys.signing]
secret = "FWJzNGvEjFS3h1N1sSMkcvvroWwjT5LQuGkGHu9JMAYs"
public = "vGKKAxVNfkSCdn8qh36nXdSZqyhPq644sQBoeZtcEUCR"

[keys.dh]
secret = "4hjtciEvuoFVT55nAzvdP9E76r18QwntWwFoeginCGnP"
public = "FHTJAk6oyt3jefEp1ZrPEn2MkqRt2LibEFd57AnEUZdb"

[keys.dkg]
secret = "ARtqWGmRWrBqZUr4MmiLaPgzjsiKp5USsC9iQNRMZYy4"
public = "7p1BtEz7WnFMt6Hr28X3Rngqza6i8hRoswhzZRFd6GzgkspLKHBfDocHP8DwzXiNiZ"

[chain]
namespace = 10101

[chain.parent]
id = 31337
rpc-url = "http://127.0.0.1:8545/"
ws-url = "ws://127.0.0.1:8545/"
ibox-contract = "0xa0f3a1a4e2b2bcb7b48c8527c28098f207572ec1"
block-tag = "finalized"
key-manager-contract = "0x2bbf15bc655c4cc157b769cfcb1ea9924b9e1a35"

[espresso]
base-url = "https://query.decaf.testnet.espresso.network/v1/"
builder-base-url = "https://builder.decaf.testnet.espresso.network/v0/"
websockets-base-url = "wss://query.decaf.testnet.espresso.network/v1/"
max-transaction-size = 1048576<|MERGE_RESOLUTION|>--- conflicted
+++ resolved
@@ -1,18 +1,9 @@
 committee = 0
 stamp = "/tmp/timeboost.1.stamp"
 
-<<<<<<< HEAD
-[net.public]
-address = "127.0.0.1:8010"
-http-api = "127.0.0.1:8014"
-batch-poster-api = "http://127.0.0.1:8557"
-
-[net.internal]
-address = "127.0.0.1:8013"
-=======
 [net]
 bind = "127.0.0.1:8010"
->>>>>>> 1d6f3aeb
+batch_poster_api = "127.0.0.1:8557"
 
 [keys.signing]
 secret = "FWJzNGvEjFS3h1N1sSMkcvvroWwjT5LQuGkGHu9JMAYs"
