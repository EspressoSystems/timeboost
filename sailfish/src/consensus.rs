--- conflicted
+++ resolved
@@ -532,11 +532,7 @@
         if self.dag.vertices(v.round()).count() as u64 >= self.committee.success_threshold().get() {
             // We have enough edges => try to commit the leader vertex:
             let Some(l) = self.leader_vertex(v.round() - 1).cloned() else {
-<<<<<<< HEAD
-                warn!(
-=======
-                debug! {
->>>>>>> 54e902d3
+                debug!(
                     node   = %self.id,
                     round  = %self.round,
                     vround = %v.round(),
