--- conflicted
+++ resolved
@@ -11,11 +11,8 @@
 };
 use timeboost_core::types::{
     event::{SailfishStatusEvent, TimeboostStatusEvent},
-<<<<<<< HEAD
+    message::Message,
     metrics::ConsensusMetrics,
-=======
-    message::Message,
->>>>>>> 3352c00b
     test::net::{Conn, Star},
 };
 use tokio::{
