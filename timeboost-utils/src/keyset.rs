--- conflicted
+++ resolved
@@ -4,22 +4,9 @@
 use cliquenet::Address;
 use multisig::x25519;
 use serde::{Deserialize, Serialize};
-<<<<<<< HEAD
-use timeboost_crypto::{
-    DecryptionScheme,
-    prelude::{DkgDecKey as HpkeDecKey, DkgEncKey as HpkeEncKey},
-    traits::threshold_enc::ThresholdEncScheme,
-};
-use timeboost_types::DecryptionKey;
-
-type KeyShare = <DecryptionScheme as ThresholdEncScheme>::KeyShare;
-type PublicKey = <DecryptionScheme as ThresholdEncScheme>::PublicKey;
-type CombKey = <DecryptionScheme as ThresholdEncScheme>::CombKey;
-=======
->>>>>>> e19fdf79
-
 use timeboost_crypto::prelude::{DkgDecKey, DkgEncKey};
 use timeboost_types::ChainConfig;
+
 #[derive(Debug, PartialEq, Eq, Serialize, Deserialize)]
 pub struct KeysetConfig {
     pub keyset: Vec<NodeInfo>,
