use std::collections::{BTreeMap, BTreeSet, HashSet};
use std::num::NonZeroUsize;
use std::sync::Arc;

use serde::{Deserialize, Serialize};
use timeboost_core::types::{
    certificate::Certificate,
    committee::StaticCommittee,
    envelope::{Envelope, Validated},
    message::{Action, Message, NoVote, Timeout},
    metrics::SailfishMetrics,
<<<<<<< HEAD
    round_number::RoundNumber,
    sailfish_block::SailfishBlock,
    time::Timestamp,
    transaction::Transaction,
=======
>>>>>>> b53accf7
    transaction::TransactionsQueue,
    vertex::Vertex,
    Keypair, Label, NodeId, PublicKey,
};
use timeboost_utils::types::round_number::RoundNumber;
use tracing::{debug, error, instrument, trace, warn};

mod dag;
mod ord;
mod vote;

use ord::OrderedVertex;

pub use dag::Dag;
pub use vote::VoteAccumulator;

/// A `NewVertex` may need to have a timeout or no-vote certificate set.
struct NewVertex(Vertex);

#[derive(Serialize, Deserialize)]
pub struct ConsensusState {
    /// The current round number.
    pub round: RoundNumber,

    /// The last committed round number.
    pub committed_round: RoundNumber,

    /// Transactions to include in vertex proposals.
    pub transactions: TransactionsQueue,

    /// The DAG of vertices.
    pub dag: Dag,
}

impl ConsensusState {
    pub fn new(committee: &StaticCommittee) -> Self {
        Self {
            round: RoundNumber::genesis(),
            committed_round: RoundNumber::genesis(),
            transactions: TransactionsQueue::new(),
            dag: Dag::new(committee.size()),
        }
    }

    pub fn dag(&mut self) -> &mut Dag {
        &mut self.dag
    }

    pub fn round(&self) -> RoundNumber {
        self.round
    }

    pub fn committed_round(&self) -> RoundNumber {
        self.committed_round
    }

    pub fn transactions(&self) -> &TransactionsQueue {
        &self.transactions
    }

    pub fn transactions_mut(&mut self) -> &mut TransactionsQueue {
        &mut self.transactions
    }
}

pub struct Consensus {
    /// The ID of the node running this consensus instance.
    id: NodeId,

    /// The log label.
    label: Label,

    /// The public and private key of this node.
    keypair: Keypair,

    /// The current state of the consensus.
    state: ConsensusState,

    /// The quorum membership.
    committee: StaticCommittee,

    /// The set of vertices that we've received so far.
    buffer: BTreeSet<OrderedVertex>,

    /// The set of values we have delivered so far.
    delivered: HashSet<(RoundNumber, PublicKey)>,

    /// The set of timeouts that we've received so far per round.
    timeouts: BTreeMap<RoundNumber, VoteAccumulator<Timeout>>,

    /// The set of no votes that we've received so far.
    no_votes: VoteAccumulator<NoVote>,

    /// Stack of leader vertices.
    leader_stack: Vec<Vertex>,

    /// The consensus metrics for this node.
    metrics: Arc<SailfishMetrics>,

    /// The timer for recording metrics related to duration of consensus operations.
    metrics_timer: std::time::Instant,
}

impl Consensus {
    pub fn new(
        id: NodeId,
        keypair: Keypair,
        committee: StaticCommittee,
        metrics: Arc<SailfishMetrics>,
    ) -> Self {
        Self {
            id,
            label: Label::new(keypair.public_key()),
            keypair,
            state: ConsensusState::new(&committee),
            buffer: BTreeSet::new(),
            delivered: HashSet::new(),
            timeouts: BTreeMap::new(),
            no_votes: VoteAccumulator::new(committee.clone()),
            committee,
            leader_stack: Vec::new(),
            metrics,
            metrics_timer: std::time::Instant::now(),
        }
    }

    pub fn id(&self) -> NodeId {
        self.id
    }

    pub fn label(&self) -> Label {
        self.label
    }

    pub fn public_key(&self) -> &PublicKey {
        self.keypair.public_key()
    }

    pub fn round(&self) -> RoundNumber {
        self.state.round
    }

    pub fn committee_size(&self) -> NonZeroUsize {
        self.committee.size()
    }

    pub fn enqueue_transaction(&mut self, t: Transaction) {
        self.state.transactions.add(t);
    }

    pub fn set_transactions_queue(&mut self, q: TransactionsQueue) {
        self.state.transactions = q
    }

    /// (Re-)start consensus.
    ///
    /// This continues with the highest round number found in the DAG (or else
    /// starts from the genesis round).
    #[instrument(level="info", skip_all, fields(node = %self.label, round = %self.round()))]
    pub fn go(&mut self, d: Dag) -> Vec<Action> {
        let r = d.max_round().unwrap_or(RoundNumber::genesis());

        self.state.dag = d;
        self.state.round = r;

        if r == RoundNumber::genesis() {
            for p in self.committee.committee() {
                self.state.dag.add(Vertex::new(r, *p))
            }
        }

        self.advance_from_round(r)
    }

    /// Main entry point to process a `Message`.
    #[instrument(level = "trace", skip_all, fields(
        node      = %self.label,
        round     = %self.state.round,
        committed = %self.state.committed_round,
        buffered  = %self.buffer.len(),
        delivered = %self.delivered.len(),
        leaders   = %self.leader_stack.len(),
        timeouts  = %self.timeouts.len(),
        dag       = %self.state.dag.depth())
    )]
    pub fn handle_message(&mut self, m: Message<Validated>) -> Vec<Action> {
        match m {
            Message::Vertex(e) => self.handle_vertex(e),
            Message::NoVote(e) => self.handle_no_vote(e),
            Message::Timeout(e) => self.handle_timeout(e),
            Message::TimeoutCert(c) => self.handle_timeout_cert(c),
        }
    }

    /// An internal timeout occurred.
    ///
    /// This means we did not receive a leader vertex in a round and
    /// results in a timeout message being broadcasted to all nodes.
    #[instrument(level = "trace", skip(self), fields(node = %self.label, round = %self.round()))]
    pub fn timeout(&mut self, r: RoundNumber) -> Vec<Action> {
        debug_assert_eq!(r, self.round());
        debug_assert!(self.leader_vertex(r).is_none());
        let e = Envelope::signed(Timeout::new(r), &self.keypair);
        vec![Action::SendTimeout(e)]
    }

    /// Handle a vertex proposal of some node.
    ///
    /// We validate the vertex and try to add it to our DAG. If the vertex is valid
    /// but we can not yet add it (e.g. because not all of its edges resolve to other
    /// DAG elements yet), we store it in a buffer and retry adding it once we have
    /// received another vertex which we sucessfully added.
    #[instrument(level = "trace", skip_all, fields(
        node   = %self.label,
        round  = %self.state.round,
        vround = %e.data().round(),
        source = %Label::new(e.signing_key()))
    )]
    pub fn handle_vertex(&mut self, e: Envelope<Vertex, Validated>) -> Vec<Action> {
        let mut actions = Vec::new();

        if e.data().source() != e.signing_key() {
            warn!(src = %e.data().source(), sig = %e.signing_key(), "vertex sender != signer");
            return actions;
        }

        let v = e.into_data();

        if self.state.dag.contains(&v) {
            debug!(
                round  = %self.round(),
                ours   = %(self.public_key() == v.source()),
                vround = %v.round(),
                "vertex already in dag"
            );
            return actions;
        }

        if !self.is_valid(&v) {
            return actions;
        }

        let quorum = self.committee().quorum_size().get() as usize;

        match self.try_to_add_to_dag(&v) {
            Err(()) => {
                self.buffer.insert(v.into());
                self.metrics.vertex_buffer.set(self.buffer.len());
            }
            Ok(a) => {
                actions.extend(a);
                if v.round() >= self.round() && self.state.dag.vertex_count(v.round()) >= quorum {
                    actions.extend(self.advance_from_round(v.round()));
                }
                for v in std::mem::take(&mut self.buffer) {
                    if let Ok(a) = self.try_to_add_to_dag(&v) {
                        actions.extend(a);
                        if v.round() >= self.round()
                            && self.state.dag.vertex_count(v.round()) >= quorum
                        {
                            actions.extend(self.advance_from_round(v.round()));
                        }
                    } else {
                        self.buffer.insert(v);
                    }
                }
                self.metrics.vertex_buffer.set(self.buffer.len());
            }
        }

        actions
    }

    #[instrument(level = "trace", skip_all, fields(node = %self.label, round = %self.round()))]
    pub fn handle_no_vote(&mut self, e: Envelope<NoVote, Validated>) -> Vec<Action> {
        let mut actions = Vec::new();
        let round = e.data().round();

        if round < self.round() {
            debug!(
                node  = %self.label,
                round = %self.round(),
                r     = %round,
                "ignoring old no vote"
            );
            return actions;
        }

        // Here the no-vote is sent from round r - 1 to leader in round r that is why we add 1 to
        // round to get correct leader
        if *self.public_key() != self.committee.leader(round + 1) {
            warn!(
                node  = %self.label,
                round = %self.round(),
                r     = %round,
                "received no vote for round in which we are not the leader"
            );
            return actions;
        }

        match self.no_votes.add(e) {
            // Not enough votes yet.
            Ok(None) => self.metrics.no_votes.set(self.no_votes.votes()),
            // Certificate is formed when we have 2f + 1 votes added to accumulator.
            Ok(Some(nc)) => {
                // We need to reset round timer and broadcast vertex with timeout certificate and
                // no-vote certificate.
                let Some(tc) = self
                    .timeouts
                    .get_mut(&round)
                    .and_then(|t| t.certificate())
                    .cloned()
                else {
                    self.metrics.no_votes.set(self.no_votes.votes());
                    warn!(
                        node  = %self.label,
                        round = %self.round(),
                        r     = %round,
                        "leader received 2f + 1 no votes, but has no timeout certificate for the round"
                    );
                    return actions;
                };
                let nc = nc.clone();
                actions.extend(self.advance_leader_with_no_vote_certificate(round, tc, nc));
            }
            Err(e) => warn!(
                node  = %self.label,
                round = %self.round(),
                r     = %round,
                err   = %e,
                "could not add no vote certificate to vote accumulator"
            ),
        }

        actions
    }

    /// Handle a timeout message of some node.
    ///
    /// Once we have collected more than f timeouts we start broadcasting our own timeout.
    /// Eventually, if we receive more than 2f timeouts we form a timeout certificate and
    /// broadcast that too.
    #[instrument(level = "trace", skip_all, fields(
        node   = %self.label,
        round  = %self.state.round,
        source = %Label::new(e.signing_key()),
        tround = %e.data().round())
    )]
    pub fn handle_timeout(&mut self, e: Envelope<Timeout, Validated>) -> Vec<Action> {
        let mut actions = Vec::new();

        let round = e.data().round();

        if round < self.round() {
            debug!(
                node  = %self.label,
                round = %self.round(),
                r     = %round,
                "ignoring old timeout"
            );
            return actions;
        }

        let accum = self
            .timeouts
            .entry(round)
            .or_insert_with(|| VoteAccumulator::new(self.committee.clone()));

        let votes = accum.votes();

        if let Err(e) = accum.add(e) {
            warn!(
                node  = %self.label,
                round = %self.state.round,
                r     = %round,
                err   = %e,
                "could not add timeout to vote accumulator"
            );
            if accum.is_empty() {
                // Remove newly created accumulator because the vote that triggered its
                // creation was rejected.
                self.timeouts.remove(&round);
            }
            return actions;
        }

        // Have we received more than f timeouts?
        if votes != accum.votes() && accum.votes() as u64 == self.committee.threshold().get() + 1 {
            let e = Envelope::signed(Timeout::new(round), &self.keypair);
            actions.push(Action::SendTimeout(e))
        }

        // Have we received 2f + 1 timeouts?
        if votes != accum.votes() && accum.votes() as u64 == self.committee.quorum_size().get() {
            if let Some(cert) = accum.certificate() {
                actions.push(Action::SendTimeoutCert(cert.clone()))
            } else {
                error!(
                    node  = %self.label,
                    round = %self.round(),
                    "no timeout certificate despite enough votes"
                );
            }
        }

        self.metrics.timeout_buffer.set(self.timeouts.len());

        actions
    }

    /// Handle a timeout certificate, representing more than 2f timeouts.
    ///
    /// If we also have more than 2f vertex proposals (i.e. we are just missing the
    /// leader vertex), we can move to the next round and include the certificate in
    /// our next vertex proposal.
    #[instrument(level = "trace", skip_all, fields(
        node   = %self.label,
        round  = %self.state.round,
        tround = %cert.data().round())
    )]
    pub fn handle_timeout_cert(&mut self, cert: Certificate<Timeout>) -> Vec<Action> {
        let mut actions = Vec::new();

        let round = cert.data().round();

        if round < self.round() {
            debug!(
                node  = %self.label,
                round = %self.round(),
                r     = %round,
                "ignoring old timeout certificate"
            );
            return actions;
        }

        if !cert.is_valid_quorum(&self.committee) {
            warn!(
                node  = %self.label,
                round = %self.round(),
                r     = %round,
                "received invalid certificate"
            );
            return actions;
        }

        if self.state.dag.vertex_count(round) as u64 >= self.committee.quorum_size().get() {
            actions.extend(self.advance_from_round(round));
        }

        actions
    }

    /// Try to advance from the given round `r` to `r + 1`.
    ///
    /// We can only advance to the next round if
    ///
    ///   1. we have a leader vertex in `r`, or else
    ///   2. we have a timeout certificate for `r`, and,
    ///   3. if we are leader of `r + 1`, we have a no-vote certificate for `r`.
    #[instrument(level = "trace", skip(self), fields(node = %self.label, round = %self.round()))]
    fn advance_from_round(&mut self, round: RoundNumber) -> Vec<Action> {
        let mut actions = Vec::new();

        // With a leader vertex we can move on to the next round immediately.
        if self.leader_vertex(round).is_some() {
            self.state.round = round + 1;
            actions.push(Action::ResetTimer(self.state.round));
            let v = self.create_new_vertex(self.state.round);
            actions.extend(self.add_and_broadcast_vertex(v.0));
            self.clear_timeout_aggregators(self.state.round);
            self.metrics
                .round_duration
                .add_point(self.metrics_timer.elapsed().as_secs_f64());
            self.metrics_timer = std::time::Instant::now();
            self.metrics.round.set(*self.state.round as usize);
            return actions;
        }

        // Otherwise we need a timeout certificate.
        let Some(tc) = self
            .timeouts
            .get_mut(&round)
            .and_then(|t| t.certificate())
            .cloned()
        else {
            return actions;
        };

        // We inform the leader of the next round that we did not vote in the previous round.
        let env = Envelope::signed(NoVote::new(round), &self.keypair);
        let leader = self.committee.leader(round + 1);
        actions.push(Action::SendNoVote(leader, env));

        // If we are not ourselves leader of the next round we can move to it directly.
        if *self.public_key() != leader {
            self.state.round = round + 1;
            actions.push(Action::ResetTimer(self.state.round));
            let NewVertex(mut v) = self.create_new_vertex(self.state.round);
            v.set_timeout(tc);
            actions.extend(self.add_and_broadcast_vertex(v));
            self.clear_timeout_aggregators(self.state.round);
            self.metrics
                .round_duration
                .add_point(self.metrics_timer.elapsed().as_secs_f64());
            self.metrics_timer = std::time::Instant::now();
            self.metrics.round.set(*self.state.round as usize);
            return actions;
        }

        // As leader of the next round we need to wait for > 2f no-votes of the current round
        // since we have no leader vertex.
        let Some(nc) = self.no_votes.certificate().cloned() else {
            return actions;
        };

        actions.extend(self.advance_leader_with_no_vote_certificate(round, tc, nc));
        actions
    }

    #[instrument(level = "trace", skip(self, tc, nc), fields(node = %self.label, round = %self.state.round))]
    fn advance_leader_with_no_vote_certificate(
        &mut self,
        round: RoundNumber,
        tc: Certificate<Timeout>,
        nc: Certificate<NoVote>,
    ) -> Vec<Action> {
        let mut actions = Vec::new();
        self.state.round = round + 1;
        actions.push(Action::ResetTimer(self.state.round));
        let NewVertex(mut v) = self.create_new_vertex(self.state.round);
        v.set_no_vote(nc);
        v.set_timeout(tc);
        actions.extend(self.add_and_broadcast_vertex(v));
        self.clear_timeout_aggregators(self.state.round);
        self.no_votes.clear();
        self.metrics
            .round_duration
            .add_point(self.metrics_timer.elapsed().as_secs_f64());
        self.metrics_timer = std::time::Instant::now();
        self.metrics.round.set(*self.state.round as usize);
        actions
    }

    /// Add a new vertex to the DAG and send it as a proposal to nodes.
    #[instrument(level = "trace", skip_all, fields(
        node   = %self.label,
        round  = %self.state.round,
        vround = %v.round())
    )]
    fn add_and_broadcast_vertex(&mut self, v: Vertex) -> Vec<Action> {
        self.metrics.dag_depth.set(self.state.dag.depth());
        let mut actions = Vec::new();
        let e = Envelope::signed(v, &self.keypair);
        actions.push(Action::SendProposal(e));
        actions
    }

    /// Create a new vertex for the given round `r`.
    ///
    /// NB that the returned value requires further processing iff there is no
    /// leader vertex in `r - 1`. In that case a timeout certificate (and potentially
    /// a no-vote certificate) is required.
    #[instrument(level = "trace", skip(self), fields(node = %self.label, round = %self.state.round))]
    fn create_new_vertex(&mut self, r: RoundNumber) -> NewVertex {
        let prev = self.state.dag.vertices(r - 1);

        let mut new = Vertex::new(r, *self.public_key());
        new.set_block(
            SailfishBlock::empty(r, Timestamp::now())
                .with_transactions(self.state.transactions.take()),
        );
        new.add_edges(prev.map(Vertex::source).cloned());

        // Every vertex in our DAG has > 2f edges to the previous round:
        debug_assert!(new.num_edges() as u64 >= self.committee.quorum_size().get());

        NewVertex(new)
    }

    /// Try to add a vertex to the DAG.
    ///
    /// If all edges of the vertex point to other vertices in the DAG we add the
    /// vertex to the DAG. If we also have more than 2f vertices for the given
    /// round, we can try to commit the leader vertex of a round.
    #[instrument(level = "trace", skip_all, fields(
        node   = %self.label,
        round  = %self.state.round,
        vround = %v.round())
    )]
    fn try_to_add_to_dag(&mut self, v: &Vertex) -> Result<Vec<Action>, ()> {
        if !v
            .edges()
            .all(|w| self.state.dag.vertex(v.round() - 1, w).is_some())
        {
            debug!(
               node   = %self.label,
               round  = %self.round(),
                vround = %v.round(),
                "not all edges are resolved in dag"
            );
            return Err(());
        }

        self.state.dag.add(v.clone());
        self.metrics.dag_depth.set(self.state.dag.depth());

        if v.round() <= self.state.committed_round {
            debug!(
                node      = %self.label,
                round     = %self.round(),
                committed = %self.state.committed_round,
                vround    = %v.round(),
                "leader has already been committed"
            );
            return Ok(Vec::new());
        }

        if self.state.dag.vertex_count(v.round()) as u64 >= self.committee.quorum_size().get() {
            // We have enough vertices => try to commit the leader vertex:
            let Some(l) = self.leader_vertex(v.round() - 1).cloned() else {
                debug!(
                    node   = %self.label,
                    round  = %self.state.round,
                    vround = %v.round(),
                    "no leader vertex in vround - 1 => can not commit"
                );
                return Ok(Vec::new());
            };
            // If enough edges to the leader of the previous round exist we can commit the
            // leader vertex.
            if self
                .state
                .dag
                .vertices(v.round())
                .filter(|v| v.has_edge(l.source()))
                .count() as u64
                >= self.committee.quorum_size().get()
            {
                return Ok(self.commit_leader(l));
            }
        }

        Ok(Vec::new())
    }

    /// Commit a leader vertex.
    ///
    /// Leader vertices are organised in a stack, with other vertices of a round
    /// ordered relative to them (cf. `order_vertices`).
    ///
    /// In addition to committing the argument vertex, this will also commit leader
    /// vertices between the last previously committed leader vertex and the current
    /// leader vertex, if there is a path between them.
    #[instrument(level = "trace", skip_all, fields(
        node   = %self.label,
        round  = %self.state.round,
        vround = %v.round())
    )]
    fn commit_leader(&mut self, mut v: Vertex) -> Vec<Action> {
        debug_assert!(v.round() >= self.state.committed_round);
        self.leader_stack.push(v.clone());
        for r in (*self.state.committed_round + 1..*v.round()).rev() {
            let Some(l) = self.leader_vertex(RoundNumber::new(r)).cloned() else {
                debug! {
                    node   = %self.label,
                    round  = %self.state.round,
                    r      = %r,
                    "no leader vertex in round r => can not commit"
                }
                continue;
            };
            if self.state.dag.is_connected(&v, &l) {
                self.leader_stack.push(l.clone());
                v = l
            }
        }
        self.state.committed_round = v.round();
        trace!(commit = %self.state.committed_round, "committed round");
        self.metrics
            .committed_round
            .set(*self.state.committed_round as usize);
        self.order_vertices()
    }

    /// Order vertices relative to leader vertices.
    ///
    /// Leader vertices are ordered on the leader stack. The other vertices of a round
    /// are ordered arbitrarily, but consistently, relative to the leaders.
    #[instrument(level = "trace", skip_all, fields(node = %self.label, round = %self.state.round))]
    fn order_vertices(&mut self) -> Vec<Action> {
        let mut actions = Vec::new();
        while let Some(v) = self.leader_stack.pop() {
            // This orders vertices by round and source.
            for to_deliver in self
                .state
                .dag
                .vertex_range(RoundNumber::genesis() + 1..)
                .filter(|w| self.state.dag.is_connected(&v, w))
            {
                let r = to_deliver.round();
                let s = *to_deliver.source();
                if self.delivered.contains(&(r, s)) {
                    continue;
                }
                let b = to_deliver.block().clone();
                debug!(node = %self.label, round = %r, source = %Label::new(s), "deliver");
                actions.push(Action::Deliver(b, r, s));
                self.delivered.insert((r, s));
            }
        }
        self.gc(self.state.committed_round);
        actions
    }

    /// Cleanup the DAG and other collections.
    #[instrument(level = "trace", skip(self), fields(node = %self.label, round = %self.state.round))]
    fn gc(&mut self, committed: RoundNumber) {
        if *committed < 2 {
            return;
        }

        let r = committed - 2;
        self.state.dag.remove(r);
        self.delivered.retain(|(x, _)| *x >= r);
        self.buffer.retain(|v| v.round() >= r);

        self.metrics.dag_depth.set(self.state.dag.depth());
        self.metrics.vertex_buffer.set(self.buffer.len());
        self.metrics.delivered.set(self.delivered.len());
    }

    /// Remove timeout vote aggregators up to the given round.
    #[instrument(level = "trace", skip(self), fields(node = %self.label, round = %self.state.round))]
    fn clear_timeout_aggregators(&mut self, to: RoundNumber) {
        self.timeouts = self.timeouts.split_off(&to);
        self.metrics.timeout_buffer.set(self.timeouts.len())
    }

    /// Validate an incoming vertex.
    ///
    /// Every vertex needs to have more than 2f edges. In addition, a
    /// vertex needs to have either a path to the leader vertex of the
    /// previous round, or a timeout certificate and (if from the leader) a
    /// no-vote certificate.
    #[instrument(level = "trace", skip_all, fields(
        node   = %self.label,
        round  = %self.state.round,
        vround = %v.round())
    )]
    fn is_valid(&self, v: &Vertex) -> bool {
        if (v.num_edges() as u64) < self.committee.quorum_size().get() {
            warn!(
                node   = %self.label,
                round  = %self.state.round,
                vround = %v.round(),
                source = %Label::new(v.source()),
                "vertex has not enough edges"
            );
            return false;
        }

        if *self.state.committed_round > 2 && v.round() < self.state.committed_round - 2 {
            debug!(
                node   = %self.label,
                round  = %self.state.round,
                vround = %v.round(),
                source = %Label::new(v.source()),
                "vertex round is too old"
            );
            return false;
        }

        if v.has_edge(&self.committee.leader(v.round() - 1)) {
            return true;
        }

        let Some(tcert) = v.timeout_cert() else {
            warn!(
                node   = %self.label,
                round  = %self.state.round,
                vround = %v.round(),
                source = %Label::new(v.source()),
                leader = %self.leader_vertex(v.round() - 1).is_some(),
                "vertex has no path to leader vertex and no timeout certificate"
            );
            return false;
        };

        if tcert.data().round() != v.round() - 1 {
            warn!(
                node   = %self.label,
                round  = %self.state.round,
                vround = %v.round(),
                source = %Label::new(v.source()),
                "vertex has timeout certificate from invalid round"
            );
            return false;
        }

        if !tcert.is_valid_quorum(&self.committee) {
            warn!(
                node   = %self.label,
                round  = %self.state.round,
                vround = %v.round(),
                source = %Label::new(v.source()),
                "vertex has timeout certificate with invalid quorum"
            );
            return false;
        }

        if v.source() != &self.committee.leader(v.round()) {
            return true;
        }

        let Some(ncert) = v.no_vote_cert() else {
            warn!(
                node   = %self.label,
                round  = %self.state.round,
                vround = %v.round(),
                source = %Label::new(v.source()),
                "vertex is missing no-vote certificate"
            );
            return false;
        };

        if ncert.data().round() != v.round() - 1 {
            warn!(
                node   = %self.label,
                round  = %self.state.round,
                vround = %v.round(),
                source = %Label::new(v.source()),
                "vertex has no-vote certificate from invalid round"
            );
            return false;
        }

        if !ncert.is_valid_quorum(&self.committee) {
            warn!(
                node   = %self.label,
                round  = %self.state.round,
                vround = %v.round(),
                source = %Label::new(v.source()),
                "vertex has no-vote certificate with invalid quorum"
            );
            return false;
        }

        true
    }

    fn leader_vertex(&self, r: RoundNumber) -> Option<&Vertex> {
        self.state.dag.vertex(r, &self.committee.leader(r))
    }
}

#[cfg(feature = "test")]
impl Consensus {
    pub fn dag(&self) -> &Dag {
        &self.state.dag
    }

    pub fn buffer(&self) -> impl Iterator<Item = &Vertex> {
        self.buffer.iter().map(|ordered| &ordered.0)
    }

    pub fn delivered(&self) -> &HashSet<(RoundNumber, PublicKey)> {
        &self.delivered
    }

    pub fn leader_stack(&self) -> &Vec<Vertex> {
        &self.leader_stack
    }

    pub fn committed_round(&self) -> RoundNumber {
        self.state.committed_round
    }

    pub fn committee(&self) -> &StaticCommittee {
        &self.committee
    }

    pub fn no_vote_accumulator(&self) -> &VoteAccumulator<NoVote> {
        &self.no_votes
    }

    pub fn timeout_accumulators(&self) -> &BTreeMap<RoundNumber, VoteAccumulator<Timeout>> {
        &self.timeouts
    }

    pub fn sign<D>(&self, d: D) -> Envelope<D, Validated>
    where
        D: committable::Committable,
    {
        Envelope::signed(d, &self.keypair)
    }
}<|MERGE_RESOLUTION|>--- conflicted
+++ resolved
@@ -9,13 +9,9 @@
     envelope::{Envelope, Validated},
     message::{Action, Message, NoVote, Timeout},
     metrics::SailfishMetrics,
-<<<<<<< HEAD
-    round_number::RoundNumber,
     sailfish_block::SailfishBlock,
     time::Timestamp,
     transaction::Transaction,
-=======
->>>>>>> b53accf7
     transaction::TransactionsQueue,
     vertex::Vertex,
     Keypair, Label, NodeId, PublicKey,
