--- conflicted
+++ resolved
@@ -199,11 +199,7 @@
                         warn!("failed to accept connection!");
                         continue;
                     };
-<<<<<<< HEAD
-                    let (state, peer_id) = match Self::noise_server_handshake(&mut stream, &self.keypair).await {
-=======
                     let (state, remote_pk) = match Self::noise_server_handshake(&mut stream, &self.keypair, &self.key_map).await {
->>>>>>> aa493659
                         Ok(val) => val,
                         Err(e) => {
                             let _ = stream.shutdown().await;
@@ -237,11 +233,8 @@
     /// # Arguments
     ///
     /// * `stream` - A tcp connection to a client who we will try authenticate with
-<<<<<<< HEAD
+    /// * `key_map` - Bidirectional mapping for ed25519 and x25519 public keys
     /// * `kp` - Private and public key of the node
-=======
-    /// * `key_map` - Bidirectional mapping for ed25519 and x25519 public keys
->>>>>>> aa493659
     ///
     /// # Panics
     ///
@@ -249,12 +242,8 @@
     async fn noise_server_handshake(
         stream: &mut TcpStream,
         kp: &Keypair,
-<<<<<<< HEAD
-    ) -> Result<(TransportState, PeerId), NetworkError> {
-=======
         key_map: &BiBTreeMap<PublicKey, x25519::PublicKey>,
     ) -> Result<(TransportState, PublicKey), NetworkError> {
->>>>>>> aa493659
         let builder = Builder::new(NOISE_PARAMS.parse().expect("noise parameters to be parsed"));
 
         // TODO: Add new curve25519 keys instead of converting our ed25519 signing keys
@@ -384,24 +373,6 @@
             .set_nodelay(true)
             .map_err(|_e| NetworkError::SetNoDelayFailure)?;
 
-<<<<<<< HEAD
-        let state = match Self::noise_client_handshake(
-            &mut stream,
-            &self.keypair,
-            &self.remote_pk,
-            &self.local_id,
-        )
-        .await
-        {
-            Ok(s) => s,
-            Err(e) => {
-                let _ = stream.shutdown().await;
-                drop(stream);
-                warn!("error during noise handshake: {}", e);
-                return Err(e);
-            }
-        };
-=======
         let state =
             match Self::noise_client_handshake(&mut stream, &self.keypair, &self.remote_pk).await {
                 Ok(s) => s,
@@ -412,7 +383,6 @@
                     return Err(e);
                 }
             };
->>>>>>> aa493659
         let connection = self.make_connection().await?;
 
         Self::handle_stream(state, stream, connection).await
@@ -436,10 +406,6 @@
         stream: &mut TcpStream,
         kp: &Keypair,
         remote_pk: &PublicKey,
-<<<<<<< HEAD
-        local_id: &PeerId,
-=======
->>>>>>> aa493659
     ) -> Result<TransportState, NetworkError> {
         let builder = Builder::new(NOISE_PARAMS.parse().expect("noise parameters to be parsed"));
 
@@ -455,25 +421,13 @@
                 NetworkError::ConfigError(format!("failed to initialize noise builder: {}", e))
             })?;
         let mut buf = vec![0u8; MAX_NOISE_MESSAGE_SIZE];
-<<<<<<< HEAD
-        let len = handshake
-            .write_message(&local_id.to_bytes(), &mut buf)
-            .map_err(|e| {
-                NetworkError::FailedToCompleteNoiseHandshake(format!(
-                    "initiator failed to write noise message during handshake: {}",
-                    e
-                ))
-            })?;
-        send(stream, &buf[..len], Some(len)).await?;
-=======
         let len = handshake.write_message(&[], &mut buf).map_err(|e| {
             NetworkError::FailedToCompleteNoiseHandshake(format!(
                 "initiator failed to write noise message during handshake: {}",
                 e
             ))
         })?;
-        send(stream, &buf[..len]).await?;
->>>>>>> aa493659
+        send(stream, &buf[..len], Some(len)).await?;
 
         let m = recv(stream).await?;
         handshake.read_message(&m, &mut buf).map_err(|e| {
@@ -530,11 +484,7 @@
         .boxed();
         let read_fut = Self::handle_read_stream(reader_state, reader, sender, pong_sender).boxed();
         let (r, _, _) = select_all([write_fut, read_fut]).await;
-<<<<<<< HEAD
-        debug!("disconnected from {}, reason: {:?}", remote_id, r);
-=======
         debug!("disconnected from {}, reason: {:?}", remote_pk, r);
->>>>>>> aa493659
         r
     }
 
@@ -832,26 +782,14 @@
 }
 #[cfg(test)]
 mod test {
-<<<<<<< HEAD
-    use std::{
-        collections::{HashMap, HashSet},
-        sync::Arc,
-    };
-
-    use crate::derive_peer_id;
+    use std::{collections::HashMap, sync::Arc};
 
     use super::{Server, Transport, Worker};
     use crate::network::transport::{recv, send};
     use async_lock::Mutex;
+    use bimap::BiBTreeMap;
     use futures::future::{join, join_all};
-    use libp2p_identity::PeerId;
-=======
-    use std::collections::HashMap;
-
-    use super::Transport;
-    use futures::future::join_all;
->>>>>>> aa493659
-    use multisig::PublicKey;
+    use multisig::{x25519, PublicKey};
     use timeboost_utils::unsafe_zero_keypair;
     use tokio::{
         io::AsyncWriteExt,
@@ -896,6 +834,15 @@
     async fn large_message_test() {
         let client_keys = unsafe_zero_keypair(0_u64);
         let server_keys: multisig::Keypair = unsafe_zero_keypair(1_u64);
+        let mut key_map = BiBTreeMap::new();
+        key_map.insert(
+            client_keys.public_key(),
+            x25519::PublicKey::try_from(client_keys.public_key()).unwrap(),
+        );
+        key_map.insert(
+            server_keys.public_key(),
+            x25519::PublicKey::try_from(server_keys.public_key()).unwrap(),
+        );
         let mut write_buf = vec![0u8; u32::MAX as usize];
         let mut read_buf = vec![0u8; u32::MAX as usize];
 
@@ -910,11 +857,10 @@
         let (server_stream, _) = &mut s.unwrap();
 
         // Next noise handshake between the pair
-        let client_id = derive_peer_id::<PublicKey>(&client_keys.secret_key()).unwrap();
         let remote_pk = &server_keys.public_key();
         let (c, s) = join(
-            Worker::noise_client_handshake(client_stream, &client_keys, remote_pk, &client_id),
-            Server::noise_server_handshake(server_stream, &server_keys),
+            Worker::noise_client_handshake(client_stream, &client_keys, remote_pk),
+            Server::noise_server_handshake(server_stream, &server_keys, &key_map),
         )
         .await;
         let c = Arc::new(Mutex::new(c.unwrap()));
