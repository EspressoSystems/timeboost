use std::{future::pending, time::Duration};

use crate::consensus::{Consensus, Dag};

<<<<<<< HEAD
use anyhow::Result;
=======
use anyhow::{bail, Result};
use async_lock::RwLock;
>>>>>>> a44eb657
use futures::{future::BoxFuture, FutureExt};
use timeboost_core::{
    traits::comm::Comm,
    types::{
        block::Block,
        event::{SailfishStatusEvent, TimeboostStatusEvent},
        message::{Action, Message},
        round_number::RoundNumber,
        NodeId,
    },
};
use tokio::sync::{
    mpsc::{Receiver, Sender},
    watch,
};
<<<<<<< HEAD
=======
use tokio::time::sleep;
use tracing::{info, warn};
>>>>>>> a44eb657

pub struct Coordinator<C> {
    /// The node ID of this coordinator.
    id: NodeId,

    /// The communication channel for this coordinator.
    comm: C,

    /// The instance of Sailfish consensus for this coordinator.
    consensus: Consensus,

<<<<<<< HEAD
    timer: BoxFuture<'static, RoundNumber>,
=======
    /// The sailfish sender application event stream.
    sf_app_tx: Sender<SailfishStatusEvent>,

    /// The timeboost receiver application event stream.
    tb_app_rx: Receiver<TimeboostStatusEvent>,

    #[cfg(feature = "test")]
    event_log: Option<Arc<RwLock<Vec<CoordinatorAuditEvent>>>>,
}

#[derive(Debug, Clone, Eq, PartialEq)]
#[cfg(feature = "test")]
pub enum CoordinatorAuditEvent {
    ActionTaken(Action),
    MessageReceived(Message),
}
>>>>>>> a44eb657

    init: bool
}

impl<C: Comm> Coordinator<C> {
    pub fn new(
        id: NodeId,
        comm: C,
        cons: Consensus,
<<<<<<< HEAD
        _shutdown_rx: oneshot::Receiver<ShutdownToken>,
        _sf_app_tx: Sender<SailfishStatusEvent>,
        _tb_app_rx: Receiver<TimeboostStatusEvent>,
=======
        sf_app_tx: Sender<SailfishStatusEvent>,
        tb_app_rx: Receiver<TimeboostStatusEvent>,
        #[cfg(feature = "test")] event_log: Option<Arc<RwLock<Vec<CoordinatorAuditEvent>>>>,
>>>>>>> a44eb657
    ) -> Self {
        Self {
            id,
            comm,
            consensus: cons,
<<<<<<< HEAD
            timer: pending().boxed(),
            init: false
=======
            sf_app_tx,
            tb_app_rx,
            #[cfg(feature = "test")]
            event_log,
>>>>>>> a44eb657
        }
    }

    #[cfg(feature = "test")]
    pub fn consensus(&self) -> &Consensus {
        &self.consensus
    }

<<<<<<< HEAD
    pub async fn next(&mut self) -> Result<Vec<Action>, C::Err> {
        if !self.init {
            self.init = true;
            return Ok(self.consensus.go(Dag::new(self.consensus.committee_size())))
        }

        tokio::select! { biased;
            vnr = &mut self.timer => Ok(self.consensus.timeout(vnr)),
            msg = self.comm.receive() => Ok(self.consensus.handle_message(msg?)),
        }
    }

    pub async fn exec(&mut self, action: Action) -> Result<Option<Block>, C::Err> {
        match action {
            Action::ResetTimer(r) => {
                self.timer = sleep(Duration::from_secs(4)).map(move |_| r).fuse().boxed();
            }
            Action::Deliver(b, _, _) => {
                return Ok(Some(b))
=======
    #[cfg(feature = "test")]
    pub async fn append_test_event(&mut self, event: CoordinatorAuditEvent) {
        if let Some(log) = self.event_log.as_ref() {
            log.write().await.push(event);
        }
    }

    pub async fn go(mut self, mut shutdown_rx: watch::Receiver<()>) -> Result<()> {
        let mut timer: BoxFuture<'static, RoundNumber> = pending().boxed();

        tracing::info!(id = %self.id, "Starting coordinator");

        // TODO: Restart behavior
        for action in self.consensus.go(Dag::new(self.consensus.committee_size())) {
            self.on_action(action, &mut timer).await;
        }

        loop {
            tokio::select! { biased;
                vnr = &mut timer => {
                    for a in self.consensus.timeout(vnr) {
                        #[cfg(feature = "test")]
                        {
                            self.append_test_event(CoordinatorAuditEvent::ActionTaken(a.clone()))
                                .await;
                        }
                        self.on_action(a, &mut timer).await
                    }
                },
                msg = self.comm.receive() => match msg {
                    Ok(msg) => match self.on_message(msg).await {
                        Ok(actions) => {
                            for a in actions {
                                #[cfg(feature = "test")]
                                {
                                    self.append_test_event(CoordinatorAuditEvent::ActionTaken(a.clone()))
                                    .await;
                                }

                                self.on_action(a, &mut timer).await
                            }
                        }
                        Err(err) => {
                            warn!(%err, "error processing incoming message");
                        }
                    }
                    Err(e) => {
                        warn!(%e, "error deserializing network message");
                        continue;
                    }
                },
                tb_event = self.tb_app_rx.recv() => match tb_event {
                    Some(event) => {
                        self.on_application_event(event).await
                    }
                    None => {
                        // If we get here, it's a big deal.
                        bail!("Receiver disconnected while awaiting application layer messages.");
                    }
                },
                shutdown_result = shutdown_rx.changed() => {
                    tracing::info!("Node {} received shutdown signal; exiting", self.id);

                    // Shut down the network
                    self.comm.shutdown().await.expect("Failed to shut down network");

                    // Unwrap the potential error with receiving the shutdown token.
                    shutdown_result.expect("The shutdown sender was dropped before the receiver could receive the token");

                    // Return the shutdown token.
                    return Ok(());
                }
            }
        }
    }

    async fn on_message(&mut self, m: Message) -> Result<Vec<Action>> {
        #[cfg(feature = "test")]
        self.append_test_event(CoordinatorAuditEvent::MessageReceived(m.clone()))
            .await;
        Ok(self.consensus.handle_message(m))
    }

    /// The coordinator has received an event from the timeboost application.
    async fn on_application_event(&mut self, event: TimeboostStatusEvent) {
        // TODO
        info!(%event, "received timeboost event");
    }

    async fn on_action(&mut self, action: Action, timer: &mut BoxFuture<'static, RoundNumber>) {
        match action {
            Action::ResetTimer(r) => {
                *timer = sleep(Duration::from_secs(4)).map(move |_| r).fuse().boxed();

                // This is somewhat of a "if you know, you know" event as a reset timer
                // implies that the protocol has moved to the next round.
                self.application_broadcast(SailfishStatusEvent {
                    round: r,
                    event: SailfishEventType::RoundFinished { round: r },
                })
                .await;
>>>>>>> a44eb657
            }
            Action::SendProposal(e) => {
                self.comm.broadcast(Message::Vertex(e.cast())).await?;
            }
            Action::SendTimeout(e) => {
                self.comm.broadcast(Message::Timeout(e.cast())).await?;
            }
            Action::SendTimeoutCert(c) => {
                self.comm.broadcast(Message::TimeoutCert(c)).await?;
            }
            Action::SendNoVote(to, v) => {
                self.comm.send(to, Message::NoVote(v.cast())).await?;
            }
        }
        Ok(None)
    }
}<|MERGE_RESOLUTION|>--- conflicted
+++ resolved
@@ -2,12 +2,8 @@
 
 use crate::consensus::{Consensus, Dag};
 
-<<<<<<< HEAD
-use anyhow::Result;
-=======
 use anyhow::{bail, Result};
 use async_lock::RwLock;
->>>>>>> a44eb657
 use futures::{future::BoxFuture, FutureExt};
 use timeboost_core::{
     traits::comm::Comm,
@@ -19,15 +15,12 @@
         NodeId,
     },
 };
-use tokio::sync::{
-    mpsc::{Receiver, Sender},
-    watch,
+use tokio::sync::mpsc::{Receiver, Sender};
+use tokio::{
+    sync::oneshot::{self},
+    time::sleep,
 };
-<<<<<<< HEAD
-=======
-use tokio::time::sleep;
 use tracing::{info, warn};
->>>>>>> a44eb657
 
 pub struct Coordinator<C> {
     /// The node ID of this coordinator.
@@ -39,9 +32,9 @@
     /// The instance of Sailfish consensus for this coordinator.
     consensus: Consensus,
 
-<<<<<<< HEAD
-    timer: BoxFuture<'static, RoundNumber>,
-=======
+    /// The shutdown signal for this coordinator.
+    shutdown_rx: oneshot::Receiver<ShutdownToken>,
+
     /// The sailfish sender application event stream.
     sf_app_tx: Sender<SailfishStatusEvent>,
 
@@ -58,9 +51,15 @@
     ActionTaken(Action),
     MessageReceived(Message),
 }
->>>>>>> a44eb657
-
-    init: bool
+
+#[cfg(feature = "test")]
+impl std::fmt::Display for CoordinatorAuditEvent {
+    fn fmt(&self, f: &mut std::fmt::Formatter<'_>) -> std::fmt::Result {
+        match self {
+            Self::ActionTaken(a) => write!(f, "Action taken: {a}"),
+            Self::MessageReceived(m) => write!(f, "Message received: {m}"),
+        }
+    }
 }
 
 impl<C: Comm> Coordinator<C> {
@@ -68,30 +67,25 @@
         id: NodeId,
         comm: C,
         cons: Consensus,
-<<<<<<< HEAD
-        _shutdown_rx: oneshot::Receiver<ShutdownToken>,
-        _sf_app_tx: Sender<SailfishStatusEvent>,
-        _tb_app_rx: Receiver<TimeboostStatusEvent>,
-=======
+        shutdown_rx: oneshot::Receiver<ShutdownToken>,
         sf_app_tx: Sender<SailfishStatusEvent>,
         tb_app_rx: Receiver<TimeboostStatusEvent>,
         #[cfg(feature = "test")] event_log: Option<Arc<RwLock<Vec<CoordinatorAuditEvent>>>>,
->>>>>>> a44eb657
     ) -> Self {
         Self {
             id,
             comm,
             consensus: cons,
-<<<<<<< HEAD
-            timer: pending().boxed(),
-            init: false
-=======
+            shutdown_rx,
             sf_app_tx,
             tb_app_rx,
             #[cfg(feature = "test")]
             event_log,
->>>>>>> a44eb657
-        }
+        }
+    }
+
+    pub fn id(&self) -> NodeId {
+        self.id
     }
 
     #[cfg(feature = "test")]
@@ -99,39 +93,15 @@
         &self.consensus
     }
 
-<<<<<<< HEAD
-    pub async fn next(&mut self) -> Result<Vec<Action>, C::Err> {
-        if !self.init {
-            self.init = true;
-            return Ok(self.consensus.go(Dag::new(self.consensus.committee_size())))
-        }
-
-        tokio::select! { biased;
-            vnr = &mut self.timer => Ok(self.consensus.timeout(vnr)),
-            msg = self.comm.receive() => Ok(self.consensus.handle_message(msg?)),
-        }
-    }
-
-    pub async fn exec(&mut self, action: Action) -> Result<Option<Block>, C::Err> {
-        match action {
-            Action::ResetTimer(r) => {
-                self.timer = sleep(Duration::from_secs(4)).map(move |_| r).fuse().boxed();
-            }
-            Action::Deliver(b, _, _) => {
-                return Ok(Some(b))
-=======
     #[cfg(feature = "test")]
     pub async fn append_test_event(&mut self, event: CoordinatorAuditEvent) {
-        if let Some(log) = self.event_log.as_ref() {
-            log.write().await.push(event);
-        }
-    }
-
-    pub async fn go(mut self, mut shutdown_rx: watch::Receiver<()>) -> Result<()> {
+        self.event_log.as_ref().unwrap().write().await.push(event);
+    }
+
+    pub async fn go(mut self) -> ShutdownToken {
         let mut timer: BoxFuture<'static, RoundNumber> = pending().boxed();
 
         tracing::info!(id = %self.id, "Starting coordinator");
-
         // TODO: Restart behavior
         for action in self.consensus.go(Dag::new(self.consensus.committee_size())) {
             self.on_action(action, &mut timer).await;
@@ -142,10 +112,8 @@
                 vnr = &mut timer => {
                     for a in self.consensus.timeout(vnr) {
                         #[cfg(feature = "test")]
-                        {
-                            self.append_test_event(CoordinatorAuditEvent::ActionTaken(a.clone()))
-                                .await;
-                        }
+                        self.append_test_event(CoordinatorAuditEvent::ActionTaken(a.clone()))
+                            .await;
                         self.on_action(a, &mut timer).await
                     }
                 },
@@ -154,10 +122,8 @@
                         Ok(actions) => {
                             for a in actions {
                                 #[cfg(feature = "test")]
-                                {
-                                    self.append_test_event(CoordinatorAuditEvent::ActionTaken(a.clone()))
+                                self.append_test_event(CoordinatorAuditEvent::ActionTaken(a.clone()))
                                     .await;
-                                }
 
                                 self.on_action(a, &mut timer).await
                             }
@@ -167,7 +133,7 @@
                         }
                     }
                     Err(e) => {
-                        warn!(%e, "error deserializing network message");
+                        warn!("Failed to deserialize network message; error = {e:#}");
                         continue;
                     }
                 },
@@ -176,21 +142,15 @@
                         self.on_application_event(event).await
                     }
                     None => {
+                        warn!("Receiver disconnected while awaiting application layer messages.");
+
                         // If we get here, it's a big deal.
-                        bail!("Receiver disconnected while awaiting application layer messages.");
+                        panic!("Receiver disconnected while awaiting application layer messages.");
                     }
                 },
-                shutdown_result = shutdown_rx.changed() => {
+                token = &mut self.shutdown_rx => {
                     tracing::info!("Node {} received shutdown signal; exiting", self.id);
-
-                    // Shut down the network
-                    self.comm.shutdown().await.expect("Failed to shut down network");
-
-                    // Unwrap the potential error with receiving the shutdown token.
-                    shutdown_result.expect("The shutdown sender was dropped before the receiver could receive the token");
-
-                    // Return the shutdown token.
-                    return Ok(());
+                    return token.expect("The shutdown sender was dropped before the receiver could receive the token");
                 }
             }
         }
@@ -200,6 +160,7 @@
         #[cfg(feature = "test")]
         self.append_test_event(CoordinatorAuditEvent::MessageReceived(m.clone()))
             .await;
+
         Ok(self.consensus.handle_message(m))
     }
 
@@ -218,10 +179,16 @@
                 // implies that the protocol has moved to the next round.
                 self.application_broadcast(SailfishStatusEvent {
                     round: r,
-                    event: SailfishEventType::RoundFinished { round: r },
+                    event: SailfishEventType::Timeout { round: r },
                 })
                 .await;
->>>>>>> a44eb657
+            }
+            Action::Deliver(_, r, _) => {
+                self.application_broadcast(SailfishStatusEvent {
+                    round: r,
+                    event: SailfishEventType::Committed { round: r },
+                })
+                .await;
             }
             Action::SendProposal(e) => {
                 self.comm.broadcast(Message::Vertex(e.cast())).await?;
