--- conflicted
+++ resolved
@@ -3,8 +3,7 @@
     {
       "sailfish_address": "127.0.0.1:8000",
       "decrypt_address": "127.0.0.1:10000",
-<<<<<<< HEAD
-      "producer_address": "127.0.0.1:11000",
+      "certifier_address": "127.0.0.1:11000",
       "internal_address": "127.0.0.1:5000",
       "signing_key": "eiwaGN1NNaQdbnR9FsjKzUeLghQZsTLPjiL4RcQgfLoX",
       "dh_key": "AZrLbV37HAGhBWh49JHzup6Wfpu2AAGWGJJnxCDJibiY",
@@ -13,25 +12,12 @@
         "signing_key": "3hzb3bRzn3dXSV1iEVE6mU4BF2aS725s8AboRxLwULPp",
         "dh_key": "BB3zUfFQGfw3sL6bpp1JH1HozK6ehEDmRGoiCpQH62rZ",
         "dec_key": "AgrGYiNQMqPpLgwPTuCV5aww6kpcoAQnf4xuFukTEtkL1"
-=======
-      "certifier_address": "127.0.0.1:11000",
-      "internal_address": "127.0.0.1:5000",
-      "signing_key": "p5mSo9u33C7wfP3wADWZXkRBFi5L7GKSeofRtqY3ank2",
-      "dh_key": "EFe9TyD1Kv4stbXa1DabavzYz4h3Lypn6Mhnt2UwdiyV",
-      "enc_key": "8rb65jjeegu9uy3ctWFbTuwvMBLurLSYp7KZ3tkYZ8ePaB2Qs2VizvJ48XhZpaYs6XB",
-      "private": {
-        "signing_key": "AXJqoQS1F7CxiCpabhKsjLJvk4M7FXAkYHqixgRKx3Rt",
-        "dh_key": "GMx8UyjFr8Lms4WmmcVygD6bZ298f1tWhDZCd7AXdtK3",
-        "dec_share": "jjiobrER1dg2vrytMAo4TUCXFGLngsgpTbUo86XEavAvkw",
-        "dec_key": "AmuRHP8n2oVkBcsL1fEDtor7T5Ex2jFGUFUpWsuaGV1FL"
->>>>>>> da49ce8c
       }
     },
     {
       "sailfish_address": "127.0.0.1:8001",
       "decrypt_address": "127.0.0.1:10001",
-<<<<<<< HEAD
-      "producer_address": "127.0.0.1:11001",
+      "certifier_address": "127.0.0.1:11001",
       "internal_address": "127.0.0.1:5001",
       "signing_key": "vGKKAxVNfkSCdn8qh36nXdSZqyhPq644sQBoeZtcEUCR",
       "dh_key": "FHTJAk6oyt3jefEp1ZrPEn2MkqRt2LibEFd57AnEUZdb",
@@ -40,25 +26,12 @@
         "signing_key": "FWJzNGvEjFS3h1N1sSMkcvvroWwjT5LQuGkGHu9JMAYs",
         "dh_key": "4hjtciEvuoFVT55nAzvdP9E76r18QwntWwFoeginCGnP",
         "dec_key": "Afn2hPWpcvMnRp7uRdPPpmTMgjgJfejjULpg7wr5v62qt"
-=======
-      "certifier_address": "127.0.0.1:11001",
-      "internal_address": "127.0.0.1:5001",
-      "signing_key": "yZ7VCbE7V3VcC5gmW7BwXUp2t4m768vWWwBVYAA5SZf8",
-      "dh_key": "ERAu6QFCLmR7MAzDMcSAPN623NyTco5VotF1yfCaWRXY",
-      "enc_key": "8skCLVGMUs6bX8q4gqv9qF5KugcvZoBJXZi8WTdzWSo57nmv58WjYZjAQ3mmUuPBsqS",
-      "private": {
-        "signing_key": "4ac7V9up4VMAKD8fbr7W7fmERkgenCBkbsu2iezdFUkK",
-        "dh_key": "7j1BmvpG3YKK9Jy7oT6eFaSYsFzs3TTVVPKAhLDAA5sH",
-        "dec_share": "jPANrUz44ANpFGHrSSYFKiNJRnzYJ1TFKmSwb5NLAohXbN",
-        "dec_key": "AfNSUMRAGWiKrbLNHFiSsSbaKkiNsmYCUG9GdT2xFfJFf"
->>>>>>> da49ce8c
       }
     },
     {
       "sailfish_address": "127.0.0.1:8002",
       "decrypt_address": "127.0.0.1:10002",
-<<<<<<< HEAD
-      "producer_address": "127.0.0.1:11002",
+      "certifier_address": "127.0.0.1:11002",
       "internal_address": "127.0.0.1:5002",
       "signing_key": "264jMLf85hfufg4ck97Hw2jiL6i1PHNoGUqxUqfhtssaE",
       "dh_key": "63eYNKoW2PsWZFhHHj3eZwHTdPE7gEjEDM7gGeDf9Uaj",
@@ -67,25 +40,12 @@
         "signing_key": "2yWTaC6MWvNva97t81cd9QX5qph68NnB1wRVwAChtuGr",
         "dh_key": "Fo2nYV4gE9VfoVW9bSySAJ1ZuKT461x6ovZnr3EecCZg",
         "dec_key": "AcTyyLHHyWsy1B4DVGsmBXkxu3JR8ZLZfE2LC4XTjTzdM"
-=======
-      "certifier_address": "127.0.0.1:11002",
-      "internal_address": "127.0.0.1:5002",
-      "signing_key": "dsGqLQYvVst6F8UpyLkjCkgD6C4jwSkkiwbPwvNDoCqQ",
-      "dh_key": "4J6yu7S18BQVEdQFEQnqMD7Vo1ftuiFYeiMZVPqQSCqL",
-      "enc_key": "8tDb2CDGCd9BadjoyZBDzp2MppFzrEESJ5Bh4uBH5eZ663gtFiXaZY6j4a2u8g5U2yg",
-      "private": {
-        "signing_key": "EQndwiWEMNRgtbwsSqH3kqSXqoiM475sxLwc7NzSPt5R",
-        "dh_key": "AnKGxKXXxjFByAGoFyYgc1oX86RthsDRiCL7D8PuZuXZ",
-        "dec_share": "jZ5VVoRo1WDopPsUiQ7TY2y6r2C93khRgMpUyE8yJum4Uy",
-        "dec_key": "AoFfa4kzbK7bzM2YthHqFt6zSAqoeMuC7wqHKPGeQSBSM"
->>>>>>> da49ce8c
       }
     },
     {
       "sailfish_address": "127.0.0.1:8003",
       "decrypt_address": "127.0.0.1:10003",
-<<<<<<< HEAD
-      "producer_address": "127.0.0.1:11003",
+      "certifier_address": "127.0.0.1:11003",
       "internal_address": "127.0.0.1:5003",
       "signing_key": "v6UBdLT5BvMhLW7iKv7M2xYeaW2SCAsnZ5PiSg6AaKfA",
       "dh_key": "Do2GmAexW5MUdD8nToDiBWGbDgk1AwXoxtLTyirDtKQh",
@@ -94,25 +54,12 @@
         "signing_key": "CUpkbkn8bix7ZrbztPKJwu66MRpJrc1Wr2JfdrhetASk",
         "dh_key": "5KpixkV7czZTDVh7nV7VL1vGk4uf4kjKidDWq34CJx1T",
         "dec_key": "AdGeUNYGN7B3X2XpNbj147rsqaVYSYeEAjYgWdSBPGSBw"
-=======
-      "certifier_address": "127.0.0.1:11003",
-      "internal_address": "127.0.0.1:5003",
-      "signing_key": "hShN2wRfqjYwK2HBYWC84xpD7WCA5gkseXENKTsrUA3o",
-      "dh_key": "938WwvuvRV8kR2noNu9za1pqdT4AnGH1iAPQZq98ABzt",
-      "enc_key": "8snRP11w2ioJvLRfG7qF7AF8ppCZsmRhk4UXvgpfinoHH6oxRxmBH4PE7GymFKo9kCE",
-      "private": {
-        "signing_key": "UMcEpu7AGdv7Epuca77f2UhcUvijCj2qhnvnZ6FcQou",
-        "dh_key": "Ha7HK2zDs7dy6wuJPWEhkLkxuotCNvzT5bx1XYB2N6Fp",
-        "dec_share": "jHtGkycuuiNrnCwQbUJBysVErTFkEQ8WBw4KSa9UMrxJ4A",
-        "dec_key": "AZVGLBtXMqAEi1LzRkXMQ1XSYAxWGgmc3JHD3UaZP3efX"
->>>>>>> da49ce8c
       }
     },
     {
       "sailfish_address": "127.0.0.1:8004",
       "decrypt_address": "127.0.0.1:10004",
-<<<<<<< HEAD
-      "producer_address": "127.0.0.1:11004",
+      "certifier_address": "127.0.0.1:11004",
       "internal_address": "127.0.0.1:5004",
       "signing_key": "tV66KknkDH47hRSNzwJtt7Q7EZtxVxQsNnUGoAJdDn6J",
       "dh_key": "HXaesvEGFiDgrVTix1fKzSLTarFexTZSJD6ymSrF7vPL",
@@ -121,25 +68,12 @@
         "signing_key": "6LMMEuoPRCkpDsnxnANCRCBC6JagdCHs2pjNicdmQpQE",
         "dh_key": "39wAn3bQzpn19oa8CiaNUFd8GekQAJMMuzrbp8Jt3FKz",
         "dec_key": "Amc4mvBfcBDsQziud5cvm1i9RnJ5KQRXNdNetq4fsJb76"
-=======
-      "certifier_address": "127.0.0.1:11004",
-      "internal_address": "127.0.0.1:5004",
-      "signing_key": "vNEPCaven8k1H9VChkHN8oNDJ99RWf7W1FXPgoSEwtLg",
-      "dh_key": "4CfCdJF1Vjicp1RAreN3RKgiJ6i5ZhP5tZ49czujjEbW",
-      "enc_key": "8tZKzdEW6XUf9wgHNaHaka4wpaZoJwMZiGiVNJXF3AgR3TLjbVTLQYJqF43iJUnzvXe",
-      "private": {
-        "signing_key": "4UzPrpRwk2khHNktcKLS71nXLvRKNbzCCeEDGe5yWm3V",
-        "dh_key": "A4MAUDDmwJ5jnYCQ7zECVWNgMDMY4Wqr81y4TM5GQe9Q",
-        "dec_share": "jiikwhi89eiM4h4yf7yeZQv8ifCVd849r2iQDE2aKoNKwR",
-        "dec_key": "AjUmKC4TeuYH58Z2gYhcJWnF8kpYG2YF3UV9Bqev7hdmJ"
->>>>>>> da49ce8c
       }
     },
     {
       "sailfish_address": "127.0.0.1:8005",
       "decrypt_address": "127.0.0.1:10005",
-<<<<<<< HEAD
-      "producer_address": "127.0.0.1:11005",
+      "certifier_address": "127.0.0.1:11005",
       "internal_address": "127.0.0.1:5005",
       "signing_key": "hcUWjmK8pTz5AY39CDh1gVnVbaF4nNuEf2dQ5SWXZQyh",
       "dh_key": "95KhKesfhSgMubqtjv8f13d6XosWFME4Ya33LH9jkX23",
@@ -148,25 +82,12 @@
         "signing_key": "6YJc9asDJQsFFHHg8iX23oL1sySx2EgTGM8CqDd71WMa",
         "dh_key": "Ho9ZZCkP1i6f12fkWGUZucJxX2qbv9L3UbB56sqwjvkw",
         "dec_key": "AYUPadq8BAQBV5RYNUuLQe4cXuWNhQzYLKDo7uEBJSzbt"
-=======
-      "certifier_address": "127.0.0.1:11005",
-      "internal_address": "127.0.0.1:5005",
-      "signing_key": "eqkWbnkLNs6eTYUJDNfCcww7bdWxE1WsZ7xr1xA9cuic",
-      "dh_key": "DDPesQm5dNXN9BJMFeWudzzD4x4KazWfm9XMiN9Ttxnc",
-      "enc_key": "8sn92r4zvmDCBj9noRUKHQGKU8nkUjQake69UXSjMQzhNZNtSLiBUf5pDUDSHa1kkv9",
-      "private": {
-        "signing_key": "J6s4m3n2fpRtc6Re3sDj9w7mGPpUxGz6eBVUss1cswdf",
-        "dh_key": "9jZ3FzM9VQ3GiUatETJz5K5wQnrzuzadfWBaTU924nEM",
-        "dec_share": "kFhnm7psQy47kHbse2wMr3oJER8t76oX9rSLrrrTv1ujbi",
-        "dec_key": "AWZTRSEWPuuyD5ve4RweLnPmQsKwufRD3fXQU1Ydw11bL"
->>>>>>> da49ce8c
       }
     },
     {
       "sailfish_address": "127.0.0.1:8006",
       "decrypt_address": "127.0.0.1:10006",
-<<<<<<< HEAD
-      "producer_address": "127.0.0.1:11006",
+      "certifier_address": "127.0.0.1:11006",
       "internal_address": "127.0.0.1:5006",
       "signing_key": "ufyeJDrHnH7BuuBvwaonu86YYZKYW47VedCdZ2yqAanm",
       "dh_key": "ER5CSn1QjRZ6rJ2d3m6HSyyDoLDr4ab29GkfVhNf3Eoo",
@@ -175,25 +96,12 @@
         "signing_key": "6NZdk8EGRSVS7sSjcjMiC8vL4KcSY41ELU6HaKyk1Drk",
         "dh_key": "F5E9cp5qUe4z2wdaRYvEhFMYXaLy4sEX1rwCWRcTH69i",
         "dec_key": "Ag5Dn7DkMcxNLpbHBgrcWchmXx2GZmj9ZSwo7Fo8MyfkM"
-=======
-      "certifier_address": "127.0.0.1:11006",
-      "internal_address": "127.0.0.1:5006",
-      "signing_key": "k3U11ox2v2TXLSMr9BKHorBGhFH3PNbZUKv6Xkk4fL8S",
-      "dh_key": "3pLVirTr4eYpzxqjc4ma5Yt6UgaV3WnNQCDMjtqs98Za",
-      "enc_key": "8tMXFoqx7LDCitjdDNziGARswHSp5pS9N5wooRdGokmRZwGn8qvb5Usg8DqnvJS4WXK",
-      "private": {
-        "signing_key": "EB6zzVCvFfbQJ2kVLcVq7mQZTc5RcYi7TSX1z3srZW85",
-        "dh_key": "3K8BRb417mVcRRj9fNsvtvGRdrHzg6EB9884a5ed2H5U",
-        "dec_share": "jxtQ3bUNRo6i2KWPLnxDuMbFyyqhQENuQyoRGJBe9aUNj7",
-        "dec_key": "AkyEXACzb1adzGPz19XcWzHQ5rpb3dxSiqKKy5XGWE5Nc"
->>>>>>> da49ce8c
       }
     },
     {
       "sailfish_address": "127.0.0.1:8007",
       "decrypt_address": "127.0.0.1:10007",
-<<<<<<< HEAD
-      "producer_address": "127.0.0.1:11007",
+      "certifier_address": "127.0.0.1:11007",
       "internal_address": "127.0.0.1:5007",
       "signing_key": "24hzR236zciuEFgtq7n2uHhoJBYkHDtd2s8LCCURLRfvU",
       "dh_key": "4FmHYY46oj2kwzm5Ddyvd4hQHHWMgwPmLMbzgBNHcfiD",
@@ -202,25 +110,12 @@
         "signing_key": "AMJEYXVhS4FfoqfD6VL5nZTNbzJQdtgdxBcVEAwZnLJ3",
         "dh_key": "5zhwDWJ1ut6q871aHCHmH7QRCHDykXjUSEriGTLkwezL",
         "dec_key": "AcbRDbHhXpw3DsaxA3gWRTyw2W6FP9V2X1NNNwSvJkSwq"
-=======
-      "certifier_address": "127.0.0.1:11007",
-      "internal_address": "127.0.0.1:5007",
-      "signing_key": "25KzWW5PTt7DrqCVJrswtGhij18dghgAeFKS554UXemdi",
-      "dh_key": "BoUKy7y4thk9Dr9VQbWDebkdu4QGhLzML8tf4ggqRyEM",
-      "enc_key": "8t7inzLx2UUF4KKv29MEADi2TmDNnSj6JseHzoM8yQgmu4kbedzqZWYWr4R9GXXewm6",
-      "private": {
-        "signing_key": "6JpKQZ752qx2tcRTXnkFuXpCMJz9fXiAgyb4YDbDzdiL",
-        "dh_key": "HMoGr17sQdEstLrwCY6YaGQudrGukrr7VGJQDQwoWNGJ",
-        "dec_share": "jQobvJbNhqMKU5EEBsbmXfWKTjnSLHLnFaPsrLPsCmnvwp",
-        "dec_key": "Ak6BDbQYvAZ8P1MGXfkm4CAAD5daxEfhsCTZcWpKKVy6J"
->>>>>>> da49ce8c
       }
     },
     {
       "sailfish_address": "127.0.0.1:8008",
       "decrypt_address": "127.0.0.1:10008",
-<<<<<<< HEAD
-      "producer_address": "127.0.0.1:11008",
+      "certifier_address": "127.0.0.1:11008",
       "internal_address": "127.0.0.1:5008",
       "signing_key": "fkTFXcMaEEzutGCreYpDb1B2h8hNMf6UMNRbt8dnhi2v",
       "dh_key": "vzvao6vfQtWpBJvPsVCk9FL7RsJBNE4W8SvNWtofxqB",
@@ -229,25 +124,12 @@
         "signing_key": "5mLCMSVT4f8HPqCqdKChxugpMcQ3x1C7hwfEnsTApFfp",
         "dh_key": "2PojAT3g5iqGTrgLhTRKKHqwbeoFhRkzkYLM9AttFoKK",
         "dec_key": "AjgeTwBByktco4Y5Y1k7oxofF1A7C8zRtiXnkCbpVKixH"
-=======
-      "certifier_address": "127.0.0.1:11008",
-      "internal_address": "127.0.0.1:5008",
-      "signing_key": "vHytucmkdeDhcPwibBbcmH83dgUiB4KdxtAymFd6LC5T",
-      "dh_key": "46TMcXNF6fuigZRysTktVYJpjCtNr9WXMAa6GMbfL5ia",
-      "enc_key": "8smt3Se8shLQpuUGuheCoCMieKYzNtxJ8ZRtbwkqj4kTxjZNZrvduGEGXu5bJWWnEPQ",
-      "private": {
-        "signing_key": "5vjPVbAZn4ei5aSN8xbn9HUyY55tBkynUrrNNsAevV8C",
-        "dh_key": "EQ7xjGZEVzH5G79MUGk6S9sWJwNb8cMh5JwviLu72YMi",
-        "dec_share": "kFtbag1Ga5iMaQ1j9yWzpnCD9xjfHrzGK8HoZHsknQHwjV",
-        "dec_key": "AmCMgdaxtBdxAwuzw8NhiM9XM9TYYBuJTEDLG4FhbFjcR"
->>>>>>> da49ce8c
       }
     },
     {
       "sailfish_address": "127.0.0.1:8009",
       "decrypt_address": "127.0.0.1:10009",
-<<<<<<< HEAD
-      "producer_address": "127.0.0.1:11009",
+      "certifier_address": "127.0.0.1:11009",
       "internal_address": "127.0.0.1:5009",
       "signing_key": "28NkSnRnefwgwoP5Xj1Xo21bAHpVQcYEYouTNyjyjH5V3",
       "dh_key": "69BWDWEuKYvsF9EfCjDYJpxrNpSymvX23o3JHxQxhVfQ",
@@ -256,25 +138,12 @@
         "signing_key": "4yhZYmNvAouKFpiYomrV9aH8kUZTLRH2hiCZtJzcAASa",
         "dh_key": "Bk2wY7o2YE9gpu6jxiRSbWiMU88H8s9D9MQGMaF2LJ7h",
         "dec_key": "AeJSq3Ef4BuC4CqwB6fKbKL77CeJNHFoHeMJ9hsK8ESo4"
-=======
-      "certifier_address": "127.0.0.1:11009",
-      "internal_address": "127.0.0.1:5009",
-      "signing_key": "233gMUezmanekS5cfrCTBRiYVF6fm9cxJXrLY8Z1eCv7U",
-      "dh_key": "3b5faJf13nNTWaxNUmSsJkmUBsj53yVXYE1H5fnBw3wg",
-      "enc_key": "8sJbMgUJq87HKk2hJBYRXpapE6YVaKqWPsMHfme6ocVMrkjihX2rMUevqAXRvTk7Pmo",
-      "private": {
-        "signing_key": "ERrpnVqFXoudd1KR6YEy13BkfQaTKAWyLNuPsnyrcz77",
-        "dh_key": "HSHyUVEkK26xoXAoyK4H4KVV3veevT7yjSH56tFxc52j",
-        "dec_share": "jo5PQbUs6RCYQohqgdubtMuBKexxtPspch2s4efr6915jN",
-        "dec_key": "AWipm2znZGYppwNxmMXpzC2Kcm6mLjD7xN7hnPMrwP28p"
->>>>>>> da49ce8c
       }
     },
     {
       "sailfish_address": "127.0.0.1:8010",
       "decrypt_address": "127.0.0.1:10010",
-<<<<<<< HEAD
-      "producer_address": "127.0.0.1:11010",
+      "certifier_address": "127.0.0.1:11010",
       "internal_address": "127.0.0.1:5010",
       "signing_key": "pzFeUaH8Q73zYiJKJNgf86BGH99TtTH5wXJLUXCkJ3Es",
       "dh_key": "EBPENaYdA28xAV7cHh6q1ESJcsf7P2LpZUWv5dEmo2Sv",
@@ -283,25 +152,12 @@
         "signing_key": "4DXdtKDNBs1DeLGP7GeqGWeSuX3RgkRhwcT9aXKwzu9p",
         "dh_key": "7X3bBjha3wEUGvCNUWf7627RTqpNFGo6uwUtHM1nFYrW",
         "dec_key": "AZ3KRDwEVkZJModQDYaheTnQAc3X8wAx38fB8doYrSreM"
-=======
-      "certifier_address": "127.0.0.1:11010",
-      "internal_address": "127.0.0.1:5010",
-      "signing_key": "yQzjfaGbp3gt1eGr7GUMqR6vv2U63Kr6Vo8CxiqT5Zgd",
-      "dh_key": "6rSNfTZm8sr47Fqaozv3h5qkytut9iXTrfmEfXa5hS68",
-      "enc_key": "8rqTCE6EF4PfitZBea1enDHVrw6JEsGFcNmGF75xoRkph3XiQcAC35o34MV3yuaisaU",
-      "private": {
-        "signing_key": "8VvhWYBUKA9cKX2UvaDJaXhUMfR8eSR4TuY8Wcm2y481",
-        "dh_key": "AgATdRXnrgdCQ74HqPLpXE6KXnznmxBvG1nnZCw9PaGq",
-        "dec_share": "iz43y4QPVAjxrcM2fADAoc3Jm8JY6asFWxTV8gJPThjgUZ",
-        "dec_key": "AnGLhF5SpykeqrUXbsgxb3PZMZk4E1Q3bVkEcMFGq1WKx"
->>>>>>> da49ce8c
       }
     },
     {
       "sailfish_address": "127.0.0.1:8011",
       "decrypt_address": "127.0.0.1:10011",
-<<<<<<< HEAD
-      "producer_address": "127.0.0.1:11011",
+      "certifier_address": "127.0.0.1:11011",
       "internal_address": "127.0.0.1:5011",
       "signing_key": "iNJBiPwwdA53Gds2rnJnSm1sjvnR8Ep72LZKf8fxVo2e",
       "dh_key": "D2dCHzbNYVo18z9yH4KnuiRbGMj3qxxRLAGwFEUrBUM3",
@@ -310,25 +166,12 @@
         "signing_key": "FL84xojYc59vAMuKibGA797nvFgCp7uRZfgx3GZN5PK4",
         "dh_key": "BWqUqoQPHgBwQ782YHyJAsvJDAxwTBs6EskCEDmrffuT",
         "dec_key": "AmS9eEYZ6NoF2TttjiAKybXsxqubsuyHwKV9ejDE6m3o6"
-=======
-      "certifier_address": "127.0.0.1:11011",
-      "internal_address": "127.0.0.1:5011",
-      "signing_key": "21fNY8TdafW8tawSjraoVwFyKueZQqLcjQMj5bsfrPavv",
-      "dh_key": "52WmHcHaQC7ViG6gABTTnWk6wCZv9E8BY6fC26DFYR8c",
-      "enc_key": "8shVFEUvoUcnNXfdfm14jPMaXwjj3P2jnpmTiCD9fh2qPc8gGAuZXiKaihEnvN1DcpZ",
-      "private": {
-        "signing_key": "CXGe53pFq4TfoMJrShjrXb9v9v3urpnTHvczyirkVwqn",
-        "dh_key": "o8SVx8ooa84rXCLuKaZwxmpMtFdHwrnBK9eQrXd9y6N",
-        "dec_share": "izPU4oSJJoyf2o4CHh99fCkVn1xGJWUoFSqvasiR4ExRSz",
-        "dec_key": "AciNBGbsS7gB2yzrxcFpvmmserGJKFcVWhjmGGukU8hLx"
->>>>>>> da49ce8c
       }
     },
     {
       "sailfish_address": "127.0.0.1:8012",
       "decrypt_address": "127.0.0.1:10012",
-<<<<<<< HEAD
-      "producer_address": "127.0.0.1:11012",
+      "certifier_address": "127.0.0.1:11012",
       "internal_address": "127.0.0.1:5012",
       "signing_key": "op7c28pHtcAH3qtKVAPz8amCfs7mcctxeM5ztJKURmzJ",
       "dh_key": "HBen32g4EtpoyA4hUWeqmHybw52xPWrkJapvHDo45AQi",
@@ -340,23 +183,4 @@
       }
     }
   ]
-=======
-      "certifier_address": "127.0.0.1:11012",
-      "internal_address": "127.0.0.1:5012",
-      "signing_key": "29SFujpHSTY4kyQXp9Xa2pxgjjDJxAAqzUjsDxu1VcHRV",
-      "dh_key": "41RKAKWeto3StKNEJJYpwr3En6hmvK6wmGztBFTh6RN3",
-      "enc_key": "8rp6xhACTyXTkehk9vAv38D78Ed4F8HjZNyMM8mZmUqdAfgciwBprazPupAj6By1Pf1",
-      "private": {
-        "signing_key": "6JyjAeYptohCF8ya9pZCcFEXfWR5FCuqyKHqYdC1yGvK",
-        "dh_key": "5mg4HsZD78Vn7EdbNzKwu7daexVKN3LeUyBSKkR3RiAp",
-        "dec_share": "jcw8YdMxcnfi5bfpffervBnUQ2D3tgoJRWWnELu38o73Tq",
-        "dec_key": "Ab9ZukEjQ316UeCg6MfScMQsErDsHhak59CSNKi31pMMK"
-      }
-    }
-  ],
-  "dec_keyset": {
-    "pubkey": "8tFGAKA8CvG4dpw118nBDati6prcJ8VfUgDYjSzmES4SFHy2fhZhYDNpHk9HSDPSxig",
-    "combkey": "AhaVBgAtWKUCwPzoPJ3pC9o9sEDAC1pp3pbopCv7XKGfXQhoCvADVVkFqBd9CBw3Wo4aDrGFAFRkbhoarJbmWEuXBRiP5masXgnGmS6CJ2tDXAnbrtQxwptEiiQ22r1WmVGBbVzYRF3hwWCjTMjkNoyDDk7EDdkpWbWrWiVgQaryM8ejXhuvpugr7wzcPth2hc5w6sb9etCuNPbNc6ywV62nM3DQt5wMqikkuNvVtBMN8kYzJW3qzbXWzeA8GWt9PvR1x3MzKpdTkX3w1EMRASPsLRpCLh2Evm1AQzLBWYA4FdHVVKt3H8BiNXui5BAyVpB1H11Jy1zjvAmQo7NJVv7s3DM3k4HVDqJsN6oB4WYa3n3GNXssUqSb3ncVtTF5WyfAeAez7tB5tJVCVKXX2g6g3FJMX5E9FWAarQcLsreoGg4yUXmuz6vRVG1F1nFfrUDyafLqnV5EpKM2bZHQTonTkuar2SkbFhXBnQ6BxGNmgQQfBt7ejb8fLCykRdwiRsgQ5uKWVvgiu52EHXQCDg8aQhw1zdnzLYaoEoTqAWoLV4oQs6bmaepY73Ysmj8qvog6Bbbv2pG195PC6bs4PLhGcBrBVgfNdtgdtPasN1okG6qqcHDoi7zwGsM3zSDznHbgYPmQaQgTEUogFpzQ4e6vFJZsx7guqKiEWH3EyCgD8Pi4KaYRapEUavaNAnnhtFcVzExJ6pbuFqy14doaPWNqwznyWuAAVZuQrkvQnryZYkfW1gPPH12ncHpkAK2BvfghXyDXf97wNnrpRCfW9TCUJHr21fSGS9M7vCgxaBFXYrYJDk4mzX9Ub1Fw8NCiqfWgwQ5R3QjErAxqJhmJJLX4GxNtvoA8fApWfzR"
-  }
->>>>>>> da49ce8c
 }