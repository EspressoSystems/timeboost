--- conflicted
+++ resolved
@@ -1,20 +1,10 @@
-<<<<<<< HEAD
 use std::collections::VecDeque;
 
-use hotshot_types::{data::ViewNumber, traits::node_implementation::ConsensusTime};
-use sailfish::{
-    consensus::committee::StaticCommittee,
-    sailfish::generate_key_pair,
-    types::{message::Message, Signature},
-};
-use timeboost_core::logging;
-=======
 use sailfish::sailfish::generate_key_pair;
 use timeboost_core::logging;
 use timeboost_core::types::committee::StaticCommittee;
 use timeboost_core::types::Signature;
 use timeboost_core::types::{message::Message, round_number::RoundNumber};
->>>>>>> 1574d0e1
 
 use crate::{
     tests::consensus::helpers::{
@@ -120,31 +110,26 @@
 
     let nodes = make_consensus_nodes(num_nodes);
 
-<<<<<<< HEAD
-    let invalid_msg_at_round = ViewNumber::new(5);
+    let invalid_msg_at_round = RoundNumber::new(5);
 
     let interceptor = Interceptor::new(
-        Box::new(move |msg: &Message, _committee: &StaticCommittee, _queue: &mut VecDeque<Message>| {
-=======
-    let invalid_msg_at_round = RoundNumber::new(5);
-
-    let interceptor = Interceptor::new(
-        Box::new(move |msg: &Message, _committee: &StaticCommittee| {
->>>>>>> 1574d0e1
-            if let Message::Vertex(_e) = msg {
-                // generate keys for invalid node for a node one not in stake table
-                let new_keys = generate_key_pair(SEED, invalid_node_id);
-                // modify current network message with this invalid one
-                vec![create_vertex_proposal_msg(
-                    msg.round(),
-                    new_keys.1,
-                    &new_keys.0,
-                )]
-            } else {
-                // if not vertex leave msg alone
-                vec![msg.clone()]
-            }
-        }),
+        Box::new(
+            move |msg: &Message, _committee: &StaticCommittee, _queue: &mut VecDeque<Message>| {
+                if let Message::Vertex(_e) = msg {
+                    // generate keys for invalid node for a node one not in stake table
+                    let new_keys = generate_key_pair(SEED, invalid_node_id);
+                    // modify current network message with this invalid one
+                    vec![create_vertex_proposal_msg(
+                        msg.round(),
+                        new_keys.1,
+                        &new_keys.0,
+                    )]
+                } else {
+                    // if not vertex leave msg alone
+                    vec![msg.clone()]
+                }
+            },
+        ),
         invalid_msg_at_round,
     );
 
@@ -175,65 +160,46 @@
 
     let nodes = make_consensus_nodes(num_nodes);
 
-<<<<<<< HEAD
-    let invalid_msg_at_round = ViewNumber::new(3);
+    let invalid_msg_at_round = RoundNumber::new(3);
 
     let interceptor = Interceptor::new(
-        Box::new(move |msg: &Message, committee: &StaticCommittee, queue: &mut VecDeque<Message>| {
-            if let Message::Vertex(e) = msg {
-                // Generate keys for invalid nodes (nodes that are not in stake table)
-                // And create a timeout certificate from them
-=======
-    let invalid_msg_at_round = RoundNumber::new(3);
-
-    let interceptor = Interceptor::new(
-        Box::new(move |msg: &Message, committee: &StaticCommittee| {
-            if let Message::Vertex(e) = msg {
-                // Generate keys for invalid nodes (nodes that are not in stake table)
-                // And create a certificate from them
->>>>>>> 1574d0e1
-                let mut signers: (BitVec, Vec<Signature>) =
-                    (bitvec![0; num_nodes as usize], Vec::new());
-                let mut timeout = None;
-                for i in 0..num_nodes {
-                    let fake_node_id = i + invalid_node_id;
-                    let new_keys = generate_key_pair(SEED, fake_node_id);
-                    timeout = Some(create_vote(e.data().round(), new_keys.1, &new_keys.0));
-                    signers.0.set(i as usize, true);
-                    signers.1.push(timeout.clone().unwrap().signature().clone());
+        Box::new(
+            move |msg: &Message, committee: &StaticCommittee, queue: &mut VecDeque<Message>| {
+                if let Message::Vertex(e) = msg {
+                    // Generate keys for invalid nodes (nodes that are not in stake table)
+                    // And create a timeout certificate from them
+                    let mut signers: (BitVec, Vec<Signature>) =
+                        (bitvec![0; num_nodes as usize], Vec::new());
+                    let mut timeout = None;
+                    for i in 0..num_nodes {
+                        let fake_node_id = i + invalid_node_id;
+                        let new_keys = generate_key_pair(SEED, fake_node_id);
+                        timeout = Some(create_vote(e.data().round(), new_keys.1, &new_keys.0));
+                        signers.0.set(i as usize, true);
+                        signers.1.push(timeout.clone().unwrap().signature().clone());
+                    }
+
+                    // Process current message this should be the leader vertex and the invalid certificate
+                    // We should discard the message with the invalid certificate in `handle_timeout_cert` since the signers are invalid
+                    // And never broadcast a vertex with a timeout certificate and send a no vote message
+                    // End of queue should be leader vertex inject process the certificate first
+                    if queue.is_empty() {
+                        return vec![
+                            create_timeout_certificate_msg(timeout.unwrap(), &signers, committee),
+                            msg.clone(),
+                        ];
+                    }
+                    // Process leader vertex last, to test the certificate injection fails (we have 2f + 1 vertices for round r but no leader vertex yet)
+                    if *e.signing_key() == committee.leader(e.data().round()) {
+                        queue.push_back(msg.clone());
+                        return vec![];
+                    }
                 }
 
-<<<<<<< HEAD
-                // Process current message this should be the leader vertex and the invalid certificate
-                // We should discard the message with the invalid certificate in `handle_timeout_cert` since the signers are invalid
-                // And never broadcast a vertex with a timeout certificate and send a no vote message
-                // End of queue should be leader vertex inject process the certificate first
-                if queue.len() == 0 {
-                    return vec![create_timeout_certificate_msg(timeout.unwrap(), &signers, committee), msg.clone()];
-                }
-                // Process leader vertex last, to test the certificate injection fails (we have 2f + 1 vertices for round r but no leader vertex yet)
-                if *e.signing_key() == committee.leader(e.data().round()) {
-                    queue.push_back(msg.clone());
-                    return vec![];
-                }
-            }
-
-            // Everthing else handle as normal
-            vec![msg.clone()]
-=======
-                // Process current message and the invalid certificate
-                // We should discard the message with the invalid certificate in consensus
-                // And never broadcast a vertex with a timeout certificate
-                vec![
-                    msg.clone(),
-                    create_timeout_certificate_msg(timeout.unwrap(), &signers, committee),
-                ]
-            } else {
-                // if not vertex leave msg alone
+                // Everthing else handle as normal
                 vec![msg.clone()]
-            }
->>>>>>> 1574d0e1
-        }),
+            },
+        ),
         invalid_msg_at_round,
     );
 
@@ -247,22 +213,17 @@
         network.process();
         for (_id, msgs) in network.msgs_in_queue() {
             for msg in msgs {
-<<<<<<< HEAD
                 match msg {
                     Message::Vertex(v) => {
-                        assert!(v.data().timeout_cert().is_none(), "We should never have a timeout cert in a message");
+                        assert!(
+                            v.data().timeout_cert().is_none(),
+                            "We should never have a timeout cert in a message"
+                        );
                     }
                     Message::NoVote(_nv) => {
                         panic!("We should never process a no vote message");
                     }
                     _ => {}
-=======
-                if let Message::Vertex(vertex) = msg {
-                    assert!(
-                        vertex.data().timeout_cert().is_none(),
-                        "We should never receive a vertex with a timeout certificate"
-                    );
->>>>>>> 1574d0e1
                 }
             }
         }
