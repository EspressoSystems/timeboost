--- conflicted
+++ resolved
@@ -83,12 +83,7 @@
 sha2 = { version = "0.10", default-features = false }
 snow = "0.9.6"
 tagged-base64 = "0.4"
-<<<<<<< HEAD
-thiserror = "1.0"
-tide-disco = "0.9.3"
-=======
 thiserror = "2.0"
->>>>>>> 69ed027d
 tokio = { version = "1", default-features = false, features = ["full"] }
 tokio-stream = "0.1.16"
 tokio-util = { version = "0.7.12", features = ["codec"] }
