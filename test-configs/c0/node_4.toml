--- conflicted
+++ resolved
@@ -1,18 +1,9 @@
 committee = 0
 stamp = "/tmp/timeboost.4.stamp"
 
-<<<<<<< HEAD
-[net.public]
-address = "127.0.0.1:8040"
-http-api = "127.0.0.1:8044"
-batch-poster-api = "http://127.0.0.1:8587"
-
-[net.internal]
-address = "127.0.0.1:8043"
-=======
 [net]
 bind = "127.0.0.1:8040"
->>>>>>> 1d6f3aeb
+batch_poster_api = "127.0.0.1:8587"
 
 [keys.signing]
 secret = "6LMMEuoPRCkpDsnxnANCRCBC6JagdCHs2pjNicdmQpQE"
