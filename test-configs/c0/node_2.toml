--- conflicted
+++ resolved
@@ -1,18 +1,9 @@
 committee = 0
 stamp = "/tmp/timeboost.2.stamp"
 
-<<<<<<< HEAD
-[net.public]
-address = "127.0.0.1:8020"
-http-api = "127.0.0.1:8024"
-batch-poster-api = "http://127.0.0.1:8567"
-
-[net.internal]
-address = "127.0.0.1:8023"
-=======
 [net]
 bind = "127.0.0.1:8020"
->>>>>>> 1d6f3aeb
+batch_poster_api = "127.0.0.1:8567"
 
 [keys.signing]
 secret = "2yWTaC6MWvNva97t81cd9QX5qph68NnB1wRVwAChtuGr"
