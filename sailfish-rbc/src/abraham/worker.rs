--- conflicted
+++ resolved
@@ -5,12 +5,8 @@
 use bytes::Bytes;
 use cliquenet::{
     Overlay,
-<<<<<<< HEAD
     MAX_MESSAGE_SIZE,
-    overlay::{Data, NetworkDown, SeqId},
-=======
     overlay::{Data, NetworkDown},
->>>>>>> 3784f705
 };
 use committable::{Commitment, Committable};
 use multisig::{Certificate, Envelope, PublicKey, VoteAccumulator};
