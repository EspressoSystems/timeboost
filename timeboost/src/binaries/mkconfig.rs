--- conflicted
+++ resolved
@@ -8,6 +8,7 @@
 use cliquenet::Address;
 use multisig::x25519;
 use secp256k1::rand::SeedableRng as _;
+use timeboost_crypto::prelude::{DecryptionKey, EncryptionKey};
 use timeboost_crypto::{DecryptionScheme, TrustedKeyMaterial};
 use timeboost_utils::keyset::{KeysetConfig, NodeInfo, PrivateKeys, PublicDecInfo};
 use timeboost_utils::types::logging;
@@ -58,7 +59,7 @@
 }
 
 impl Args {
-    fn mk_node_infos(&self, dec: &TrustedKeyMaterial, seed: Option<u64>) -> Vec<NodeInfo> {
+    fn mk_node_infos(&self, dec: &TrustedKeyMaterial, seed: Option<u64>) -> Result<Vec<NodeInfo>> {
         let num_nodes: u8 = self.num.into();
         let mut s_rng = secp256k1::rand::rngs::StdRng::seed_from_u64(
             seed.map(|s| s.wrapping_pow(2)).unwrap_or_else(rand::random),
@@ -77,26 +78,19 @@
             .take(num_nodes as usize)
             .map(|(i, share)| {
                 let i = i as u8;
-<<<<<<< HEAD
+                // Generate multisig keypair
+                let kp = multisig::Keypair::generate_with_rng(&mut s_rng);
+                // Generate x25519 keypair
+                let xp = x25519::Keypair::generate_with_rng(&mut d_rng)?;
+                // Generate HPKE keypair for this node using p_rng
+                let hpke_dec_key = DecryptionKey::rand(&mut p_rng);
+                let hpke_enc_key = EncryptionKey::from(&hpke_dec_key);
+
                 Ok(NodeInfo {
                     sailfish_address: self.adjust_addr(i, &self.sailfish_base_addr)?,
                     decrypt_address: self.adjust_addr(i, &self.decrypt_base_addr)?,
                     producer_address: self.adjust_addr(i, &self.producer_base_addr)?,
                     internal_address: self.adjust_addr(i, &self.internal_base_addr)?,
-=======
-                // Generate multisig keypair
-                let kp = multisig::Keypair::generate_with_rng(&mut s_rng);
-                // Generate x25519 keypair
-                let xp = x25519::Keypair::generate_with_rng(&mut d_rng).unwrap();
-                // Generate HPKE keypair for this node using p_rng
-                let hpke_dec_key = timeboost_crypto::prelude::DecryptionKey::rand(&mut p_rng);
-                let hpke_enc_key = timeboost_crypto::prelude::EncryptionKey::from(&hpke_dec_key);
-
-                NodeInfo {
-                    sailfish_address: self.adjust_addr(i, &self.sailfish_base_addr).unwrap(),
-                    decrypt_address: self.adjust_addr(i, &self.decrypt_base_addr).unwrap(),
-                    producer_address: self.adjust_addr(i, &self.producer_base_addr).unwrap(),
->>>>>>> b2f6dc90
                     signing_key: kp.public_key(),
                     dh_key: xp.public_key(),
                     enc_key: hpke_enc_key,
@@ -107,10 +101,11 @@
                         dec_key: hpke_dec_key,
                     }),
                     nitro_addr: self.nitro_addr.clone(),
-                }
+                })
             })
-            .collect::<Vec<_>>();
-        nodes
+            .collect::<Result<Vec<_>>>()?;
+
+        Ok(nodes)
     }
 
     fn adjust_addr(&self, i: u8, a: &Address) -> Result<Address> {
@@ -143,7 +138,7 @@
         None => DecryptionScheme::trusted_keygen(args.num.into()),
     };
     let cfg = KeysetConfig {
-        keyset: args.mk_node_infos(&tkm, args.seed),
+        keyset: args.mk_node_infos(&tkm, args.seed)?,
         dec_keyset: PublicDecInfo {
             pubkey: tkm.0.clone(),
             combkey: tkm.1.clone(),
