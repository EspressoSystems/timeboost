--- conflicted
+++ resolved
@@ -5,7 +5,6 @@
       "decrypt_address": "127.0.0.1:10000",
       "certifier_address": "127.0.0.1:11000",
       "internal_address": "127.0.0.1:5000",
-<<<<<<< HEAD
       "signing_key": "eiwaGN1NNaQdbnR9FsjKzUeLghQZsTLPjiL4RcQgfLoX",
       "dh_key": "AZrLbV37HAGhBWh49JHzup6Wfpu2AAGWGJJnxCDJibiY",
       "enc_key": "8t9PdQ61NwF9n7RU1du43C95ndSs6jn2EM7gRCfutVo2YXh6dyXAJiEWhpfYtPUv9gK",
@@ -13,16 +12,6 @@
         "signing_key": "3hzb3bRzn3dXSV1iEVE6mU4BF2aS725s8AboRxLwULPp",
         "dh_key": "BB3zUfFQGfw3sL6bpp1JH1HozK6ehEDmRGoiCpQH62rZ",
         "dec_key": "AgrGYiNQMqPpLgwPTuCV5aww6kpcoAQnf4xuFukTEtkL1"
-=======
-      "signing_key": "222Gb9Gt1QhgY8n1sguVB64eEiG534tXWJ3KGmVZvHbF8",
-      "dh_key": "EA6P2W3ndFQMnQMBZy2sUiKEXTFQdshsgAntzkfkz9WL",
-      "enc_key": "8tYfHAkVFwFP462yn9JA1rArGcpWtkpdDbUstxjxHA8CtyxhfuS848Aat3z4UHhSMY9",
-      "private": {
-        "signing_key": "EFVjNYM2UymPpCgnf6dEBsmfSMB6EDpADHrZJnAKLuKf",
-        "dh_key": "FkzimoGrhuJZPgnFYRfFxWzhYYELyVSTVetN8yoXJHg7",
-        "dec_share": "jyqU4r2jzXZrnuAkaRwaSxVMLeresKV8NCjGbTdidapy9h",
-        "dec_key": "Ah7pbZ6dHDaHnRADhdm3kzuyKQTrxeGEDNpHn6ZFxHEhY"
->>>>>>> da49ce8c
       }
     },
     {
@@ -30,7 +19,6 @@
       "decrypt_address": "127.0.0.1:10001",
       "certifier_address": "127.0.0.1:11001",
       "internal_address": "127.0.0.1:5001",
-<<<<<<< HEAD
       "signing_key": "vGKKAxVNfkSCdn8qh36nXdSZqyhPq644sQBoeZtcEUCR",
       "dh_key": "FHTJAk6oyt3jefEp1ZrPEn2MkqRt2LibEFd57AnEUZdb",
       "enc_key": "8tZm3csZSNQNSXzajHQicr1Yh9Xn66eurdDCqVJGTszebCVA7o8s9LQ1PfNVQLrPrHb",
@@ -38,16 +26,6 @@
         "signing_key": "FWJzNGvEjFS3h1N1sSMkcvvroWwjT5LQuGkGHu9JMAYs",
         "dh_key": "4hjtciEvuoFVT55nAzvdP9E76r18QwntWwFoeginCGnP",
         "dec_key": "Afn2hPWpcvMnRp7uRdPPpmTMgjgJfejjULpg7wr5v62qt"
-=======
-      "signing_key": "xyyXPTRi33J2oBZKKNY9GQiw7HpwMYN9mpu9xkbWTamr",
-      "dh_key": "21Ub7dbPLKUvopbrvL8wirocjJAUtyHaxNxnx5sCS8Yb",
-      "enc_key": "8sE42h3EwwNCk8wjWKZ4f7ujodkkkYFeq49xodKHD71PnwY2GLvf2BjLBGxdTLrszjH",
-      "private": {
-        "signing_key": "3z4YYb9q5nAczQiNJwg1JeS1vW2J2QD6wSMB2Xzp9mzV",
-        "dh_key": "EUxAZMPQgjCnbS7EJY3hUMi3Cayqa1tfvjippnd4y3g",
-        "dec_share": "jFBLX4dfXBGRtBsmYuBZnspq9uczM6jQs4gfhCvpm1EqeQ",
-        "dec_key": "AmPYEvqozrovzhAL9J3tM5nVHgUEKjaKQXYots29LgHog"
->>>>>>> da49ce8c
       }
     },
     {
@@ -55,7 +33,6 @@
       "decrypt_address": "127.0.0.1:10002",
       "certifier_address": "127.0.0.1:11002",
       "internal_address": "127.0.0.1:5002",
-<<<<<<< HEAD
       "signing_key": "264jMLf85hfufg4ck97Hw2jiL6i1PHNoGUqxUqfhtssaE",
       "dh_key": "63eYNKoW2PsWZFhHHj3eZwHTdPE7gEjEDM7gGeDf9Uaj",
       "enc_key": "8rnMdtoAnvm7e8WZjERVtgnHQSiSRe4nbvHijE9RozRBJczci1J7amqR8G4EArDtVDd",
@@ -63,16 +40,6 @@
         "signing_key": "2yWTaC6MWvNva97t81cd9QX5qph68NnB1wRVwAChtuGr",
         "dh_key": "Fo2nYV4gE9VfoVW9bSySAJ1ZuKT461x6ovZnr3EecCZg",
         "dec_key": "AcTyyLHHyWsy1B4DVGsmBXkxu3JR8ZLZfE2LC4XTjTzdM"
-=======
-      "signing_key": "qyTxwUFKfE4sGyjx8bt5fy3qm6Ywbpx621sGzFU32Z4a",
-      "dh_key": "GiF49cxQQPLPNab6EqjJHMjZTstvUq7fGiGJ8U7GZCXx",
-      "enc_key": "8s1kRK5V7YJ2MuV4UWH3pVucqys5HpdzfNjAfKmjvPNY6NTszLPix9NrjVMLadBdgtn",
-      "private": {
-        "signing_key": "2vUGkywqs4HtvXowEMmcdAYUY8PpCcrJruKnuBMurMbV",
-        "dh_key": "3K5vKcQPketaZGJwUet33tUxUxsiEyEqh4yQ4dRkBm7u",
-        "dec_share": "jcrdeKF2JBvwYtzcJ2aAqLAzUBtW95n7R1JWBSwFyb7wDb",
-        "dec_key": "AYuKCwmF43bjUhRCjbaAa6bB1eMqe2a6q5uiZ1ivVTr6q"
->>>>>>> da49ce8c
       }
     },
     {
@@ -80,7 +47,6 @@
       "decrypt_address": "127.0.0.1:10003",
       "certifier_address": "127.0.0.1:11003",
       "internal_address": "127.0.0.1:5003",
-<<<<<<< HEAD
       "signing_key": "v6UBdLT5BvMhLW7iKv7M2xYeaW2SCAsnZ5PiSg6AaKfA",
       "dh_key": "Do2GmAexW5MUdD8nToDiBWGbDgk1AwXoxtLTyirDtKQh",
       "enc_key": "8tLK2zC3ZTA5Kw3jbXar4PxrS22SvFxu3o2xEoGfRjD81jsFb6Xc1G8GXjP79CKntmg",
@@ -88,16 +54,6 @@
         "signing_key": "CUpkbkn8bix7ZrbztPKJwu66MRpJrc1Wr2JfdrhetASk",
         "dh_key": "5KpixkV7czZTDVh7nV7VL1vGk4uf4kjKidDWq34CJx1T",
         "dec_key": "AdGeUNYGN7B3X2XpNbj147rsqaVYSYeEAjYgWdSBPGSBw"
-=======
-      "signing_key": "2852m3HdW73zNvFc5HWvdtSoar2H3AFhqef4ijsoz9Cfo",
-      "dh_key": "85m4TsGbP3yFKd78vywBjn3PrM5KijJn6aeEBnoZfHJw",
-      "enc_key": "8tRH1PNkcVZxkiHTHRFuDipG6N6awwvK2GhqbLh1ri9QG3Jo8k5fLoxxHdM5KmRCQhB",
-      "private": {
-        "signing_key": "HMw8eGTkzwjPpiE8KEqLHbLt4UZ6mcgdw2yftSmaDaQS",
-        "dh_key": "CRJtP2tnfrUy18vgjamsD7tzvJoREo7GF1G9UeNgAwG1",
-        "dec_share": "j16WSBsEDSr1tfDnVwtVmKQJgZdhttboAyiDAD2M2M2mKx",
-        "dec_key": "AkpLh4DHfy18HtPWTE98V2a4w3tmHHJ2vMBFZF48XB84B"
->>>>>>> da49ce8c
       }
     },
     {
@@ -105,7 +61,6 @@
       "decrypt_address": "127.0.0.1:10004",
       "certifier_address": "127.0.0.1:11004",
       "internal_address": "127.0.0.1:5004",
-<<<<<<< HEAD
       "signing_key": "tV66KknkDH47hRSNzwJtt7Q7EZtxVxQsNnUGoAJdDn6J",
       "dh_key": "HXaesvEGFiDgrVTix1fKzSLTarFexTZSJD6ymSrF7vPL",
       "enc_key": "8sAr1CcnzuMv61MwqQm6EGNPG4ajT6VssCC2ZndZUDjnyq6TngHcB6g8bnesCZ9FG7X",
@@ -116,21 +71,4 @@
       }
     }
   ]
-=======
-      "signing_key": "wX6zh4HU3rnwn37jg1qyAd7jasVdyFi72KsxHS94yQyr",
-      "dh_key": "8tHqEaMBBdqhvLV7J8gXtFzc2Mx7f7pZNmXqcVETzVUn",
-      "enc_key": "8rthxGKxq5ANBRUGicyWfCDG4EY7CwjgB4qMncxxUFez5KRt4TEvV4d8E7LihB7LBQh",
-      "private": {
-        "signing_key": "G5mGmv1jnA5TpeyuDFEE3faWTbnzgky2ZKYGJUQwoDKw",
-        "dh_key": "BvcyGknM46JUDheNhziPN2Cdhp4ENeH8hSMjjRSH8Fw2",
-        "dec_share": "k9Pr4k65oh2k96Mqq5uuyLfsChjBELvUddvXYpN1fADBT9",
-        "dec_key": "AoQHXR144fnFmpiDobi2Xcc2maTraDCPBZHHrhUNSaFkc"
-      }
-    }
-  ],
-  "dec_keyset": {
-    "pubkey": "8rgsaLPWQg2ubyhnjzEjtGC1xi7G2aK4pFbVbTHEMeckQDyzUKREDYRfiPVMjsYXCvr",
-    "combkey": "y7Heui3UgSCLBpENWmE2sbjfwNMV747BRZHFgJM8cSEkgUv3oNfjwzNXMvEtK768VWbeizAriF6qKsuS6RnfXnt8TVqtbdYuEzdidno1M78aJTCcqnSfHBgxzM19MU2UpR2ESsGZvDRHzTjnPWezHV5HSqr846kKkBNCc4Qe41bXmH25uRvc7Ype9p5JM2PzkcDKBhHNTFQ9iPpb3xGDiNpSULVsoar8CitMCrzsmKSQ9hWJiBzcMg8r5vfzrF7wXENssqKWz4mk5tk8xM2Bink9axvpMQXxmdTQUcxZyHW5mBizGq8Swv3e9X62hnyKtLiCBt3TWwThL3Z"
-  }
->>>>>>> da49ce8c
 }