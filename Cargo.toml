[workspace]
members = [
    "cliquenet",
    "metrics",
    "multisig",
    "robusta",
    "sailfish",
    "sailfish-consensus",
    "sailfish-rbc",
    "sailfish-types",
    "tests",
    "timeboost",
    "timeboost-builder",
    "timeboost-crypto",
    "timeboost-proto",
    "timeboost-sequencer",
    "timeboost-types",
    "timeboost-utils",
    "yapper",
]
resolver = "2"

[workspace.package]
version = "0.1.0"
edition = "2024"
rust-version = "1.85.0"

[workspace.dependencies]
aes-gcm = { version = "0.10.3" }
alloy-chains = "0.2.0"
alloy-consensus = { version = "1.0.5", features = ["arbitrary", "k256"] }
alloy-eips = "1.0.5"
alloy-primitives = { version = "1.0.0", features = ["serde", "rlp"] }
alloy-rlp = { version = "0.3.11", features = ["derive"] }
alloy-signer = "1.0.5"
alloy-signer-local = "1.0.5"
anyhow = "1.0.89"
arbitrary = "1.4.1"
arbtest = "0.3.2"
ark-bls12-381 = "0.5"
ark-bn254 = "0.5"
ark-ec = "0.5"
ark-ff = "0.5"
ark-poly = "0.5"
ark-secp256k1 = "0.5"
ark-serialize = { version = "0.5", features = ["derive"] }
ark-std = { version = "0.5", default-features = false }
arrayvec = "0.7.6"
async-lock = "3.3"
async-trait = "0.1"
bimap = "0.6.3"
bincode = { version = "2", features = ["serde"] }
blake3 = { version = "1.5", features = ["serde"] }
bon = "3.6.4"
bs58 = "0.5.1"
bytes = { version = "1.8.0", features = ["serde"] }
clap = { version = "4", features = ["derive", "env"] }
committable = "0.2"
constant_time_eq = "0.4"
criterion = "0.6"
crossbeam-queue = "0.3.11"
data-encoding = "2.6.0"
derive_builder = "0.20"
digest = "0.10"
dyn-clone = "1.0.17"
ed25519-compact = "2.1.1"
either = "1.13.0"
ethereum_ssz = "0.9.0"
futures = { version = "0.3", default-features = false, features = ["alloc"] }
generic-array = { version = "0.14.7", features = ["serde", "zeroize"] }
multiaddr = "0.18.2"
nohash-hasher = "0.2"
parking_lot = "0.12.3"
portpicker = "0.1.1"
prometheus = "0.14"
prost = "0.13.5"
quickcheck = "1.0.3"
rand = "0.9"
rayon = "1.10"
<<<<<<< HEAD
secp256k1 = { version = "0.31.0", features = ["global-context", "hashes", "rand", "serde"] }
reqwest = { version = "0.12", features = ["json"] }
=======
reqwest = { version = "0.12" }
secp256k1 = { version = "0.31.0", features = ["global-context", "hashes", "rand", "serde"] }
>>>>>>> bd0ef252
serde = { version = "1", features = ["derive", "rc"] }
serde_bytes = "0.11.15"
serde_json = { version = "1.0" }
serde_with = "3.12.0"
sha2 = { version = "0.10", default-features = false }
sha3 = "0.10.8"
smallvec = "1.15.1"
snow = "0.9.6"
spongefish = { git = "https://github.com/arkworks-rs/spongefish.git", rev = "e9f7031", features = [
    "arkworks-algebra",
] }
thiserror = "2.0"
tide-disco = "0.9.3"
tokio = { version = "1", default-features = false, features = ["full"] }
tokio-stream = "0.1.17"
tokio-tungstenite = { version = "0.27.0", features = ["rustls-tls-webpki-roots", "url"] }
tokio-util = "0.7.15"
toml = "0.8.19"
tonic = "0.13.1"
tonic-build = { version = "0.13.1", features = ["prost"] }
tracing = "0.1"
tracing-subscriber = { version = "0.3.18", features = ["env-filter", "json"] }
turmoil = "0.6.4"
url = "2.5.4"
vbs = "0.1"
zeroize = { version = "1.8", features = ["zeroize_derive"] }

<<<<<<< HEAD
espresso-types = { git = "https://github.com/EspressoSystems/espresso-network.git" }
hotshot-query-service = { git = "https://github.com/EspressoSystems/espresso-network.git" }
hotshot-types = { git = "https://github.com/EspressoSystems/espresso-network.git" }
=======
[profile.test]
codegen-units = 16
incremental = false
opt-level = 3
>>>>>>> bd0ef252
<|MERGE_RESOLUTION|>--- conflicted
+++ resolved
@@ -77,13 +77,8 @@
 quickcheck = "1.0.3"
 rand = "0.9"
 rayon = "1.10"
-<<<<<<< HEAD
+reqwest = { version = "0.12", features = ["json"] }
 secp256k1 = { version = "0.31.0", features = ["global-context", "hashes", "rand", "serde"] }
-reqwest = { version = "0.12", features = ["json"] }
-=======
-reqwest = { version = "0.12" }
-secp256k1 = { version = "0.31.0", features = ["global-context", "hashes", "rand", "serde"] }
->>>>>>> bd0ef252
 serde = { version = "1", features = ["derive", "rc"] }
 serde_bytes = "0.11.15"
 serde_json = { version = "1.0" }
@@ -111,13 +106,11 @@
 vbs = "0.1"
 zeroize = { version = "1.8", features = ["zeroize_derive"] }
 
-<<<<<<< HEAD
 espresso-types = { git = "https://github.com/EspressoSystems/espresso-network.git" }
 hotshot-query-service = { git = "https://github.com/EspressoSystems/espresso-network.git" }
 hotshot-types = { git = "https://github.com/EspressoSystems/espresso-network.git" }
-=======
+
 [profile.test]
 codegen-units = 16
 incremental = false
-opt-level = 3
->>>>>>> bd0ef252
+opt-level = 3