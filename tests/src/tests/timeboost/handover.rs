--- conflicted
+++ resolved
@@ -14,12 +14,8 @@
 use sailfish::rbc::Rbc;
 use sailfish::types::{ConsensusTime, RoundNumber, Timestamp};
 use sailfish::{Coordinator, Event};
-<<<<<<< HEAD
-use timeboost::config::{ChainConfig, DECRYPTER_PORT_OFFSET, ParentChain};
-=======
 use test_utils::ports::alloc_ports;
 use timeboost::config::{ChainConfig, ParentChain};
->>>>>>> bb787d49
 use timeboost::crypto::prelude::DkgDecKey;
 use timeboost::sequencer::SequencerConfig;
 use timeboost::types::{DecryptionKeyCell, KeyStore};
@@ -75,12 +71,6 @@
         .map(|c| c.sailfish_address().clone())
         .collect::<Vec<_>>();
 
-<<<<<<< HEAD
-    let de_addrs = sf_addrs
-        .iter()
-        .cloned()
-        .map(|addr| addr.with_offset(DECRYPTER_PORT_OFFSET))
-=======
     sf_addrs.extend(
         alloc_ports(add.get() as u16)
             .await
@@ -93,7 +83,6 @@
         .iter()
         .take(keep)
         .map(|c| c.decrypt_address().clone())
->>>>>>> bb787d49
         .collect::<Vec<_>>();
 
     de_addrs.extend(
