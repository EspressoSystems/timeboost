use std::collections::HashMap;
use std::fmt::Display;
use std::future::pending;
use std::io::{self, ErrorKind};
use std::net::SocketAddr;

use async_trait::async_trait;
use bytes::Bytes;
use futures::SinkExt;
use multisig::PublicKey;
use timeboost_core::traits::comm::RawComm;
use tokio::sync::mpsc::{self, UnboundedReceiver, UnboundedSender};
use tokio::task::{JoinHandle, JoinSet};
use tokio_stream::StreamExt;
use tokio_util::codec::{FramedRead, FramedWrite, LengthDelimitedCodec};
use tracing::{debug, trace, warn};
use turmoil::net::tcp::{OwnedReadHalf, OwnedWriteHalf};
use turmoil::net::{TcpListener, TcpStream};
use turmoil::ToSocketAddrs;

type Reader = FramedRead<OwnedReadHalf, LengthDelimitedCodec>;
type Writer = FramedWrite<OwnedWriteHalf, LengthDelimitedCodec>;

#[derive(Debug)]
pub struct TurmoilComm {
<<<<<<< HEAD
    tx: UnboundedSender<(Option<PublicKey>, Vec<u8>)>,
    rx: UnboundedReceiver<(PublicKey, Vec<u8>)>,
=======
    tx: UnboundedSender<(Option<PublicKey>, Bytes)>,
    rx: UnboundedReceiver<Bytes>,
>>>>>>> 08f49cc0
    jh: JoinHandle<()>,
}

impl Drop for TurmoilComm {
    fn drop(&mut self) {
        self.jh.abort()
    }
}

impl TurmoilComm {
    pub async fn create<A, S, I>(addr: A, peers: I) -> io::Result<Self>
    where
        A: ToSocketAddrs,
        S: Display,
        I: IntoIterator<Item = (PublicKey, (S, u16))>,
    {
        let listener = TcpListener::bind(addr).await?;
        let (to_worker, from_comm) = mpsc::unbounded_channel();
        let (to_comm, from_worker) = mpsc::unbounded_channel();
        let w = Worker {
            config: peers
                .into_iter()
                .map(|(k, (s, p))| (k, (s.to_string(), p)))
                .collect(),
            tx: to_comm,
            rx: from_comm,
            listener,
            reader_tasks: JoinSet::new(),
            connect_tasks: JoinSet::new(),
        };
        Ok(Self {
            tx: to_worker,
            rx: from_worker,
            jh: tokio::spawn(w.go()),
        })
    }
}

#[async_trait]
impl RawComm for TurmoilComm {
    type Err = io::Error;

    async fn broadcast(&mut self, msg: Bytes) -> Result<(), Self::Err> {
        self.tx
            .send((None, msg))
            .map_err(|_| io::Error::from(ErrorKind::WriteZero))?;
        Ok(())
    }

    async fn send(&mut self, to: PublicKey, msg: Bytes) -> Result<(), Self::Err> {
        self.tx
            .send((Some(to), msg))
            .map_err(|_| io::Error::from(ErrorKind::WriteZero))?;
        Ok(())
    }

<<<<<<< HEAD
    async fn receive(&mut self) -> Result<(PublicKey, Vec<u8>), Self::Err> {
=======
    async fn receive(&mut self) -> Result<Bytes, Self::Err> {
>>>>>>> 08f49cc0
        if let Some(msg) = self.rx.recv().await {
            return Ok(msg);
        } else {
            Err(io::ErrorKind::UnexpectedEof.into())
        }
    }
}

struct Worker {
    config: HashMap<PublicKey, (String, u16)>,
<<<<<<< HEAD
    tx: UnboundedSender<(PublicKey, Vec<u8>)>,
    rx: UnboundedReceiver<(Option<PublicKey>, Vec<u8>)>,
=======
    tx: UnboundedSender<Bytes>,
    rx: UnboundedReceiver<(Option<PublicKey>, Bytes)>,
>>>>>>> 08f49cc0
    listener: TcpListener,
    reader_tasks: JoinSet<io::Result<()>>,
    connect_tasks: JoinSet<io::Result<(Reader, Writer)>>,
}

impl Worker {
    async fn go(mut self) {
        self.reader_tasks.spawn(pending());
        self.connect_tasks.spawn(pending());
        loop {
            tokio::select! {
                i = self.listener.accept() => match i {
                    Ok((s, _)) => {
                        debug!("accepted connection");
                        let (r, _) = codec(s);
                        let tx = self.tx.clone();
                        self.reader_tasks.spawn(read_loop(r, tx));
                    }
                    Err(err) => {
                        warn!(%err, "error accepting connection")
                    }
                },
                Some(a) = self.connect_tasks.join_next() => match a {
                    Ok(Ok((r, _))) => {
                        trace!("connection established");
                        let tx = self.tx.clone();
                        self.reader_tasks.spawn(read_loop(r, tx));
                    }
                    Ok(Err(err)) => {
                        warn!(%err, "task errored while connecting to peer")
                    }
                    Err(err) => {
                        warn!(%err, "error identifying peer")
                    }
                },
                Some(a) = self.reader_tasks.join_next() => match a {
                    Ok(Ok(())) => {}
                    Ok(Err(err)) => {
                        warn!(%err, "task errored while reading from peer")
                    }
                    Err(err) => {
                        warn!(%err, "error identifying peer")
                    }
                },
                Some(o) = self.rx.recv() => {
                    match o {
                        (None, bytes) => {
                            trace!("broadcasting message");
                            for &k in self.config.keys() {
                                debug!("establishing connection");
                                let bytes = bytes.clone();
                                let addr = self.resolve(&k);
                                self.connect_tasks.spawn(async move {
                                    let (r, mut w) = connect(k, addr).await?;
                                    w.send(bytes).await?;
                                    Ok((r, w))
                                });
                            }
                        }
                        (Some(to), bytes) => {
                            trace!("sending message");
                            let addr = self.resolve(&to);
                            self.connect_tasks.spawn(async move {
                                let (r, mut w) = connect(to, addr).await?;
                                w.send(bytes).await?;
                                Ok((r, w))
                            });
                        }
                    }
                },
                else => {
                    break
                }
            }
        }
    }

    fn resolve(&self, k: &PublicKey) -> SocketAddr {
        let (name, port) = self.config.get(k).unwrap();
        SocketAddr::from((turmoil::lookup(name.as_str()), *port))
    }
}

async fn connect(k: PublicKey, a: SocketAddr) -> io::Result<(Reader, Writer)> {
    let s = TcpStream::connect(a).await?;
    trace!(addr = %a, "connected to");
    let (r, mut w) = codec(s);
    w.send(Bytes::copy_from_slice(k.as_slice())).await?;
    Ok((r, w))
}

fn codec(sock: TcpStream) -> (Reader, Writer) {
    let (r, w) = sock.into_split();
    let c = LengthDelimitedCodec::builder();
    let r = c.new_read(r);
    let w = c.new_write(w);
    (r, w)
}

<<<<<<< HEAD
async fn read_loop(mut r: Reader, tx: UnboundedSender<(PublicKey, Vec<u8>)>) -> io::Result<()> {
    let k = if let Some(b) = r.try_next().await? {
        PublicKey::try_from(&b[..]).map_err(io::Error::other)?
    } else {
        return Ok(());
    };
    loop {
        match r.try_next().await {
            Ok(Some(x)) => {
                if tx.send((k, x.to_vec())).is_err() {
=======
async fn read_loop(mut r: Reader, tx: UnboundedSender<Bytes>) -> io::Result<()> {
    loop {
        match r.try_next().await {
            Ok(Some(x)) => {
                if tx.send(x.freeze()).is_err() {
>>>>>>> 08f49cc0
                    return Ok(());
                }
            }
            Ok(None) => return Ok(()),
            Err(err) => {
                warn!(%err, "error receiving message");
                return Ok(());
            }
        }
    }
}<|MERGE_RESOLUTION|>--- conflicted
+++ resolved
@@ -23,13 +23,8 @@
 
 #[derive(Debug)]
 pub struct TurmoilComm {
-<<<<<<< HEAD
-    tx: UnboundedSender<(Option<PublicKey>, Vec<u8>)>,
-    rx: UnboundedReceiver<(PublicKey, Vec<u8>)>,
-=======
     tx: UnboundedSender<(Option<PublicKey>, Bytes)>,
-    rx: UnboundedReceiver<Bytes>,
->>>>>>> 08f49cc0
+    rx: UnboundedReceiver<(PublicKey, Bytes)>,
     jh: JoinHandle<()>,
 }
 
@@ -86,11 +81,7 @@
         Ok(())
     }
 
-<<<<<<< HEAD
-    async fn receive(&mut self) -> Result<(PublicKey, Vec<u8>), Self::Err> {
-=======
-    async fn receive(&mut self) -> Result<Bytes, Self::Err> {
->>>>>>> 08f49cc0
+    async fn receive(&mut self) -> Result<(PublicKey, Bytes), Self::Err> {
         if let Some(msg) = self.rx.recv().await {
             return Ok(msg);
         } else {
@@ -101,13 +92,8 @@
 
 struct Worker {
     config: HashMap<PublicKey, (String, u16)>,
-<<<<<<< HEAD
-    tx: UnboundedSender<(PublicKey, Vec<u8>)>,
-    rx: UnboundedReceiver<(Option<PublicKey>, Vec<u8>)>,
-=======
-    tx: UnboundedSender<Bytes>,
+    tx: UnboundedSender<(PublicKey, Bytes)>,
     rx: UnboundedReceiver<(Option<PublicKey>, Bytes)>,
->>>>>>> 08f49cc0
     listener: TcpListener,
     reader_tasks: JoinSet<io::Result<()>>,
     connect_tasks: JoinSet<io::Result<(Reader, Writer)>>,
@@ -207,8 +193,7 @@
     (r, w)
 }
 
-<<<<<<< HEAD
-async fn read_loop(mut r: Reader, tx: UnboundedSender<(PublicKey, Vec<u8>)>) -> io::Result<()> {
+async fn read_loop(mut r: Reader, tx: UnboundedSender<(PublicKey, Bytes)>) -> io::Result<()> {
     let k = if let Some(b) = r.try_next().await? {
         PublicKey::try_from(&b[..]).map_err(io::Error::other)?
     } else {
@@ -217,14 +202,7 @@
     loop {
         match r.try_next().await {
             Ok(Some(x)) => {
-                if tx.send((k, x.to_vec())).is_err() {
-=======
-async fn read_loop(mut r: Reader, tx: UnboundedSender<Bytes>) -> io::Result<()> {
-    loop {
-        match r.try_next().await {
-            Ok(Some(x)) => {
-                if tx.send(x.freeze()).is_err() {
->>>>>>> 08f49cc0
+                if tx.send((k, x.freeze())).is_err() {
                     return Ok(());
                 }
             }
