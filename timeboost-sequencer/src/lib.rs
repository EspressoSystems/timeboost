--- conflicted
+++ resolved
@@ -228,19 +228,8 @@
             sailfish,
             includer: Includer::new(committee, cfg.index),
             decrypter,
-<<<<<<< HEAD
-            sorter: Sorter::new(),
+            sorter: Sorter::new(public_key),
             producer,
-=======
-            sorter: Sorter::new(label),
-            producer: BlockProducer::new(
-                cfg.keypair,
-                committee,
-                block_rx,
-                multiplex.block_tx().clone(),
-            ),
-            multiplex,
->>>>>>> aff36045
             output: tx,
             mode: Mode::Passive,
         };
