use std::collections::{BTreeMap, VecDeque};
use std::sync::Arc;
use std::time::{Duration, Instant};

use parking_lot::Mutex;
use sailfish::types::{DataSource, RoundNumber};
use timeboost_crypto::KeysetId;
use timeboost_types::{Address, Epoch, PriorityBundle, RetryList, Transaction};
use timeboost_types::{CandidateList, DelayedInboxIndex, InclusionList, Timestamp};

const MIN_WAIT_TIME: Duration = Duration::from_millis(250);

#[derive(Debug, Clone)]
pub struct TransactionQueue(Arc<Mutex<Inner>>);

#[derive(Debug)]
struct Inner {
    priority_addr: Address,
    time: Timestamp,
    index: DelayedInboxIndex,
    bundles: BTreeMap<Epoch, Vec<PriorityBundle>>,
    transactions: VecDeque<(Instant, Transaction)>,
}

impl Inner {
    fn set_time(&mut self, time: Timestamp) {
        if time > self.time {
            if time.epoch() > self.time.epoch() {
                self.bundles = self.bundles.split_off(&time.epoch());
            }
            self.time = time;
        }
    }
}

impl TransactionQueue {
    pub fn new(prio: Address, idx: DelayedInboxIndex) -> Self {
        Self(Arc::new(Mutex::new(Inner {
            priority_addr: prio,
            time: Timestamp::now(),
            index: idx,
            bundles: BTreeMap::new(),
            transactions: VecDeque::new(),
        })))
    }

    pub fn len(&self) -> (usize, usize) {
        let inner = self.0.lock();
        (
            inner.bundles.values().map(Vec::len).sum(),
            inner.transactions.len(),
        )
    }

    #[allow(unused)]
    pub fn set_delayed_inbox_index(&self, idx: DelayedInboxIndex) {
        self.0.lock().index = idx
    }

    pub fn add_transactions<I>(&self, it: I)
    where
        I: IntoIterator<Item = Transaction>,
    {
        let time = Timestamp::now();
        let now = Instant::now();

        let mut inner = self.0.lock();

        inner.set_time(time);

<<<<<<< HEAD
        for t in it.into_iter() {
            if t.to() != &inner.priority_addr {
=======
        for mut t in it.into_iter() {
            if let Ok(kid) = KeysetId::try_from(t.data()) {
                t.set_keyset(kid);
            } else {
                continue;
            }

            if t.to() != inner.priority_addr {
>>>>>>> eb0f89f8
                inner.transactions.push_back((now, t));
                continue;
            }

            // TODO: Check transaction signature is valid PLC signature.

            let epoch = t.nonce().to_epoch();

            if epoch < inner.time.epoch() || epoch > inner.time.epoch() + 1 {
                continue;
            }

            inner.bundles.entry(epoch).or_default().push(t.into());
        }
    }

    pub fn update_transactions(&self, incl: &InclusionList, retry: RetryList) {
        let mut inner = self.0.lock();

        // Retain priority bundles not in the inclusion list.
        if let Some(bundles) = inner.bundles.get_mut(&incl.epoch()) {
            bundles.retain(|b| {
                if let Ok(i) = incl
                    .priority_bundles()
                    .binary_search_by_key(&b.seqno(), |x| x.seqno())
                {
                    incl.priority_bundles()[i] != *b
                } else {
                    true
                }
            });
        }

        // Retain transactions not in the inclusion list.
        inner
            .transactions
            .retain(|(_, t)| !incl.transactions().contains(t));

        // Process transactions and bundles that should be retried:
        let (transactions, bundles) = retry.into_parts();

        let now = inner
            .transactions
            .front()
            .map(|(t, _)| *t)
            .unwrap_or_else(Instant::now);

        for t in transactions {
            inner.transactions.push_front((now, t));
        }

        for b in bundles {
            inner.bundles.entry(b.epoch()).or_default().push(b)
        }
    }
}

impl DataSource for TransactionQueue {
    type Data = CandidateList;

    fn next(&mut self, r: RoundNumber) -> Self::Data {
        if r.is_genesis() {
            return CandidateList::builder(Timestamp::now(), 0).finish();
        }

        let time = Timestamp::now();
        let now = Instant::now();

        let mut inner = self.0.lock();

        inner.set_time(time);

        let bundles = inner
            .bundles
            .get(&inner.time.epoch())
            .cloned()
            .unwrap_or_default();

        let txns = inner
            .transactions
            .iter()
            .take_while(|(t, _)| now.duration_since(*t) >= MIN_WAIT_TIME)
            .map(|(_, x)| x.clone())
            .collect();

        CandidateList::builder(inner.time, inner.index)
            .with_priority_bundles(bundles)
            .with_transactions(txns)
            .finish()
    }
}<|MERGE_RESOLUTION|>--- conflicted
+++ resolved
@@ -68,19 +68,14 @@
 
         inner.set_time(time);
 
-<<<<<<< HEAD
-        for t in it.into_iter() {
-            if t.to() != &inner.priority_addr {
-=======
         for mut t in it.into_iter() {
-            if let Ok(kid) = KeysetId::try_from(t.data()) {
+            if let Ok(kid) = KeysetId::try_from(t.data().as_ref()) {
                 t.set_keyset(kid);
             } else {
                 continue;
             }
 
-            if t.to() != inner.priority_addr {
->>>>>>> eb0f89f8
+            if t.to() != &inner.priority_addr {
                 inner.transactions.push_back((now, t));
                 continue;
             }
@@ -105,7 +100,7 @@
             bundles.retain(|b| {
                 if let Ok(i) = incl
                     .priority_bundles()
-                    .binary_search_by_key(&b.seqno(), |x| x.seqno())
+                    .binary_search_by_key(&b.nonce().to_seqno(), |x| x.nonce().to_seqno())
                 {
                     incl.priority_bundles()[i] != *b
                 } else {
@@ -133,7 +128,11 @@
         }
 
         for b in bundles {
-            inner.bundles.entry(b.epoch()).or_default().push(b)
+            inner
+                .bundles
+                .entry(b.nonce().to_epoch())
+                .or_default()
+                .push(b)
         }
     }
 }
