use std::collections::{BTreeMap, HashSet};
use std::num::NonZeroUsize;
use std::sync::Arc;

use serde::{Deserialize, Serialize};
use timeboost_core::types::{
    block::Block,
    certificate::Certificate,
    committee::StaticCommittee,
    envelope::{Envelope, Validated},
    message::{Action, Message, NoVote, Timeout},
    metrics::ConsensusMetrics,
    round_number::RoundNumber,
    transaction::TransactionsQueue,
    vertex::Vertex,
    Keypair, Label, NodeId, PublicKey,
};
use tracing::{debug, error, info, instrument, trace, warn};

mod dag;
mod vote;

pub use dag::Dag;
pub use vote::VoteAccumulator;

/// A `NewVertex` may need to have a timeout or no-vote certificate set.
struct NewVertex(Vertex);

#[derive(Serialize, Deserialize)]
pub struct ConsensusState {
    /// The current round number.
    pub round: RoundNumber,

    /// The last committed round number.
    pub committed_round: RoundNumber,

    /// Transactions to include in vertex proposals.
    pub transactions: TransactionsQueue,

    /// The DAG of vertices.
    pub dag: Dag,
}

impl ConsensusState {
    pub fn new(committee: &StaticCommittee) -> Self {
        Self {
            round: RoundNumber::genesis(),
            committed_round: RoundNumber::genesis(),
            transactions: TransactionsQueue::new(),
            dag: Dag::new(committee.size()),
        }
    }

    pub fn dag(&mut self) -> &mut Dag {
        &mut self.dag
    }

    pub fn round(&self) -> RoundNumber {
        self.round
    }

    pub fn committed_round(&self) -> RoundNumber {
        self.committed_round
    }

    pub fn transactions(&self) -> &TransactionsQueue {
        &self.transactions
    }

    pub fn transactions_mut(&mut self) -> &mut TransactionsQueue {
        &mut self.transactions
    }
}

pub struct Consensus {
    /// The ID of the node running this consensus instance.
    id: NodeId,

    /// The log label.
    label: Label,

    /// The public and private key of this node.
    keypair: Keypair,

    /// The current state of the consensus.
    state: ConsensusState,

    /// The quorum membership.
    committee: StaticCommittee,

    /// The set of vertices that we've received so far.
    buffer: HashSet<Vertex>,

    /// The set of values we have delivered so far.
    delivered: HashSet<(RoundNumber, PublicKey)>,

    /// The set of timeouts that we've received so far per round.
    timeouts: BTreeMap<RoundNumber, VoteAccumulator<Timeout>>,

    /// The set of no votes that we've received so far.
    no_votes: VoteAccumulator<NoVote>,

    /// Stack of leader vertices.
    leader_stack: Vec<Vertex>,

    /// The consensus metrics for this node.
    metrics: Arc<ConsensusMetrics>,

    /// The timer for recording metrics related to duration of consensus operations.
    metrics_timer: std::time::Instant,
}

impl Consensus {
    pub fn new(
        id: NodeId,
        keypair: Keypair,
        committee: StaticCommittee,
        metrics: Arc<ConsensusMetrics>,
    ) -> Self {
        Self {
            id,
            label: Label::new(keypair.public_key()),
            keypair,
            state: ConsensusState::new(&committee),
            buffer: HashSet::new(),
            delivered: HashSet::new(),
            timeouts: BTreeMap::new(),
            no_votes: VoteAccumulator::new(committee.clone()),
            committee,
            leader_stack: Vec::new(),
            metrics,
            metrics_timer: std::time::Instant::now(),
        }
    }

    pub fn id(&self) -> NodeId {
        self.id
    }

    pub fn label(&self) -> Label {
        self.label
    }

    pub fn public_key(&self) -> &PublicKey {
        self.keypair.public_key()
    }

    pub fn round(&self) -> RoundNumber {
        self.state.round
    }

    pub fn committee_size(&self) -> NonZeroUsize {
        self.committee.size()
    }

    pub fn set_transactions_queue(&mut self, q: TransactionsQueue) {
        self.state.transactions = q
    }

    /// (Re-)start consensus.
    ///
    /// This continues with the highest round number found in the DAG (or else
    /// starts from the genesis round).
    #[instrument(level="info", skip_all, fields(node = %self.label, round = %self.round()))]
    pub fn go(&mut self, d: Dag) -> Vec<Action> {
        let r = d.max_round().unwrap_or(RoundNumber::genesis());

        self.state.dag = d;
        self.state.round = r;

        if r == RoundNumber::genesis() {
            for p in self.committee.committee() {
                self.state.dag.add(Vertex::new(r, *p))
            }
        }

        self.advance_from_round(r)
    }

    /// Main entry point to process a `Message`.
    #[instrument(level = "trace", skip_all, fields(
        node      = %self.label,
        round     = %self.state.round,
        committed = %self.state.committed_round,
        buffered  = %self.buffer.len(),
        delivered = %self.delivered.len(),
        leaders   = %self.leader_stack.len(),
        timeouts  = %self.timeouts.len(),
        dag       = %self.state.dag.depth())
    )]
    pub fn handle_message(&mut self, m: Message<Validated>) -> Vec<Action> {
        match m {
            Message::Vertex(e) => self.handle_vertex(e),
            Message::NoVote(e) => self.handle_no_vote(e),
            Message::Timeout(e) => self.handle_timeout(e),
            Message::TimeoutCert(c) => self.handle_timeout_cert(c),
        }
    }

    /// An internal timeout occurred.
    ///
    /// This means we did not receive a leader vertex in a round and
    /// results in a timeout message being broadcasted to all nodes.
    #[instrument(level = "trace", skip(self), fields(node = %self.label, round = %self.round()))]
    pub fn timeout(&mut self, r: RoundNumber) -> Vec<Action> {
        debug_assert_eq!(r, self.round());
        debug_assert!(self.leader_vertex(r).is_none());
        let e = Envelope::signed(Timeout::new(r), &self.keypair);
        vec![Action::SendTimeout(e)]
    }

    /// Handle a vertex proposal of some node.
    ///
    /// We validate the vertex and try to add it to our DAG. If the vertex is valid
    /// but we can not yet add it (e.g. because not all of its edges resolve to other
    /// DAG elements yet), we store it in a buffer and retry adding it once we have
    /// received another vertex which we sucessfully added.
    #[instrument(level = "trace", skip_all, fields(
        node   = %self.label,
        round  = %self.state.round,
        vround = %e.data().round(),
        source = %Label::new(e.signing_key()))
    )]
    pub fn handle_vertex(&mut self, e: Envelope<Vertex, Validated>) -> Vec<Action> {
        let mut actions = Vec::new();

        if e.data().source() != e.signing_key() {
            warn!(src = %e.data().source(), sig = %e.signing_key(), "vertex sender != signer");
            return actions;
        }

        let v = e.into_data();

<<<<<<< HEAD
        if self.state.dag.contains(&vertex) {
            debug!(
                round  = %self.round(),
                ours   = %(self.public_key() == vertex.source()),
                vround = %vertex.round(),
=======
        if self.dag.contains(&v) {
            debug!(
                round  = %self.round,
                ours   = %(self.public_key() == v.source()),
                vround = %v.round(),
>>>>>>> 4b8e603c
                "vertex already in dag"
            );
            return actions;
        }

        if !self.is_valid(&v) {
            return actions;
        }

        let quorum = self.committee().quorum_size().get() as usize;

        match self.try_to_add_to_dag(&v) {
            Err(()) => {
<<<<<<< HEAD
                // XXX: The following is not spec compliant (cf. https://github.com/EspressoSystems/timeboost/issues/100)
                for w in buffer {
                    if w.round() > vertex.round() {
                        retained.insert(w);
                        continue;
                    }
                    if let Ok(a) = self.try_to_add_to_dag(&w) {
                        actions.extend(a);
                        if w.round() < self.round() {
                            continue;
                        }
                        if (self.state.dag.vertex_count(w.round()) as u64)
                            < self.committee.quorum_size().get()
                        {
                            continue;
                        }
                        actions.extend(self.advance_from_round(w.round()));
                    } else {
                        retained.insert(w);
                    }
                }
                debug_assert!(self.buffer.is_empty());
                self.buffer = retained;
                // XXX: End of spec deviation (cf. https://github.com/EspressoSystems/timeboost/issues/100)
                self.buffer.insert(vertex);
=======
                self.buffer.insert(v);
>>>>>>> 4b8e603c
                self.metrics.vertex_buffer.set(self.buffer.len());
            }
            Ok(a) => {
                actions.extend(a);
                if v.round() >= self.round && self.dag.vertex_count(v.round()) >= quorum {
                    actions.extend(self.advance_from_round(v.round()));
                }
                let mut buffer: Vec<Vertex> = self.buffer.drain().collect();
                buffer.sort_unstable_by_key(|v| v.round());
                for v in buffer {
                    if let Ok(a) = self.try_to_add_to_dag(&v) {
                        actions.extend(a);
                        if v.round() >= self.round && self.dag.vertex_count(v.round()) >= quorum {
                            actions.extend(self.advance_from_round(v.round()));
                        }
                    } else {
                        self.buffer.insert(v);
                    }
                }
                self.metrics.vertex_buffer.set(self.buffer.len());
<<<<<<< HEAD
                if vertex.round() < self.round() {
                    return actions;
                }
                if (self.state.dag.vertex_count(vertex.round()) as u64)
                    < self.committee.quorum_size().get()
                {
                    return actions;
                }
                actions.extend(self.advance_from_round(vertex.round()));
=======
>>>>>>> 4b8e603c
            }
        }

        actions
    }

    #[instrument(level = "trace", skip_all, fields(node = %self.label, round = %self.round()))]
    pub fn handle_no_vote(&mut self, e: Envelope<NoVote, Validated>) -> Vec<Action> {
        let mut actions = Vec::new();
        let round = e.data().round();

        if round < self.round() {
            debug!(
                node  = %self.label,
                round = %self.round(),
                r     = %round,
                "ignoring old no vote"
            );
            return actions;
        }

        // Here the no-vote is sent from round r - 1 to leader in round r that is why we add 1 to
        // round to get correct leader
        if *self.public_key() != self.committee.leader(round + 1) {
            warn!(
                node  = %self.label,
                round = %self.round(),
                r     = %round,
                "received no vote for round in which we are not the leader"
            );
            return actions;
        }

        match self.no_votes.add(e) {
            // Not enough votes yet.
            Ok(None) => self.metrics.no_votes.set(self.no_votes.votes()),
            // Certificate is formed when we have 2f + 1 votes added to accumulator.
            Ok(Some(nc)) => {
                // We need to reset round timer and broadcast vertex with timeout certificate and
                // no-vote certificate.
                let Some(tc) = self
                    .timeouts
                    .get_mut(&round)
                    .and_then(|t| t.certificate())
                    .cloned()
                else {
                    self.metrics.no_votes.set(self.no_votes.votes());
                    warn!(
                        node  = %self.label,
                        round = %self.round(),
                        r     = %round,
                        "leader received 2f + 1 no votes, but has no timeout certificate for the round"
                    );
                    return actions;
                };
                let nc = nc.clone();
                actions.extend(self.advance_leader_with_no_vote_certificate(round, tc, nc));
            }
            Err(e) => warn!(
                node  = %self.label,
                round = %self.round(),
                r     = %round,
                err   = %e,
                "could not add no vote certificate to vote accumulator"
            ),
        }

        actions
    }

    /// Handle a timeout message of some node.
    ///
    /// Once we have collected more than f timeouts we start broadcasting our own timeout.
    /// Eventually, if we receive more than 2f timeouts we form a timeout certificate and
    /// broadcast that too.
    #[instrument(level = "trace", skip_all, fields(
        node   = %self.label,
        round  = %self.state.round,
        source = %Label::new(e.signing_key()),
        tround = %e.data().round())
    )]
    pub fn handle_timeout(&mut self, e: Envelope<Timeout, Validated>) -> Vec<Action> {
        let mut actions = Vec::new();

        let round = e.data().round();

        if round < self.round() {
            debug!(
                node  = %self.label,
                round = %self.round(),
                r     = %round,
                "ignoring old timeout"
            );
            return actions;
        }

        let accum = self
            .timeouts
            .entry(round)
            .or_insert_with(|| VoteAccumulator::new(self.committee.clone()));

        let votes = accum.votes();

        if let Err(e) = accum.add(e) {
            warn!(
                node  = %self.label,
                round = %self.state.round,
                r     = %round,
                err   = %e,
                "could not add timeout to vote accumulator"
            );
            if accum.is_empty() {
                // Remove newly created accumulator because the vote that triggered its
                // creation was rejected.
                self.timeouts.remove(&round);
            }
            return actions;
        }

        // Have we received more than f timeouts?
        if votes != accum.votes() && accum.votes() as u64 == self.committee.threshold().get() + 1 {
            let e = Envelope::signed(Timeout::new(round), &self.keypair);
            actions.push(Action::SendTimeout(e))
        }

        // Have we received 2f + 1 timeouts?
        if votes != accum.votes() && accum.votes() as u64 == self.committee.quorum_size().get() {
            if let Some(cert) = accum.certificate() {
                actions.push(Action::SendTimeoutCert(cert.clone()))
            } else {
                error!(
                    node  = %self.label,
                    round = %self.round(),
                    "no timeout certificate despite enough votes"
                );
            }
        }

        self.metrics.timeout_buffer.set(self.timeouts.len());

        actions
    }

    /// Handle a timeout certificate, representing more than 2f timeouts.
    ///
    /// If we also have more than 2f vertex proposals (i.e. we are just missing the
    /// leader vertex), we can move to the next round and include the certificate in
    /// our next vertex proposal.
    #[instrument(level = "trace", skip_all, fields(
        node   = %self.label,
        round  = %self.state.round,
        tround = %cert.data().round())
    )]
    pub fn handle_timeout_cert(&mut self, cert: Certificate<Timeout>) -> Vec<Action> {
        let mut actions = Vec::new();

        let round = cert.data().round();

        if round < self.round() {
            debug!(
                node  = %self.label,
                round = %self.round(),
                r     = %round,
                "ignoring old timeout certificate"
            );
            return actions;
        }

        if !cert.is_valid_quorum(&self.committee) {
            warn!(
                node  = %self.label,
                round = %self.round(),
                r     = %round,
                "received invalid certificate"
            );
            return actions;
        }

        if self.state.dag.vertex_count(round) as u64 >= self.committee.quorum_size().get() {
            actions.extend(self.advance_from_round(round));
        }

        actions
    }

    /// Try to advance from the given round `r` to `r + 1`.
    ///
    /// We can only advance to the next round if
    ///
    ///   1. we have a leader vertex in `r`, or else
    ///   2. we have a timeout certificate for `r`, and,
    ///   3. if we are leader of `r + 1`, we have a no-vote certificate for `r`.
    #[instrument(level = "trace", skip(self), fields(node = %self.label, round = %self.round()))]
    fn advance_from_round(&mut self, round: RoundNumber) -> Vec<Action> {
        let mut actions = Vec::new();

        // With a leader vertex we can move on to the next round immediately.
        if self.leader_vertex(round).is_some() {
            self.state.round = round + 1;
            actions.push(Action::ResetTimer(self.state.round));
            let v = self.create_new_vertex(self.state.round);
            actions.extend(self.add_and_broadcast_vertex(v.0));
            self.clear_timeout_aggregators(self.state.round);
            self.metrics
                .round_duration
                .add_point(self.metrics_timer.elapsed().as_secs_f64());
            self.metrics_timer = std::time::Instant::now();
            self.metrics.round.set(*self.state.round as usize);
            return actions;
        }

        // Otherwise we need a timeout certificate.
        let Some(tc) = self
            .timeouts
            .get_mut(&round)
            .and_then(|t| t.certificate())
            .cloned()
        else {
            return actions;
        };

        // We inform the leader of the next round that we did not vote in the previous round.
        let env = Envelope::signed(NoVote::new(round), &self.keypair);
        let leader = self.committee.leader(round + 1);
        actions.push(Action::SendNoVote(leader, env));

        // If we are not ourselves leader of the next round we can move to it directly.
        if *self.public_key() != leader {
            self.state.round = round + 1;
            actions.push(Action::ResetTimer(self.state.round));
            let NewVertex(mut v) = self.create_new_vertex(self.state.round);
            v.set_timeout(tc);
            actions.extend(self.add_and_broadcast_vertex(v));
            self.clear_timeout_aggregators(self.state.round);
            self.metrics
                .round_duration
                .add_point(self.metrics_timer.elapsed().as_secs_f64());
            self.metrics_timer = std::time::Instant::now();
            self.metrics.round.set(*self.state.round as usize);
            return actions;
        }

        // As leader of the next round we need to wait for > 2f no-votes of the current round
        // since we have no leader vertex.
        let Some(nc) = self.no_votes.certificate().cloned() else {
            return actions;
        };

        actions.extend(self.advance_leader_with_no_vote_certificate(round, tc, nc));
        actions
    }

    #[instrument(level = "trace", skip(self, tc, nc), fields(node = %self.label, round = %self.state.round))]
    fn advance_leader_with_no_vote_certificate(
        &mut self,
        round: RoundNumber,
        tc: Certificate<Timeout>,
        nc: Certificate<NoVote>,
    ) -> Vec<Action> {
        let mut actions = Vec::new();
        self.state.round = round + 1;
        actions.push(Action::ResetTimer(self.state.round));
        let NewVertex(mut v) = self.create_new_vertex(self.state.round);
        v.set_no_vote(nc);
        v.set_timeout(tc);
        actions.extend(self.add_and_broadcast_vertex(v));
        self.clear_timeout_aggregators(self.state.round);
        self.no_votes.clear();
        self.metrics
            .round_duration
            .add_point(self.metrics_timer.elapsed().as_secs_f64());
        self.metrics_timer = std::time::Instant::now();
        self.metrics.round.set(*self.state.round as usize);
        actions
    }

    /// Add a new vertex to the DAG and send it as a proposal to nodes.
    #[instrument(level = "trace", skip_all, fields(
        node   = %self.label,
        round  = %self.state.round,
        vround = %v.round())
    )]
    fn add_and_broadcast_vertex(&mut self, v: Vertex) -> Vec<Action> {
        self.metrics.dag_depth.set(self.state.dag.depth());
        let mut actions = Vec::new();
        let e = Envelope::signed(v, &self.keypair);
        actions.push(Action::SendProposal(e));
        actions
    }

    /// Create a new vertex for the given round `r`.
    ///
    /// NB that the returned value requires further processing iff there is no
    /// leader vertex in `r - 1`. In that case a timeout certificate (and potentially
    /// a no-vote certificate) is required.
    #[instrument(level = "trace", skip(self), fields(node = %self.label, round = %self.state.round))]
    fn create_new_vertex(&mut self, r: RoundNumber) -> NewVertex {
        let prev = self.state.dag.vertices(r - 1);

        let mut new = Vertex::new(r, *self.public_key());
        new.set_block(Block::new().with_transactions(self.state.transactions.take()));
        new.add_edges(prev.map(Vertex::source).cloned());

        // Every vertex in our DAG has > 2f edges to the previous round:
        debug_assert!(new.num_edges() as u64 >= self.committee.quorum_size().get());

        NewVertex(new)
    }

    /// Try to add a vertex to the DAG.
    ///
    /// If all edges of the vertex point to other vertices in the DAG we add the
    /// vertex to the DAG. If we also have more than 2f vertices for the given
    /// round, we can try to commit the leader vertex of a round.
    #[instrument(level = "trace", skip_all, fields(
        node   = %self.label,
        round  = %self.state.round,
        vround = %v.round())
    )]
    fn try_to_add_to_dag(&mut self, v: &Vertex) -> Result<Vec<Action>, ()> {
        if !v
            .edges()
            .all(|w| self.state.dag.vertex(v.round() - 1, w).is_some())
        {
            return Err(());
        }

        self.state.dag.add(v.clone());
        self.metrics.dag_depth.set(self.state.dag.depth());

        if v.round() <= self.state.committed_round {
            return Ok(Vec::new());
        }

        if self.state.dag.vertex_count(v.round()) as u64 >= self.committee.quorum_size().get() {
            // We have enough vertices => try to commit the leader vertex:
            let Some(l) = self.leader_vertex(v.round() - 1).cloned() else {
                debug!(
                    node   = %self.label,
                    round  = %self.state.round,
                    vround = %v.round(),
                    "no leader vertex in vround - 1 => can not commit"
                );
                return Ok(Vec::new());
            };
            // If enough edges to the leader of the previous round exist we can commit the
            // leader vertex.
            if self
                .state
                .dag
                .vertices(v.round())
                .filter(|v| v.has_edge(l.source()))
                .count() as u64
                >= self.committee.quorum_size().get()
            {
                return Ok(self.commit_leader(l));
            }
        }

        Ok(Vec::new())
    }

    /// Commit a leader vertex.
    ///
    /// Leader vertices are organised in a stack, with other vertices of a round
    /// ordered relative to them (cf. `order_vertices`).
    ///
    /// In addition to committing the argument vertex, this will also commit leader
    /// vertices between the last previously committed leader vertex and the current
    /// leader vertex, if there is a path between them.
    #[instrument(level = "trace", skip_all, fields(
        node   = %self.label,
        round  = %self.state.round,
        vround = %v.round())
    )]
    fn commit_leader(&mut self, mut v: Vertex) -> Vec<Action> {
        debug_assert!(v.round() >= self.state.committed_round);
        self.leader_stack.push(v.clone());
        for r in (*self.state.committed_round + 1..*v.round()).rev() {
            let Some(l) = self.leader_vertex(RoundNumber::new(r)).cloned() else {
                debug! {
                    node   = %self.label,
                    round  = %self.state.round,
                    r      = %r,
                    "no leader vertex in round r => can not commit"
                }
                continue;
            };
            if self.state.dag.is_connected(&v, &l) {
                self.leader_stack.push(l.clone());
                v = l
            }
        }
        self.state.committed_round = v.round();
        trace!(commit = %self.state.committed_round, "committed round");
        self.metrics
            .committed_round
            .set(*self.state.committed_round as usize);
        self.order_vertices()
    }

    /// Order vertices relative to leader vertices.
    ///
    /// Leader vertices are ordered on the leader stack. The other vertices of a round
    /// are ordered arbitrarily, but consistently, relative to the leaders.
    #[instrument(level = "trace", skip_all, fields(node = %self.label, round = %self.state.round))]
    fn order_vertices(&mut self) -> Vec<Action> {
        let mut actions = Vec::new();
        while let Some(v) = self.leader_stack.pop() {
            // This orders vertices by round and source.
            for to_deliver in self
                .state
                .dag
                .vertex_range(RoundNumber::genesis() + 1..)
                .filter(|w| self.state.dag.is_connected(&v, w))
            {
                let r = to_deliver.round();
                let s = *to_deliver.source();
                if self.delivered.contains(&(r, s)) {
                    continue;
                }
                let b = to_deliver.block().clone();
                info!(node = %self.label, round = %r, source = %Label::new(s), "deliver");
                actions.push(Action::Deliver(b, r, s));
                self.delivered.insert((r, s));
            }
        }
        self.gc(self.state.committed_round);
        actions
    }

    /// Cleanup the DAG and other collections.
    #[instrument(level = "trace", skip(self), fields(node = %self.label, round = %self.state.round))]
    fn gc(&mut self, committed: RoundNumber) {
        if *committed < 2 {
            return;
        }

        let r = committed - 2;
        self.state.dag.remove(r);
        self.delivered.retain(|(x, _)| *x >= r);
        self.buffer.retain(|v| v.round() >= r);

        self.metrics.dag_depth.set(self.state.dag.depth());
        self.metrics.vertex_buffer.set(self.buffer.len());
        self.metrics.delivered.set(self.delivered.len());
    }

    /// Remove timeout vote aggregators up to the given round.
    #[instrument(level = "trace", skip(self), fields(node = %self.label, round = %self.state.round))]
    fn clear_timeout_aggregators(&mut self, to: RoundNumber) {
        self.timeouts = self.timeouts.split_off(&to);
        self.metrics.timeout_buffer.set(self.timeouts.len())
    }

    /// Validate an incoming vertex.
    ///
    /// Every vertex needs to have more than 2f edges. In addition, a
    /// vertex needs to have either a path to the leader vertex of the
    /// previous round, or a timeout certificate and (if from the leader) a
    /// no-vote certificate.
    #[instrument(level = "trace", skip_all, fields(
        node   = %self.label,
        round  = %self.state.round,
        vround = %v.round())
    )]
    fn is_valid(&self, v: &Vertex) -> bool {
        if (v.num_edges() as u64) < self.committee.quorum_size().get() {
            warn!(
                node   = %self.label,
                round  = %self.state.round,
                vround = %v.round(),
                source = %Label::new(v.source()),
                "vertex has not enough edges"
            );
            return false;
        }

        if *self.state.committed_round > 2 && v.round() < self.state.committed_round - 2 {
            debug!(
                node   = %self.label,
                round  = %self.state.round,
                vround = %v.round(),
                source = %Label::new(v.source()),
                "vertex round is too old"
            );
            return false;
        }

        if v.has_edge(&self.committee.leader(v.round() - 1)) {
            return true;
        }

        let Some(tcert) = v.timeout_cert() else {
            warn!(
                node   = %self.label,
                round  = %self.state.round,
                vround = %v.round(),
                source = %Label::new(v.source()),
                leader = %self.leader_vertex(v.round() - 1).is_some(),
                "vertex has no path to leader vertex and no timeout certificate"
            );
            return false;
        };

        if tcert.data().round() != v.round() - 1 {
            warn!(
                node   = %self.label,
                round  = %self.state.round,
                vround = %v.round(),
                source = %Label::new(v.source()),
                "vertex has timeout certificate from invalid round"
            );
            return false;
        }

        if !tcert.is_valid_quorum(&self.committee) {
            warn!(
                node   = %self.label,
                round  = %self.state.round,
                vround = %v.round(),
                source = %Label::new(v.source()),
                "vertex has timeout certificate with invalid quorum"
            );
            return false;
        }

        if v.source() != &self.committee.leader(v.round()) {
            return true;
        }

        let Some(ncert) = v.no_vote_cert() else {
            warn!(
                node   = %self.label,
                round  = %self.state.round,
                vround = %v.round(),
                source = %Label::new(v.source()),
                "vertex is missing no-vote certificate"
            );
            return false;
        };

        if ncert.data().round() != v.round() - 1 {
            warn!(
                node   = %self.label,
                round  = %self.state.round,
                vround = %v.round(),
                source = %Label::new(v.source()),
                "vertex has no-vote certificate from invalid round"
            );
            return false;
        }

        if !ncert.is_valid_quorum(&self.committee) {
            warn!(
                node   = %self.label,
                round  = %self.state.round,
                vround = %v.round(),
                source = %Label::new(v.source()),
                "vertex has no-vote certificate with invalid quorum"
            );
            return false;
        }

        true
    }

    fn leader_vertex(&self, r: RoundNumber) -> Option<&Vertex> {
        self.state.dag.vertex(r, &self.committee.leader(r))
    }
}

#[cfg(feature = "test")]
impl Consensus {
    pub fn dag(&self) -> &Dag {
        &self.state.dag
    }

    pub fn buffer(&self) -> &HashSet<Vertex> {
        &self.buffer
    }

    pub fn delivered(&self) -> &HashSet<(RoundNumber, PublicKey)> {
        &self.delivered
    }

    pub fn leader_stack(&self) -> &Vec<Vertex> {
        &self.leader_stack
    }

    pub fn committed_round(&self) -> RoundNumber {
        self.state.committed_round
    }

    pub fn committee(&self) -> &StaticCommittee {
        &self.committee
    }

    pub fn no_vote_accumulator(&self) -> &VoteAccumulator<NoVote> {
        &self.no_votes
    }

    pub fn timeout_accumulators(&self) -> &BTreeMap<RoundNumber, VoteAccumulator<Timeout>> {
        &self.timeouts
    }

    pub fn sign<D>(&self, d: D) -> Envelope<D, Validated>
    where
        D: committable::Committable,
    {
        Envelope::signed(d, &self.keypair)
    }
}<|MERGE_RESOLUTION|>--- conflicted
+++ resolved
@@ -231,19 +231,11 @@
 
         let v = e.into_data();
 
-<<<<<<< HEAD
-        if self.state.dag.contains(&vertex) {
+        if self.state.dag.contains(&v) {
             debug!(
                 round  = %self.round(),
-                ours   = %(self.public_key() == vertex.source()),
-                vround = %vertex.round(),
-=======
-        if self.dag.contains(&v) {
-            debug!(
-                round  = %self.round,
                 ours   = %(self.public_key() == v.source()),
                 vround = %v.round(),
->>>>>>> 4b8e603c
                 "vertex already in dag"
             );
             return actions;
@@ -257,40 +249,12 @@
 
         match self.try_to_add_to_dag(&v) {
             Err(()) => {
-<<<<<<< HEAD
-                // XXX: The following is not spec compliant (cf. https://github.com/EspressoSystems/timeboost/issues/100)
-                for w in buffer {
-                    if w.round() > vertex.round() {
-                        retained.insert(w);
-                        continue;
-                    }
-                    if let Ok(a) = self.try_to_add_to_dag(&w) {
-                        actions.extend(a);
-                        if w.round() < self.round() {
-                            continue;
-                        }
-                        if (self.state.dag.vertex_count(w.round()) as u64)
-                            < self.committee.quorum_size().get()
-                        {
-                            continue;
-                        }
-                        actions.extend(self.advance_from_round(w.round()));
-                    } else {
-                        retained.insert(w);
-                    }
-                }
-                debug_assert!(self.buffer.is_empty());
-                self.buffer = retained;
-                // XXX: End of spec deviation (cf. https://github.com/EspressoSystems/timeboost/issues/100)
-                self.buffer.insert(vertex);
-=======
                 self.buffer.insert(v);
->>>>>>> 4b8e603c
                 self.metrics.vertex_buffer.set(self.buffer.len());
             }
             Ok(a) => {
                 actions.extend(a);
-                if v.round() >= self.round && self.dag.vertex_count(v.round()) >= quorum {
+                if v.round() >= self.round() && self.state.dag.vertex_count(v.round()) >= quorum {
                     actions.extend(self.advance_from_round(v.round()));
                 }
                 let mut buffer: Vec<Vertex> = self.buffer.drain().collect();
@@ -298,7 +262,9 @@
                 for v in buffer {
                     if let Ok(a) = self.try_to_add_to_dag(&v) {
                         actions.extend(a);
-                        if v.round() >= self.round && self.dag.vertex_count(v.round()) >= quorum {
+                        if v.round() >= self.round()
+                            && self.state.dag.vertex_count(v.round()) >= quorum
+                        {
                             actions.extend(self.advance_from_round(v.round()));
                         }
                     } else {
@@ -306,18 +272,6 @@
                     }
                 }
                 self.metrics.vertex_buffer.set(self.buffer.len());
-<<<<<<< HEAD
-                if vertex.round() < self.round() {
-                    return actions;
-                }
-                if (self.state.dag.vertex_count(vertex.round()) as u64)
-                    < self.committee.quorum_size().get()
-                {
-                    return actions;
-                }
-                actions.extend(self.advance_from_round(vertex.round()));
-=======
->>>>>>> 4b8e603c
             }
         }
 
