<<<<<<< HEAD
=======
# Cleanup previous run:

[[step]]
action = {
    kind  = "remove",
    files = [
        "/tmp/timeboost.21R4uDwS7fdxsNPWy92DArC575sYiQdEasFBVEpH8m53e.stamp",
        "/tmp/timeboost.23as9Uo6W2AeGronB6nMpcbs8Nxo6CoJ769uePw9sf6Ud.stamp",
        "/tmp/timeboost.23oAdU4acQbwSuC6aTEXqwkvQRVCjySzX18JfBNEbHgij.stamp",
        "/tmp/timeboost.29iGhwSi5p4zJn2XgGLCwWVU5rCw7aMM2Xk8aJnYnDweU.stamp",
        "/tmp/timeboost.eiwaGN1NNaQdbnR9FsjKzUeLghQZsTLPjiL4RcQgfLoX.stamp"
    ]
}

>>>>>>> 305b79ed
# Start whole committee one by one:

[[step]]
action = {
    kind = "start-node",
    node = "21R4uDwS7fdxsNPWy92DArC575sYiQdEasFBVEpH8m53e"
}

[[step]]
action = {
    kind = "start-node",
    node = "23as9Uo6W2AeGronB6nMpcbs8Nxo6CoJ769uePw9sf6Ud"
}

[[step]]
action = {
    kind = "start-node",
    node = "23oAdU4acQbwSuC6aTEXqwkvQRVCjySzX18JfBNEbHgij"
}

[[step]]
action = {
    kind = "start-node",
    node = "29iGhwSi5p4zJn2XgGLCwWVU5rCw7aMM2Xk8aJnYnDweU"
}

[[step]]
action = {
    kind = "start-node",
    node = "eiwaGN1NNaQdbnR9FsjKzUeLghQZsTLPjiL4RcQgfLoX"
}<|MERGE_RESOLUTION|>--- conflicted
+++ resolved
@@ -1,20 +1,3 @@
-<<<<<<< HEAD
-=======
-# Cleanup previous run:
-
-[[step]]
-action = {
-    kind  = "remove",
-    files = [
-        "/tmp/timeboost.21R4uDwS7fdxsNPWy92DArC575sYiQdEasFBVEpH8m53e.stamp",
-        "/tmp/timeboost.23as9Uo6W2AeGronB6nMpcbs8Nxo6CoJ769uePw9sf6Ud.stamp",
-        "/tmp/timeboost.23oAdU4acQbwSuC6aTEXqwkvQRVCjySzX18JfBNEbHgij.stamp",
-        "/tmp/timeboost.29iGhwSi5p4zJn2XgGLCwWVU5rCw7aMM2Xk8aJnYnDweU.stamp",
-        "/tmp/timeboost.eiwaGN1NNaQdbnR9FsjKzUeLghQZsTLPjiL4RcQgfLoX.stamp"
-    ]
-}
-
->>>>>>> 305b79ed
 # Start whole committee one by one:
 
 [[step]]
