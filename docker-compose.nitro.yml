--- conflicted
+++ resolved
@@ -137,11 +137,7 @@
         condition: service_completed_successfully
   nitro0:
     pid: host # allow debugging
-<<<<<<< HEAD
     image: ghcr.io/espressosystems/nitro-espresso-integration/nitro-node:decentralized-batch-posting
-=======
-    image: ghcr.io/espressosystems/nitro-espresso-integration/nitro-node:feat-timeboost-integration-3-6-7
->>>>>>> c106d47d
     entrypoint: /usr/local/bin/nitro
     ports:
       - "127.0.0.1:8547:8547"
@@ -178,11 +174,7 @@
       retries: 12        
   nitro1:
     pid: host # allow debugging
-<<<<<<< HEAD
     image: ghcr.io/espressosystems/nitro-espresso-integration/nitro-node:decentralized-batch-posting
-=======
-    image: ghcr.io/espressosystems/nitro-espresso-integration/nitro-node:feat-timeboost-integration-3-6-7
->>>>>>> c106d47d
     entrypoint: /usr/local/bin/nitro
     ports:
       - "127.0.0.1:8557:8547"
@@ -214,11 +206,7 @@
       retries: 12
   nitro2:
     pid: host # allow debugging
-<<<<<<< HEAD
     image: ghcr.io/espressosystems/nitro-espresso-integration/nitro-node:decentralized-batch-posting
-=======
-    image: ghcr.io/espressosystems/nitro-espresso-integration/nitro-node:feat-timeboost-integration-3-6-7
->>>>>>> c106d47d
     entrypoint: /usr/local/bin/nitro
     ports:
       - "127.0.0.1:8567:8547"
@@ -250,11 +238,7 @@
       retries: 12        
   nitro3:
     pid: host # allow debugging
-<<<<<<< HEAD
     image: ghcr.io/espressosystems/nitro-espresso-integration/nitro-node:decentralized-batch-posting
-=======
-    image: ghcr.io/espressosystems/nitro-espresso-integration/nitro-node:feat-timeboost-integration-3-6-7
->>>>>>> c106d47d
     entrypoint: /usr/local/bin/nitro
     ports:
       - "127.0.0.1:8577:8547"
@@ -425,11 +409,8 @@
     entrypoint:
       - sh
       - -c
-<<<<<<< HEAD
+      - "sleep 30s && /app/register --max-members 4 -a threshold-enc-key -m 'attend year erase basket blind adapt stove broccoli isolate unveil acquire category' -u http://demo-l1-network:8545 -k 0x2bbf15bc655c4cc157b769cfcb1ea9924b9e1a35 -c /config/committee.toml"
       - "sleep 30s && /app/register -a threshold-enc-key -m 'attend year erase basket blind adapt stove broccoli isolate unveil acquire category' -u http://demo-l1-network:8545 -k 0x2bbf15bc655c4cc157b769cfcb1ea9924b9e1a35 -c /config/committee.toml --max-members 4"
-=======
-      - "sleep 30s && /app/register --max-members 4 -a threshold-enc-key -m 'attend year erase basket blind adapt stove broccoli isolate unveil acquire category' -u http://demo-l1-network:8545 -k 0x2bbf15bc655c4cc157b769cfcb1ea9924b9e1a35 -c /config/committee.toml"
->>>>>>> c106d47d
     depends_on:
       nitro0:
         condition: service_healthy
@@ -470,11 +451,9 @@
       - --nitro-url
       - http://nitro0:8547
       - --max-nodes
-<<<<<<< HEAD
       - "4"
-=======
+      - --max-nodes
       - '4'
->>>>>>> c106d47d
     volumes:
       - "config:/config"
     environment:
