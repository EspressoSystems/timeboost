<<<<<<< HEAD
use std::{collections::BTreeMap, sync::Arc};
=======
use std::collections::HashMap;
>>>>>>> 0c81214e

use committable::Committable;
use multisig::{Committee, Envelope, Keypair, PublicKey, Validated};
use sailfish::consensus::{Consensus, Dag};
use timeboost_core::types::{
    message::{Message, Timeout},
    metrics::SailfishMetrics,
    vertex::Vertex,
    NodeId,
};
use timeboost_utils::types::round_number::RoundNumber;
use timeboost_utils::unsafe_zero_keypair;

use super::node_instrument::TestNodeInstrument;

pub struct KeyManager {
    keys: BTreeMap<u64, Keypair>,
}

impl KeyManager {
    pub(crate) fn new(num_nodes: u64) -> Self {
        let key_pairs = (0..num_nodes).map(unsafe_zero_keypair).collect::<Vec<_>>();
        Self {
            keys: key_pairs
                .iter()
                .enumerate()
                .map(|(id, kpair)| (id as u64, kpair.clone()))
                .collect(),
        }
    }

    pub(crate) fn create_node_instruments(&self) -> Vec<TestNodeInstrument> {
<<<<<<< HEAD
        let committee = Committee::new(self.keys.iter().map(|(i, k)| (*i as u8, k.public_key())));
        let metrics = Arc::new(SailfishMetrics::default());
=======
        let committee = StaticCommittee::new(
            self.keys
                .values()
                .map(|kpair| *kpair.public_key())
                .collect(),
        );
>>>>>>> 0c81214e
        self.keys
            .iter()
            .map(|(id, kpair)| {
                let node_id = NodeId::from(*id);
                let metrics = SailfishMetrics::default();
                TestNodeInstrument::new(
                    Consensus::new(node_id, kpair.clone(), committee.clone()).with_metrics(metrics),
                )
            })
            .collect()
    }

    pub(crate) fn create_timeout_vote_msg(&self, round: RoundNumber) -> Vec<Message> {
        self.keys
            .values()
            .map(|kpair| {
                let d = Timeout::new(round);
                let e = Envelope::signed(d, kpair, true);
                Message::Timeout(e)
            })
            .collect()
    }

    pub(crate) fn create_vertex_msgs(&self, round: u64, edges: Vec<PublicKey>) -> Vec<Message> {
        self.keys
            .keys()
            .map(|id| self.create_vertex_msg_for_node_id(id, round, edges.clone()))
            .collect()
    }

    pub(crate) fn create_vertex_msg_for_node_id(
        &self,
        id: &u64,
        round: u64,
        edges: Vec<PublicKey>,
    ) -> Message {
        let kpair = self.keys.get(id).unwrap();
        let mut v = Vertex::new(round, kpair.public_key());
        v.add_edges(edges);
        let e = Envelope::signed(v, kpair, true);
        Message::Vertex(e)
    }

    pub(crate) fn create_timeout_msgs(&self, round: u64) -> Vec<Message> {
        self.keys
            .keys()
            .map(|id| self.create_timeout_msg_for_node_id(id, round))
            .collect()
    }

    pub(crate) fn create_timeout_msg_for_node_id(&self, id: &u64, round: u64) -> Message {
        let kpair = self.keys.get(id).unwrap();
        let t = Timeout::new(RoundNumber::new(round));
        let e = Envelope::signed(t, kpair, true);
        Message::Timeout(e)
    }

    pub(crate) fn edges_for_round(
        &self,
        round: RoundNumber,
        committee: &Committee,
        ignore_leader: bool,
    ) -> Vec<PublicKey> {
        // 2f + 1 edges
        let threshold = committee.quorum_size().get();
        let leader = committee.leader(*round as usize);
        self.keys
            .values()
            .map(|kpair| kpair.public_key())
            .filter(|pub_key| !ignore_leader || *pub_key != leader)
            .take(threshold)
            .collect()
    }

    pub(crate) fn signers<T>(&self, value: T, count: usize) -> Vec<Envelope<T, Validated>>
    where
        T: Committable + Clone,
    {
        let mut envs = Vec::new();
        for kpair in self.keys.values().take(count) {
            envs.push(Envelope::signed(value.clone(), kpair, true))
        }
        envs
    }

    pub(crate) fn prepare_dag(&self, round: u64, committee: &Committee) -> (Dag, Vec<PublicKey>) {
        let mut dag = Dag::new(committee.size());
        let edges = self
            .keys
            .values()
            .map(|kpair| {
                let v = Vertex::new(round, kpair.public_key());
                dag.add(v.clone());
                *v.source()
            })
            .collect();

        (dag, edges)
    }

    pub(crate) fn create_vertex_proposal_msg(
        &self,
        round: RoundNumber,
        kpair: &Keypair,
    ) -> Message {
        let d = Vertex::new(round, kpair.public_key());
        let e = Envelope::signed(d, kpair, true);
        Message::Vertex(e)
    }
}<|MERGE_RESOLUTION|>--- conflicted
+++ resolved
@@ -1,8 +1,4 @@
-<<<<<<< HEAD
-use std::{collections::BTreeMap, sync::Arc};
-=======
-use std::collections::HashMap;
->>>>>>> 0c81214e
+use std::collections::BTreeMap;
 
 use committable::Committable;
 use multisig::{Committee, Envelope, Keypair, PublicKey, Validated};
@@ -35,17 +31,7 @@
     }
 
     pub(crate) fn create_node_instruments(&self) -> Vec<TestNodeInstrument> {
-<<<<<<< HEAD
         let committee = Committee::new(self.keys.iter().map(|(i, k)| (*i as u8, k.public_key())));
-        let metrics = Arc::new(SailfishMetrics::default());
-=======
-        let committee = StaticCommittee::new(
-            self.keys
-                .values()
-                .map(|kpair| *kpair.public_key())
-                .collect(),
-        );
->>>>>>> 0c81214e
         self.keys
             .iter()
             .map(|(id, kpair)| {
