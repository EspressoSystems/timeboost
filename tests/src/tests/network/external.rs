use std::collections::HashMap;

use crate::Group;
use sailfish::sailfish::SailfishInitializerBuilder;
use sailfish::{rbc::Rbc, sailfish::Sailfish};
use timeboost_core::traits::has_initializer::HasInitializer;
use timeboost_core::types::metrics::SailfishMetrics;
use timeboost_core::types::test::message_interceptor::NetworkMessageInterceptor;
use timeboost_core::types::test::testnet::TestNet;
use timeboost_networking::network::client::Libp2pInitializer;
use tokio::{sync::watch, task::JoinSet};

use super::{TaskHandleResult, TestCondition, TestOutcome, TestableNetwork};

pub mod test_simple_network;

pub struct Libp2pNetworkTest {
    group: Group,
    shutdown_txs: HashMap<usize, watch::Sender<()>>,
    shutdown_rxs: HashMap<usize, watch::Receiver<()>>,
    outcomes: HashMap<u64, Vec<TestCondition>>,
    interceptor: NetworkMessageInterceptor,
}

impl TestableNetwork for Libp2pNetworkTest {
    type Node = Sailfish<Self::Network>;
    type Network = TestNet<Rbc>;

    fn new(
        group: Group,
        outcomes: HashMap<u64, Vec<TestCondition>>,
        interceptor: NetworkMessageInterceptor,
    ) -> Self {
        let (shutdown_txs, shutdown_rxs): (Vec<watch::Sender<()>>, Vec<watch::Receiver<()>>) =
            (0..group.size).map(|_| watch::channel(())).unzip();

        Self {
            group,
            shutdown_txs: HashMap::from_iter(shutdown_txs.into_iter().enumerate()),
            shutdown_rxs: HashMap::from_iter(shutdown_rxs.into_iter().enumerate()),
            outcomes,
            interceptor,
        }
    }

    async fn init(&mut self) -> Vec<Self::Node> {
        let mut handles = JoinSet::new();
        let staked = self.group.staked_nodes.clone();
        let bootstrap_nodes = self.group.bootstrap_nodes.clone();
        let committee = self.group.committee.clone();
        for i in 0..self.group.size {
            let kpr = self.group.keypairs[i].clone();
            let addr = self.group.addrs[i].clone();
            let peer_id = self.group.peer_ids[i];
            let private_key = kpr.private_key().clone();

            let net_fut = Libp2pInitializer::new(
                kpr.private_key(),
                staked.clone(),
                bootstrap_nodes.clone().into_iter().collect(),
                addr.clone(),
            )
            .expect("failed to make libp2p initializer")
            .into_network(i, *kpr.public_key(), private_key);

            let interceptor = self.interceptor.clone();
            let committee_clone = committee.clone();
            handles.spawn(async move {
                let net_inner = net_fut.await.expect("failed to make libp2p network");
                tracing::debug!(%i, "network created, waiting for ready");
                net_inner.wait_for_ready().await;
                let net = Rbc::new(net_inner, kpr.clone(), committee_clone.clone());
                tracing::debug!(%i, "created rbc");
                let test_net = TestNet::new(net, interceptor);
                tracing::debug!(%i, "created testnet");

                let initializer = SailfishInitializerBuilder::default()
                    .id((i as u64).into())
                    .keypair(kpr)
                    .bind_address(addr)
                    .network(test_net)
                    .committee(committee_clone)
                    .peer_id(peer_id)
                    .metrics(SailfishMetrics::default())
                    .build()
                    .unwrap();

                Sailfish::initialize(initializer).await.unwrap()
            });
        }
        handles.join_all().await.into_iter().collect()
    }

    /// Return the result of the task handle
    /// This contains node id as well as the outcome of the test
    /// Validation logic in test will then collect this information and assert
    async fn start(&mut self, nodes: Vec<Self::Node>) -> JoinSet<TaskHandleResult> {
        let mut handles = JoinSet::new();

<<<<<<< HEAD
        assert_eq!(
            nodes.len(),
            networks.len(),
            "Nodes and networks vectors must be the same length"
        );

        for (node, network) in nodes.into_iter().zip(networks) {
            let id: u64 = node.id().into();
            let staked_nodes = Arc::clone(&self.group.staked_nodes);
            let interceptor = self.interceptor.clone();
            let shutdown_rx = self.shutdown_rxs.remove(&(id as usize)).unwrap();
            let mut conditions = self.outcomes.remove(&id).unwrap();

            handles.spawn(async move {
                let net = TestNet::new(network, id, interceptor);
                let msgs = net.messages();
                let coordinator = &mut node.init(
                    net,
                    (*staked_nodes).clone(),
                    Arc::new(SailfishMetrics::default()),
                );

=======
        for (id, node) in nodes.into_iter().enumerate() {
            let shutdown_rx = self.shutdown_rxs.remove(&id).unwrap();
            let mut conditions = self.outcomes.get(&id).unwrap().clone();

            handles.spawn(async move {
                let msgs = node.network().messages().clone();
                let coordinator = &mut node.into_coordinator();
>>>>>>> 0c81214e
                Self::run_coordinator(coordinator, &mut conditions, msgs, shutdown_rx, id).await
            });
        }
        handles
    }

    /// Shutdown any spawned tasks that are running
    /// This will then be evaluated as failures in the test validation logic
    async fn shutdown(
        self,
        handles: JoinSet<TaskHandleResult>,
        completed: &HashMap<u64, TestOutcome>,
    ) -> HashMap<u64, TestOutcome> {
        // Here we only send shutdown to the node ids that did not return and are still running in their respective task handles
        // Otherwise they were completed and dont need the shutdown signal
        for (id, send) in self.shutdown_txs.iter() {
            if !completed.contains_key(&(*id as u64)) {
                send.send(()).expect(
                    "The shutdown sender was dropped before the receiver could receive the token",
                );
            }
        }
        // Wait for all the coordinators to shutdown
        handles
            .join_all()
            .await
            .into_iter()
            .map(|r| (r.id, r.outcome))
            .collect()
    }
}<|MERGE_RESOLUTION|>--- conflicted
+++ resolved
@@ -71,7 +71,7 @@
                 net_inner.wait_for_ready().await;
                 let net = Rbc::new(net_inner, kpr.clone(), committee_clone.clone());
                 tracing::debug!(%i, "created rbc");
-                let test_net = TestNet::new(net, interceptor);
+                let test_net = TestNet::new(net, i as u64, interceptor);
                 tracing::debug!(%i, "created testnet");
 
                 let initializer = SailfishInitializerBuilder::default()
@@ -97,38 +97,14 @@
     async fn start(&mut self, nodes: Vec<Self::Node>) -> JoinSet<TaskHandleResult> {
         let mut handles = JoinSet::new();
 
-<<<<<<< HEAD
-        assert_eq!(
-            nodes.len(),
-            networks.len(),
-            "Nodes and networks vectors must be the same length"
-        );
-
-        for (node, network) in nodes.into_iter().zip(networks) {
+        for node in nodes.into_iter() {
             let id: u64 = node.id().into();
-            let staked_nodes = Arc::clone(&self.group.staked_nodes);
-            let interceptor = self.interceptor.clone();
             let shutdown_rx = self.shutdown_rxs.remove(&(id as usize)).unwrap();
             let mut conditions = self.outcomes.remove(&id).unwrap();
 
             handles.spawn(async move {
-                let net = TestNet::new(network, id, interceptor);
-                let msgs = net.messages();
-                let coordinator = &mut node.init(
-                    net,
-                    (*staked_nodes).clone(),
-                    Arc::new(SailfishMetrics::default()),
-                );
-
-=======
-        for (id, node) in nodes.into_iter().enumerate() {
-            let shutdown_rx = self.shutdown_rxs.remove(&id).unwrap();
-            let mut conditions = self.outcomes.get(&id).unwrap().clone();
-
-            handles.spawn(async move {
                 let msgs = node.network().messages().clone();
                 let coordinator = &mut node.into_coordinator();
->>>>>>> 0c81214e
                 Self::run_coordinator(coordinator, &mut conditions, msgs, shutdown_rx, id).await
             });
         }
