[workspace]
members = [
    "adapters",
    "cliquenet",
    "metrics",
    "multisig",
    "robusta",
    "sailfish",
    "sailfish-consensus",
    "sailfish-rbc",
    "sailfish-types",
    "tests",
    "test-utils",
    "timeboost",
    "timeboost-builder",
    "timeboost-config",
    "timeboost-crypto",
    "timeboost-proto",
    "timeboost-sequencer",
    "timeboost-types",
    "timeboost-utils",
    "times",
    "yapper"
]
resolver = "2"

[workspace.package]
version = "0.1.0"
edition = "2024"
rust-version = "1.85.0"

[workspace.dependencies]
aes-gcm = { version = "0.10.3" }
# derive feature is not exposed via `alloy`, thus has to explicitly declare here
alloy-rlp = { version = "0.3.12", features = ["derive"] }
anyhow = "1.0.89"
arbitrary = { version = "1", features = ["derive"] }
arbtest = "0.3.2"
ark-bls12-381 = "0.5"
ark-ec = "0.5"
ark-ff = "0.5"
ark-poly = "0.5"
ark-secp256k1 = "0.5"
ark-serialize = { version = "0.5", features = ["derive"] }
ark-std = { version = "0.5", default-features = false }
arrayvec = "0.7.6"
async-trait = "0.1"
axum = "0.8.7"
bimap = "0.6.3"
bincode = { version = "2", features = ["serde"] }
blake3 = { version = "1.5", features = ["serde"] }
bon = "3.6.4"
bs58 = "0.5.1"
bytes = { version = "1.8.0", features = ["serde"] }
clap = { version = "4", features = ["derive", "env"] }
committable = "0.2"
constant_time_eq = "0.4"
criterion = "0.7"
crossbeam-queue = "0.3.11"
csv = "1.4.0"
data-encoding = "2.6.0"
derive_more = { version = "2.0", features = ["full"] }
digest = "0.10"
<<<<<<< HEAD
ed25519-compact = "2.1.1"
either = { version = "1.13.0", features = ["serde"] }
=======
ed25519-compact = "2.2.0"
either = "1.13.0"
>>>>>>> 5f53026d
ethereum_ssz = "0.9.0"
futures = { version = "0.3", default-features = false, features = ["alloc"] }
generic-array = { version = "0.14.7", features = ["serde", "zeroize"] }
http = "1.3.1"
ipnet = { version = "2.11.0", features = ["serde"] }
jiff = { version = "0.2", default-features = false, features = ["serde", "std"] }
minicbor = { version = "2.1.1", features = ["full"] }
nohash-hasher = "0.2"
parking_lot = "0.12.3"
prometheus = "0.14"
prost = "0.14.1"
quickcheck = "1.0.3"
quick_cache = "0.6.18"
rand = "0.9"
rayon = "1.10"
rustix = { version = "1.1.2", features = ["process"] }
reqwest = { version = "0.12", features = ["json", "brotli", "gzip", "zstd"] }
secp256k1 = { version = "0.31.0", features = ["global-context", "hashes", "rand", "serde"] }
serde = { version = "1", features = ["derive", "rc"] }
serde_bytes = "0.11.15"
serde_json = { version = "1.0" }
serde_with = "3.16.0"
sha2 = { version = "0.10", default-features = false }
smallvec = "1.15.1"
snow = "0.10.0"
spongefish = { git = "https://github.com/arkworks-rs/spongefish.git", rev = "e9f7031", features = [
    "arkworks-algebra",
] }
thiserror = "2.0"
timeboost-contract = { git = "https://github.com/EspressoSystems/timeboost-contracts" }
tokio = { version = "1", features = ["full"] }
tokio-stream = "0.1.17"
tokio-tungstenite = { version = "0.28.0", features = ["rustls-tls-webpki-roots", "url"] }
tokio-util = { version = "0.7.17", features = ["compat", "rt"] }
toml = "0.9"
tonic = "0.14.1"
tonic-prost = "0.14.1"
tonic-prost-build = "0.14.1"
tower = "0.5.2"
tower-http = { version = "0.6.6", features = ["trace", "request-id", "util"] }
tracing = "0.1"
tracing-subscriber = { version = "0.3.18", features = ["env-filter", "json"] }
turmoil = "0.7.0"
url = { version = "2.5.4", features = ["serde"] }
zeroize = { version = "1.8", features = ["zeroize_derive"] }

espresso-types = { git = "https://github.com/EspressoSystems/espresso-network.git" }
hotshot-query-service = { git = "https://github.com/EspressoSystems/espresso-network.git" }

[workspace.dependencies.alloy]
version  = "1.1"
features = [
    "arbitrary",
    "default",
    "getrandom",
    "k256",
    "node-bindings",
    "rlp",
    "serde",
    "signer-mnemonic",
    "transport-ws"
]

[profile.test]
codegen-units = 16
incremental = false
opt-level = 3<|MERGE_RESOLUTION|>--- conflicted
+++ resolved
@@ -61,13 +61,8 @@
 data-encoding = "2.6.0"
 derive_more = { version = "2.0", features = ["full"] }
 digest = "0.10"
-<<<<<<< HEAD
-ed25519-compact = "2.1.1"
+ed25519-compact = "2.2.0"
 either = { version = "1.13.0", features = ["serde"] }
-=======
-ed25519-compact = "2.2.0"
-either = "1.13.0"
->>>>>>> 5f53026d
 ethereum_ssz = "0.9.0"
 futures = { version = "0.3", default-features = false, features = ["alloc"] }
 generic-array = { version = "0.14.7", features = ["serde", "zeroize"] }
