<<<<<<< HEAD
use std::collections::BTreeMap;
=======
use std::collections::{BTreeMap, HashSet};
use std::process::Command as StdCommand;
>>>>>>> 31387b83
use std::{
    ffi::OsStr,
    path::{Path, PathBuf},
};

use anyhow::{Result, anyhow, bail, ensure};
use clap::Parser;
use test_utils::net::Config;
<<<<<<< HEAD
use test_utils::process::Cmd;
use test_utils::scenario::{Action, Scenario};
use tokio::time::sleep;
=======
use timeboost::config::CommitteeConfig;
>>>>>>> 31387b83
use tokio::{
    fs::{self, read_dir},
    process::Command,
};
use tokio_util::task::TaskTracker;

#[derive(Parser, Debug)]
struct Args {
    #[clap(long, short)]
    configs: PathBuf,

    #[clap(long, short)]
    scenario: Option<PathBuf>,

    #[clap(long, short, default_value = "target/release/timeboost")]
    timeboost: PathBuf,

    #[clap(long)]
    max_nodes: usize,

    #[clap(long, short)]
    uid: Option<u32>,

    #[clap(long, short)]
    gid: Option<u32>,

    #[clap(long, default_value = "/tmp")]
    tmp: PathBuf,

    #[clap(long)]
    until: Option<u64>,

    #[clap(long)]
    required_decrypt_rounds: Option<u64>,

    #[clap(long)]
    times_until: Option<u64>,
}

#[tokio::main]
async fn main() -> Result<()> {
    let args = Args::parse();

    if !args.configs.is_dir() {
        bail!("{:?} is not a directory", args.configs)
    }

    if !args.tmp.is_dir() {
        bail!("{:?} is not a directory", args.tmp)
    }

    if !args.timeboost.is_file() {
        bail!("{:?} is not a file", args.timeboost)
    }

    let mut netconf: Option<Config> = None;
    let mut committee: Option<CommitteeConfig> = None;
    let mut commands = BTreeMap::new();
    let mut entries = read_dir(&args.configs).await?;

    while let Some(entry) = entries.next_entry().await? {
        match ConfigType::read(&entry.path()) {
            ConfigType::Network => {
                ensure!(netconf.is_none());
                let bytes = fs::read(&entry.path()).await?;
                netconf = Some(toml::from_slice(&bytes)?);
            }
            ConfigType::Node(name) => {
                let mut cmd = Cmd::new(&args.timeboost);
                cmd.with_arg("--config").with_arg(entry.path());
                if let Some(until) = args.until {
                    cmd.with_arg("--until").with_arg(until.to_string());
                }
                if let Some(r) = args.required_decrypt_rounds {
                    cmd.with_arg("--required-decrypt-rounds")
                        .with_arg(r.to_string());
                }
                if let Some(t) = args.times_until {
                    cmd.arg("--times-until").arg(t.to_string());
                }
                commands.insert(name.to_string(), cmd);
            }
            ConfigType::Committee => {
                ensure!(committee.is_none());
                committee = Some(CommitteeConfig::read(&entry.path()).await?)
            }
            ConfigType::Unknown => continue,
        }
    }

    #[cfg(target_os = "linux")]
    if let Some(conf) = netconf {
        for d in conf.device {
            let Some(c) = commands.get_mut(&d.node) else {
                eprintln!("> no command for device {} node {}", d.name, d.node);
                continue;
            };
            let mut cmd = Cmd::new("ip");
            cmd.with_args(["netns", "exec", &d.namespace()]);
            if let Some((uid, gid)) = args.uid.zip(args.gid) {
                cmd.with_args([
                    "setpriv",
                    "--reuid",
                    &uid.to_string(),
                    "--regid",
                    &gid.to_string(),
                    "--clear-groups",
                ]);
            }
            cmd.with_arg(c.exe()).with_args(c.args());
            *c = cmd;
        }
    }

    let Some(conf) = committee else {
        bail!("missing committee config")
    };

    let subset: HashSet<String> = conf
        .members
        .into_iter()
        .take(args.max_nodes)
        .map(|m| m.node)
        .collect();

    let tasks = TaskTracker::new();

<<<<<<< HEAD
    if let Some(path) = args.scenario {
        let bytes = fs::read(path).await?;
        let scenario: Scenario = toml::from_slice(&bytes)?;
        let mut nodes = BTreeMap::new();
        for s in &scenario.steps {
            if !s.delay.is_zero() {
                sleep(s.delay.try_into()?).await
            }
            eprintln!("> executing scenario action: {}", s.action);
            match &s.action {
                Action::Remove { files } => {
                    for f in files {
                        if f.is_file() {
                            eprintln!(">> removing file {f:?}");
                            fs::remove_file(f).await?
                        }
                    }
                }
                Action::StartNode { node, .. } => {
                    let cmd = commands
                        .get(node)
                        .cloned()
                        .ok_or_else(|| anyhow!("{node:?} not found"))?;
                    nodes.insert(
                        node,
                        tasks.spawn(async move {
                            let mut cmd = Command::from(cmd);
                            cmd.kill_on_drop(true);
                            let mut child = cmd.spawn()?;
                            child.wait().await
                        }),
                    );
                }
                Action::StopNode { node, .. } => {
                    let handle = nodes
                        .remove(node)
                        .ok_or_else(|| anyhow!("{node:?} not running"))?;
                    handle.abort();
                }
                Action::Exit => return Ok(()),
            }
        }
    } else {
        for cmd in commands.into_values() {
            tasks.spawn(async move {
                let mut child = Command::from(cmd).spawn()?;
                child.wait().await
            });
        }
=======
    for (node, cmd) in commands {
        if !subset.contains(&node) {
            eprintln!("ignoring node {node} command");
            continue;
        }
        tasks.spawn(async move {
            let mut child = Command::from(cmd).spawn()?;
            child.wait().await
        });
>>>>>>> 31387b83
    }

    tasks.close();
    tasks.wait().await;

    Ok(())
}

enum ConfigType<'a> {
    Committee,
    Node(&'a str),
    Network,
    Unknown,
}

impl<'a> ConfigType<'a> {
    fn read(p: &'a Path) -> Self {
        if p.extension() != Some(OsStr::new("toml")) {
            return ConfigType::Unknown;
        }
        let Some(name) = p.file_stem().and_then(|n| n.to_str()) else {
            return ConfigType::Unknown;
        };
        if name.starts_with("node") {
            return ConfigType::Node(name);
        }
        if name == "committee" {
            return ConfigType::Committee;
        }
        if name == "net" {
            return ConfigType::Network;
        }
        ConfigType::Unknown
    }
}<|MERGE_RESOLUTION|>--- conflicted
+++ resolved
@@ -1,9 +1,4 @@
-<<<<<<< HEAD
-use std::collections::BTreeMap;
-=======
 use std::collections::{BTreeMap, HashSet};
-use std::process::Command as StdCommand;
->>>>>>> 31387b83
 use std::{
     ffi::OsStr,
     path::{Path, PathBuf},
@@ -12,13 +7,11 @@
 use anyhow::{Result, anyhow, bail, ensure};
 use clap::Parser;
 use test_utils::net::Config;
-<<<<<<< HEAD
 use test_utils::process::Cmd;
 use test_utils::scenario::{Action, Scenario};
+use timeboost::config::CommitteeConfig;
 use tokio::time::sleep;
-=======
-use timeboost::config::CommitteeConfig;
->>>>>>> 31387b83
+
 use tokio::{
     fs::{self, read_dir},
     process::Command,
@@ -97,7 +90,7 @@
                         .with_arg(r.to_string());
                 }
                 if let Some(t) = args.times_until {
-                    cmd.arg("--times-until").arg(t.to_string());
+                    cmd.with_arg("--times-until").with_arg(t.to_string());
                 }
                 commands.insert(name.to_string(), cmd);
             }
@@ -146,10 +139,22 @@
 
     let tasks = TaskTracker::new();
 
-<<<<<<< HEAD
-    if let Some(path) = args.scenario {
+    if let Some(path) = &args.scenario {
         let bytes = fs::read(path).await?;
         let scenario: Scenario = toml::from_slice(&bytes)?;
+        for s in &scenario.steps {
+            match &s.action {
+                Action::StartNode { node, .. } | Action::StopNode { node, .. } => {
+                    if !subset.contains(node) {
+                        bail!("can not resolve node {node} of scenario {path:?}");
+                    }
+                    if !commands.contains_key(node) {
+                        bail!("node {node} of scenario {path:?} not found");
+                    }
+                }
+                Action::Remove { .. } | Action::Exit => {}
+            }
+        }
         let mut nodes = BTreeMap::new();
         for s in &scenario.steps {
             if !s.delay.is_zero() {
@@ -190,23 +195,16 @@
             }
         }
     } else {
-        for cmd in commands.into_values() {
+        for (node, cmd) in commands {
+            if !subset.contains(&node) {
+                eprintln!("ignoring node {node} command");
+                continue;
+            }
             tasks.spawn(async move {
                 let mut child = Command::from(cmd).spawn()?;
                 child.wait().await
             });
         }
-=======
-    for (node, cmd) in commands {
-        if !subset.contains(&node) {
-            eprintln!("ignoring node {node} command");
-            continue;
-        }
-        tasks.spawn(async move {
-            let mut child = Command::from(cmd).spawn()?;
-            child.wait().await
-        });
->>>>>>> 31387b83
     }
 
     tasks.close();
