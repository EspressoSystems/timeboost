--- conflicted
+++ resolved
@@ -740,16 +740,12 @@
                     continue;
                 }
                 let b = to_deliver.block().clone();
-<<<<<<< HEAD
-                info!(node = %self.public_key(), vertex = %to_deliver, "deliver");
-=======
-                debug!(n = %self.public_key(), v = %to_deliver, "deliver");
+                debug!(node = %self.public_key(), vertex = %to_deliver, "deliver");
                 info!(
                     num_txns = b.len(),
                     block_size_bytes = b.size_bytes(),
                     "deliver"
                 );
->>>>>>> 69ed027d
                 actions.push(Action::Deliver(b, r, s));
                 self.delivered.insert((r, s));
             }
