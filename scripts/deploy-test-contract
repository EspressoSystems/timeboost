--- conflicted
+++ resolved
@@ -23,12 +23,8 @@
 km_addr=$(sed -nr 's/^key_manager.*=.*"(.+)"/\1/p' "$DEPLOYMENT_FILE")
 
 # Update the contract
-<<<<<<< HEAD
 env RUST_LOG=info target/release/register \
-=======
-env RUST_LOG=info cargo run --release --bin register -- \
     -a new-committee \
->>>>>>> a8ea3d33
     -m "$MANAGER_MNEMONIC" \
     -i "$MANAGER_ACCOUNT_INDEX" \
     -u "$URL" \
