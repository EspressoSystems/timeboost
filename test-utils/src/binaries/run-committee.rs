--- conflicted
+++ resolved
@@ -100,29 +100,6 @@
         let mut cmd = Cmd::new(&args.timeboost);
         cmd.with_arg("--config")
             .with_arg(args.nodes.join(format!("{}.toml", m.signing_key)));
-<<<<<<< HEAD
-
-        if let Some(until) = &args.until.until_round {
-            let mut u = Cmd::new(args.until.until.clone());
-            u.with_arg("--api")
-                .with_arg(format!(
-                    "http://{}",
-                    m.address.clone().with_offset(HTTP_API_PORT_OFFSET)
-                ))
-                .with_arg("--timeout")
-                .with_arg(args.until.until_timeout.to_string())
-                .with_arg("--sailfish-rounds")
-                .with_arg(until.to_string());
-            if let Some(r) = args.until.until_decrypt_round {
-                u.with_arg("--decrypt-rounds").with_arg(r.to_string());
-            }
-            u.with_arg("--").with_arg(cmd.exe()).with_args(cmd.args());
-            cmd = u;
-=======
-        if args.scenario.is_none() || args.ignore_stamp {
-            cmd.with_arg("--ignore-stamp");
->>>>>>> 305b79ed
-        }
         commands.insert(m.signing_key, cmd);
     }
 
