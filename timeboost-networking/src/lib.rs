<<<<<<< HEAD
#![doc = include_str!("../README.md")]

=======
mod addr;
>>>>>>> 83c83d31
mod error;
mod frame;
mod metrics;
mod tcp;
mod time;

use std::collections::HashMap;
use std::future::pending;
use std::iter::repeat;
use std::sync::Arc;
use std::time::Duration;

use bimap::BiHashMap;
use bytes::{Bytes, BytesMut};
use multisig::{x25519, Keypair, PublicKey};
use parking_lot::Mutex;
use snow::{Builder, HandshakeState, TransportState};
use time::{Countdown, Timestamp};
use tokio::io::{AsyncRead, AsyncReadExt, AsyncWrite, AsyncWriteExt};
use tokio::sync::mpsc::{self, Receiver, Sender};
use tokio::time::{sleep, timeout, Interval, MissedTickBehavior};
use tokio::{
    spawn,
    task::{self, AbortHandle, JoinHandle, JoinSet},
};
use tracing::{debug, error, info, trace, warn};

use frame::{Header, Type};
use tcp::Stream;

<<<<<<< HEAD
use error::Empty;

pub use error::NetworkError;
=======
pub use addr::{Address, InvalidAddress};
pub use error::{Empty, NetworkError};
>>>>>>> 83c83d31
pub use metrics::NetworkMetrics;

type Result<T> = std::result::Result<T, NetworkError>;

/// Max. message size using noise handshake.
const MAX_NOISE_HANDSHAKE_SIZE: usize = 1024;

/// Max. message size using noise protocol.
const MAX_NOISE_MESSAGE_SIZE: usize = 64 * 1024;

/// Max. number of bytes for payload data.
const MAX_PAYLOAD_SIZE: usize = 63 * 1024;

/// Max. number of bytes for a message (potentially consisting of several frames).
const MAX_TOTAL_SIZE: usize = 5 * 1024 * 1024;

/// Noise parameters to initialize the builders.
const NOISE_PARAMS: &str = "Noise_IK_25519_ChaChaPoly_BLAKE2s";

/// Interval between ping protocol.
const PING_INTERVAL: Duration = Duration::from_secs(15);

/// Max. allowed duration of a single TCP connect attempt.
const CONNECT_TIMEOUT: Duration = Duration::from_secs(30);

/// Max. allowed duration of a Noise handshake.
const HANDSHAKE_TIMEOUT: Duration = Duration::from_secs(10);

/// Max. allowed duration to wait for a peer to answer.
///
/// This is started when we have sent a ping. Unless we receive
/// some data back within this duration, the connection times
/// out and is dropped.
const REPLY_TIMEOUT: Duration = Duration::from_secs(30);

/// `Network` is the API facade of this crate.
#[derive(Debug)]
pub struct Network {
    /// MPSC sender of messages to be sent to remote parties.
    ///
    /// If a public key is present, it will result in a uni-cast,
    /// otherwise the message will be sent to all parties.
    tx: Sender<(Option<PublicKey>, Bytes)>,

    /// MPSC receiver of messages from a remote party.
    ///
    /// The public key identifies the remote.
    rx: Receiver<(PublicKey, Bytes)>,

    /// Handle of the server task that has been spawned by `Network`.
    srv: JoinHandle<Result<Empty>>,
}

impl Drop for Network {
    fn drop(&mut self) {
        self.srv.abort()
    }
}

/// The `Server` is accepting connections and also establishing and
/// maintaining connections with all parties.
#[derive(Debug)]
struct Server<T: tcp::Listener> {
    /// This server's public key.
    key: PublicKey,

    /// The X25519 keypair, used with Noise.
    keypair: x25519::Keypair,

    /// MPSC sender for messages received over a connection to a party.
    ///
    /// (see `Network` for the accompanying receiver).
    ibound: Sender<(PublicKey, Bytes)>,

    /// MPSC receiver for messages to be sent to remote parties.
    ///
    /// (see `Network` for the accompanying sender).
    obound: Receiver<(Option<PublicKey>, Bytes)>,

    /// All parties of the network and their addresses.
    peers: HashMap<PublicKey, Address>,

    /// Bi-directional mapping of Ed25519 and X25519 keys to identify
    /// remote parties.
    index: BiHashMap<PublicKey, x25519::PublicKey>,

    /// Find the public key given a tokio task ID.
    task2key: HashMap<task::Id, PublicKey>,

    /// Currently active connections (post handshake).
    active: HashMap<PublicKey, IoTask>,

    /// Tasks performing a handshake with a remote party.
    handshake_tasks: JoinSet<Result<(T::Stream, TransportState)>>,

    /// Tasks connecting to a remote party and performing a handshake.
    connect_tasks: JoinSet<(T::Stream, TransportState)>,

    /// Active I/O tasks, exchanging data with remote parties.
    io_tasks: JoinSet<Result<()>>,

    /// For gathering network metrics.
    metrics: Arc<NetworkMetrics>,

    /// Interval at which to ping peers.
    ping_interval: Interval,
}

/// An I/O task, reading data from and writing data to a remote party.
#[derive(Debug)]
struct IoTask {
    /// Abort handle of the read-half of the connection.
    rh: AbortHandle,

    /// Abort handle of the write-half of the connection.
    wh: AbortHandle,

    /// MPSC sender of outgoing messages to the remote.
    tx: Sender<Message>,
}

// Make sure all tasks are stopped when `IoTask` is dropped.
impl Drop for IoTask {
    fn drop(&mut self) {
        self.rh.abort();
        self.wh.abort();
    }
}

/// Unify the various data types we want to send to the writer task.
enum Message {
    Data(Bytes),
    Ping(Timestamp),
    Pong(Timestamp),
}

impl Network {
<<<<<<< HEAD
    /// Create a new `Network`.
    pub async fn create<P>(
        bind_to: SocketAddr,
=======
    pub async fn create<P, A1, A2>(
        bind_to: A1,
>>>>>>> 83c83d31
        kp: Keypair,
        group: P,
        metrics: NetworkMetrics,
    ) -> Result<Self>
    where
        P: IntoIterator<Item = (PublicKey, A2)>,
        A1: Into<Address>,
        A2: Into<Address>,
    {
        Self::generic_create::<tokio::net::TcpListener, _, _, _>(bind_to, kp, group, metrics).await
    }

    /// Create a new `Network` for tests with [`turmoil`].
    ///
    /// *Requires feature* `"turmoil"`.
    #[cfg(feature = "turmoil")]
    pub async fn create_turmoil<P, A1, A2>(
        bind_to: A1,
        kp: Keypair,
        group: P,
        metrics: NetworkMetrics,
    ) -> Result<Self>
    where
        P: IntoIterator<Item = (PublicKey, A2)>,
        A1: Into<Address>,
        A2: Into<Address>,
    {
        Self::generic_create::<turmoil::net::TcpListener, _>(bind_to, kp, group, metrics).await
    }

    async fn generic_create<T, P, A1, A2>(
        bind_to: A1,
        kp: Keypair,
        group: P,
        metrics: NetworkMetrics,
    ) -> Result<Self>
    where
        P: IntoIterator<Item = (PublicKey, A2)>,
        A1: Into<Address>,
        A2: Into<Address>,
        T: tcp::Listener + Send + 'static,
        T::Stream: Unpin + Send,
    {
        let label = kp.public_key();
        let keys = x25519::Keypair::try_from(kp).expect("ed25519 -> x25519");

        let listener = T::bind(&bind_to.into()).await?;

        debug!(n = %label, a = %listener.local_addr()?, "listening");

        let (otx, orx) = mpsc::channel(10_000);
        let (itx, irx) = mpsc::channel(10_000);

        let mut peers = HashMap::new();
        let mut index = BiHashMap::new();

        for (k, a) in group {
            index.insert(k, x25519::PublicKey::try_from(k)?);
            peers.insert(k, a.into());
        }

        let mut interval = tokio::time::interval(PING_INTERVAL);
        interval.set_missed_tick_behavior(MissedTickBehavior::Delay);

        let server = Server {
            keypair: keys,
            key: label,
            ibound: itx,
            obound: orx,
            peers,
            index,
            active: HashMap::new(),
            task2key: HashMap::new(),
            handshake_tasks: JoinSet::new(),
            connect_tasks: JoinSet::new(),
            io_tasks: JoinSet::new(),
            metrics: Arc::new(metrics),
            ping_interval: interval,
        };

        Ok(Self {
            rx: irx,
            tx: otx,
            srv: spawn(server.run(listener)),
        })
    }

    /// Send a message to a party, identified by the given public key.
    pub async fn unicast(&self, to: PublicKey, msg: Bytes) -> Result<()> {
        self.tx
            .send((Some(to), msg))
            .await
            .map_err(|_| NetworkError::ChannelClosed)
    }

    /// Send a message to all parties.
    pub async fn multicast(&self, msg: Bytes) -> Result<()> {
        self.tx
            .send((None, msg))
            .await
            .map_err(|_| NetworkError::ChannelClosed)
    }

    /// Receive a message from a remote party.
    pub async fn receive(&mut self) -> Result<(PublicKey, Bytes)> {
        self.rx.recv().await.ok_or(NetworkError::ChannelClosed)
    }
}

impl<T> Server<T>
where
    T: tcp::Listener + Send + 'static,
    T::Stream: Unpin + Send,
{
    /// Runs the main loop of this network node.
    ///
    /// This function:
    ///
    /// - Tries to connect to each remote peer in the committee.
    /// - Handles tasks that have been completed or terminated.
    /// - Processes new messages we received on the network.
    async fn run(mut self, listener: T) -> Result<Empty> {
        self.handshake_tasks.spawn(pending());
        self.io_tasks.spawn(pending());

        for (k, a) in &self.peers {
            if *k == self.key {
                continue;
            }
            let x = self.index.get_by_left(k).expect("known public key");
            self.connect_tasks.spawn(connect(
                (self.key, self.keypair.clone()),
                (*k, *x),
                a.clone(),
                self.metrics.clone(),
            ));
        }

        loop {
            trace!(
                node       = %self.key,
                active     = %self.active.len(),
                connects   = %self.connect_tasks.len(),
                handshakes = %self.handshake_tasks.len().saturating_sub(1), // -1 for `pending()`
                io_tasks   = %self.io_tasks.len().saturating_sub(1), // -1 for `pending()`
                tasks_ids  = %self.task2key.len()
            );

            tokio::select! {
                // Accepted a new connection.
                i = listener.accept() => match i {
                    Ok((s, a)) => {
                        debug!(node = %self.key, addr = %a, "accepted connection");
                        self.spawn_handshake(s)
                    }
                    Err(e) => {
                        warn!(node = %self.key, err = %e, "error accepting connection")
                    }
                },
                // The handshake of an inbound connection completed.
                Some(h) = self.handshake_tasks.join_next() => match h {
                    Ok(Ok((s, t))) => {
                        let Some(k) = self.lookup_peer(&t) else {
                            info!(
                                node = %self.key,
                                peer = ?t.get_remote_static().and_then(|k| x25519::PublicKey::try_from(k).ok()),
                                addr = ?s.peer_addr().ok(),
                                "unknown peer"
                            );
                            continue
                        };
                        if !self.is_valid_ip(&k, &s) {
                            warn!(node = %self.key, peer = %k, addr = ?s.peer_addr().ok(), "invalid peer ip addr");
                            continue
                        }
                        // We only accept connections whose party has a public key that
                        // is larger than ours, or if we do not have a connection for
                        // that key at the moment.
                        if k > self.key || !self.active.contains_key(&k) {
                            self.spawn_io(k, s, t)
                        } else {
                            warn!(node = %self.key, peer = %k, "dropping accepted connection");
                        }
                    }
                    Ok(Err(e)) => {
                        warn!(node = %self.key, err = %e, "handshake failed")
                    }
                    Err(e) => {
                        if !e.is_cancelled() {
                            error!(node = %self.key, err = %e, "handshake task panic");
                        }
                    }
                },
                // One of our connection attempts completed.
                Some(tt) = self.connect_tasks.join_next() => match tt {
                    Ok((s, t)) => {
                        let Some(k) = self.lookup_peer(&t) else {
                            continue
                        };
                        // We only keep the connection if our key is larger than the remote,
                        // or if we do not have a connection for that key at the moment.
                        if k < self.key || !self.active.contains_key(&k) {
                            self.spawn_io(k, s, t)
                        } else {
                            warn!(node = %self.key, peer = %k, "dropping new connection");
                        }
                    }
                    Err(e) => {
                        if !e.is_cancelled() {
                            error!(node = %self.key, err = %e, "connect task panic");
                        }
                    }
                },
                // A read or write task completed.
                Some(io) = self.io_tasks.join_next_with_id() => {
                    match io {
                        Ok((id, r)) => {
                            if let Err(e) = r {
                                warn!(node = %self.key, err = %e, "i/o error")
                            }
                            self.on_io_task_end(id);
                        }
                        Err(e) => {
                            if e.is_cancelled() {
                                // If one half completes we cancel the other, so there is
                                // nothing else to do here, except to remove the cancelled
                                // tasks's ID.
                                self.task2key.remove(&e.id());
                                continue
                            }
                            // If the task has not been cancelled, it must have panicked.
                            error!(node = %self.key, err = %e, "i/o task panic");
                            self.on_io_task_end(e.id())
                        }
                    };
                },
                // A new message to send out has been given to us:
                msg = self.obound.recv() => match msg {
                    // Uni-cast
                    Some((Some(to), m)) => {
                        if to == self.key {
                            let _ = self.ibound.try_send((self.key, m));
                            continue
                        }
                        if let Some(task) = self.active.get(&to) {
                            if task.tx.try_send(Message::Data(m)).is_err() {
                                warn!(node = %self.key, peer = %to, "channel full => reconnecting");
                                self.spawn_connect(to)
                            }
                        }
                    }
                    // Multi-cast
                    Some((None, m)) => {
                        let _ = self.ibound.try_send((self.key, m.clone()));
                        let mut reconnect = Vec::new();
                        for (k, task) in &self.active {
                            if task.tx.try_send(Message::Data(m.clone())).is_err() {
                                warn!(node = %self.key, peer = %k, "channel full => reconnecting");
                                reconnect.push(*k);
                            }
                        }
                        for k in reconnect {
                            self.spawn_connect(k)
                        }
                    }
                    None => {
                        return Err(NetworkError::ChannelClosed)
                    }
                },
                _ = self.ping_interval.tick() => {
                    let now = Timestamp::now();
                    for task in self.active.values() {
                        let _ = task.tx.try_send(Message::Ping(now));
                    }
                }
            }
        }
    }

    /// Handles a completed I/O task.
    ///
    /// This function will get the public key of the task that was terminated
    /// and then cleanly removes the associated I/O task data and re-connects
    /// to the peer node it was interacting with.
    fn on_io_task_end(&mut self, id: task::Id) {
        let Some(k) = self.task2key.remove(&id) else {
            error!(node = %self.key, "no key for task");
            return;
        };
        let Some(task) = self.active.get(&k) else {
            return;
        };
        if task.rh.id() == id {
            debug!(node = %self.key, peer = %k, "read-half closed => dropping connection");
            self.active.remove(&k);
            self.spawn_connect(k)
        } else if task.wh.id() == id {
            debug!(node = %self.key, peer = %k, "write-half closed => dropping connection");
            self.active.remove(&k);
            self.spawn_connect(k)
        } else {
            debug!(node = %self.key, peer = %k, "i/o task was previously replaced");
        }
    }

    /// Spawns a new connection task to a peer identified by public key.
    ///
    /// This function will look up the x25519 public key of the ed25519 key
    /// and the remote address and then spawn a connection task.
    fn spawn_connect(&mut self, k: PublicKey) {
        let x = self.index.get_by_left(&k).expect("known public key");
        let a = self.peers.get(&k).expect("known address");
        self.connect_tasks.spawn(connect(
            (self.key, self.keypair.clone()),
            (k, *x),
            a.clone(),
            self.metrics.clone(),
        ));
    }

    /// Spawns a new `Noise` responder handshake task using the IK pattern.
    ///
    /// This function will create the responder handshake machine using its
    /// own private key and then spawn a task that awaits an initiator handshake
    /// to which it will respond.
    fn spawn_handshake(&mut self, s: T::Stream) {
        let h = Builder::new(NOISE_PARAMS.parse().expect("valid noise params"))
            .local_private_key(&self.keypair.secret_key().as_bytes())
            .build_responder()
            .expect("valid noise params yield valid handshake state");
        self.handshake_tasks.spawn(async move {
            timeout(HANDSHAKE_TIMEOUT, on_handshake(h, s))
                .await
                .or(Err(NetworkError::Timeout))?
        });
    }

    /// Spawns a new I/O task for handling communication with a remote peer over
    /// a TCP connection using the noise framework to create an authenticated
    /// secure link.
    fn spawn_io(&mut self, k: PublicKey, s: T::Stream, t: TransportState) {
        debug!(node = %self.key, peer = %k, addr = ?s.peer_addr().ok(), "starting i/o tasks");
        let (to_remote, from_remote) = mpsc::channel(256);
        let (r, w) = s.into_split();
        let t1 = Arc::new(Mutex::new(t));
        let t2 = t1.clone();
        let ibound = self.ibound.clone();
        let to_write = to_remote.clone();
        let countdown = Countdown::new();
        let rh = self.io_tasks.spawn(recv_loop(
            k,
            r,
            t1,
            ibound,
            to_write,
            self.metrics.clone(),
            countdown.clone(),
        ));
        let wh = self.io_tasks.spawn(send_loop(
            w,
            t2,
            from_remote,
            self.metrics.clone(),
            countdown,
        ));
        assert!(self.task2key.insert(rh.id(), k).is_none());
        assert!(self.task2key.insert(wh.id(), k).is_none());
        let io = IoTask {
            rh,
            wh,
            tx: to_remote.clone(),
        };
        self.active.insert(k, io);
        self.metrics.connections.set(self.active.len());
    }

    /// Get the public key of a party by their static X25519 public key.
    fn lookup_peer(&self, t: &TransportState) -> Option<PublicKey> {
        let k = t.get_remote_static()?;
        let k = x25519::PublicKey::try_from(k).ok()?;
        self.index.get_by_right(&k).copied()
    }

    /// Check if the socket's peer IP address corresponds to the configured one.
    fn is_valid_ip(&self, k: &PublicKey, s: &T::Stream) -> bool {
        self.peers
            .get(k)
            .map(|a| {
                let Address::Inet(ip, _) = a else { return true };
                Some(*ip) == s.peer_addr().ok().map(|a| a.ip())
            })
            .unwrap_or(false)
    }
}

/// Connect to the given socket address.
///
/// This function will only return, when a connection has been established and the handshake
/// has been completed.
async fn connect<T: tcp::Stream + Unpin>(
    this: (PublicKey, x25519::Keypair),
    to: (PublicKey, x25519::PublicKey),
    addr: Address,
    metrics: Arc<NetworkMetrics>,
) -> (T, TransportState) {
    use rand::prelude::*;

    let new_handshake_state = || {
        Builder::new(NOISE_PARAMS.parse().expect("valid noise params"))
            .local_private_key(this.1.secret_key().as_slice())
            .remote_public_key(to.1.as_slice())
            .build_initiator()
            .expect("valid noise params yield valid handshake state")
    };

    let i = rand::rng().random_range(0..=1000);

    for d in [i, 1000, 3000, 6000, 10_000, 15_000]
        .into_iter()
        .chain(repeat(30_000))
    {
        sleep(Duration::from_millis(d)).await;
        debug!(node = %this.0, peer = %to.0, %addr, "connecting");
        metrics.add_connect_attempt(&to.0);
        match timeout(CONNECT_TIMEOUT, T::connect(&addr)).await {
            Ok(Ok(s)) => {
                if let Err(err) = s.set_nodelay(true) {
                    error!(node = %this.0, %err, "failed to set NO_DELAY socket option");
                    continue;
                }
                match timeout(HANDSHAKE_TIMEOUT, handshake(new_handshake_state(), s)).await {
                    Ok(Ok(x)) => {
                        debug!(node = %this.0, peer = %to.0, %addr, "connection established");
                        return x;
                    }
                    Ok(Err(err)) => {
                        warn!(node = %this.0, peer = %to.0, %addr, %err, "handshake failure");
                    }
                    Err(_) => {
                        warn!(node = %this.0, peer = %to.0, %addr, "handshake timeout");
                    }
                }
            }
            Ok(Err(err)) => {
                warn!(node = %this.0, peer = %to.0, %addr, %err, "failed to connect");
            }
            Err(_) => {
                warn!(node = %this.0, peer = %to.0, %addr, "connect timeout");
            }
        }
    }

    unreachable!("for loop repeats forever")
}

/// Perform a noise handshake as initiator with the remote party.
async fn handshake<T: tcp::Stream + Unpin>(
    mut hs: HandshakeState,
    mut stream: T,
) -> Result<(T, TransportState)> {
    let mut b = vec![0; MAX_NOISE_HANDSHAKE_SIZE];
    let n = hs.write_message(&[], &mut b)?;
    send_frame(&mut stream, Header::data(n as u16), &b[..n]).await?;
    let (h, m) = recv_frame(&mut stream).await?;
    if !h.is_data() || h.is_partial() {
        return Err(NetworkError::InvalidHandshakeMessage);
    }
    hs.read_message(&m, &mut b)?;
    Ok((stream, hs.into_transport_mode()?))
}

/// Perform a noise handshake as responder with a remote party.
async fn on_handshake<T: tcp::Stream + Unpin>(
    mut hs: HandshakeState,
    mut stream: T,
) -> Result<(T, TransportState)> {
    stream.set_nodelay(true)?;
    let (h, m) = recv_frame(&mut stream).await?;
    if !h.is_data() || h.is_partial() {
        return Err(NetworkError::InvalidHandshakeMessage);
    }
    let mut b = vec![0; MAX_NOISE_HANDSHAKE_SIZE];
    hs.read_message(&m, &mut b)?;
    let n = hs.write_message(&[], &mut b)?;
    send_frame(&mut stream, Header::data(n as u16), &b[..n]).await?;
    Ok((stream, hs.into_transport_mode()?))
}

/// Read messages from the remote by assembling frames together.
///
/// Once complete the message will be handed over to the given MPSC sender.
async fn recv_loop<R>(
    id: PublicKey,
    mut reader: R,
    state: Arc<Mutex<TransportState>>,
    to_deliver: Sender<(PublicKey, Bytes)>,
    to_writer: Sender<Message>,
    metrics: Arc<NetworkMetrics>,
    mut countdown: Countdown,
) -> Result<()>
where
    R: AsyncRead + Unpin,
{
    let mut buf = vec![0; MAX_NOISE_MESSAGE_SIZE];
    loop {
        let mut msg = BytesMut::new();
        loop {
            tokio::select! {
                val = recv_frame(&mut reader) => {
                    countdown.stop();
                    match val {
                        Ok((h, f)) => {
                            match h.frame_type() {
                                Ok(Type::Ping) => {
                                    // Received ping message; sending pong to writer
                                    let n = state.lock().read_message(&f, &mut buf)?;
                                    if let Some(ping) = Timestamp::try_from_slice(&buf[..n]) {
                                        let _ = to_writer.try_send(Message::Pong(ping));
                                    }
                                }
                                Ok(Type::Pong) => {
                                    // Received pong message; measure elapsed time
                                    let n = state.lock().read_message(&f, &mut buf)?;
                                    if let Some(ping) = Timestamp::try_from_slice(&buf[..n]) {
                                        if let Some(delay) = Timestamp::now().diff(ping) {
                                            metrics.latency.add_point(delay.as_secs_f64() * 1000.0);
                                        }
                                    }
                                }
                                Ok(Type::Data) => {
                                    let n = state.lock().read_message(&f, &mut buf)?;
                                    msg.extend_from_slice(&buf[..n]);
                                    if !h.is_partial() {
                                        break;
                                    }
                                    if msg.len() > MAX_TOTAL_SIZE {
                                        return Err(NetworkError::MessageTooLarge);
                                    }
                                }
                                Err(t) => return Err(NetworkError::UnknownFrameType(t)),
                            }
                        }
                        Err(e) => return Err(e)
                    }
                },
                () = &mut countdown => {
                    warn!(node = %id, "timeout waiting for peer");
                    return Err(NetworkError::Timeout)
                }
            }
        }
        if to_deliver.send((id, msg.freeze())).await.is_err() {
            break;
        }
        metrics.received.add(1);
    }
    Ok(())
}

/// Consume messages to be delivered to remote parties and send them.
///
/// The function automatically splits large messages into chunks that fit into
/// a noise package.
async fn send_loop<W>(
    mut writer: W,
    state: Arc<Mutex<TransportState>>,
    mut rx: Receiver<Message>,
    metrics: Arc<NetworkMetrics>,
    countdown: Countdown,
) -> Result<()>
where
    W: AsyncWrite + Unpin,
{
    let mut buf = vec![0; MAX_NOISE_MESSAGE_SIZE];

    while let Some(msg) = rx.recv().await {
        match msg {
            Message::Ping(ping) => {
                let n = state.lock().write_message(&ping.to_bytes()[..], &mut buf)?;
                let h = Header::ping(n as u16);
                send_frame(&mut writer, h, &buf[..n]).await?;
                countdown.start(REPLY_TIMEOUT)
            }
            Message::Pong(pong) => {
                let n = state.lock().write_message(&pong.to_bytes()[..], &mut buf)?;
                let h = Header::pong(n as u16);
                send_frame(&mut writer, h, &buf[..n]).await?;
            }
            Message::Data(msg) => {
                let mut it = msg.chunks(MAX_PAYLOAD_SIZE).peekable();
                while let Some(m) = it.next() {
                    let n = state.lock().write_message(m, &mut buf)?;
                    let h = if it.peek().is_some() {
                        Header::data(n as u16).partial()
                    } else {
                        Header::data(n as u16)
                    };
                    send_frame(&mut writer, h, &buf[..n]).await?
                }
                metrics.sent.add(1);
            }
        }
    }
    Ok(())
}

/// Read a single frame (header + payload) from the remote.
async fn recv_frame<R>(r: &mut R) -> Result<(Header, Vec<u8>)>
where
    R: AsyncRead + Unpin,
{
    let b = r.read_u32().await?;
    let h = Header::try_from(b.to_be_bytes())?;
    let mut v = vec![0; h.len().into()];
    r.read_exact(&mut v).await?;
    Ok((h, v))
}

/// Write a single frame (header + payload) to the remote.
async fn send_frame<W>(w: &mut W, hdr: Header, msg: &[u8]) -> Result<()>
where
    W: AsyncWrite + Unpin,
{
    debug_assert_eq!(usize::from(hdr.len()), msg.len());
    w.write_all(&hdr.to_bytes()).await?;
    w.write_all(msg).await?;
    Ok(())
}<|MERGE_RESOLUTION|>--- conflicted
+++ resolved
@@ -1,9 +1,6 @@
-<<<<<<< HEAD
 #![doc = include_str!("../README.md")]
 
-=======
 mod addr;
->>>>>>> 83c83d31
 mod error;
 mod frame;
 mod metrics;
@@ -34,14 +31,10 @@
 use frame::{Header, Type};
 use tcp::Stream;
 
-<<<<<<< HEAD
 use error::Empty;
 
+pub use addr::{Address, InvalidAddress};
 pub use error::NetworkError;
-=======
-pub use addr::{Address, InvalidAddress};
-pub use error::{Empty, NetworkError};
->>>>>>> 83c83d31
 pub use metrics::NetworkMetrics;
 
 type Result<T> = std::result::Result<T, NetworkError>;
@@ -179,14 +172,9 @@
 }
 
 impl Network {
-<<<<<<< HEAD
     /// Create a new `Network`.
-    pub async fn create<P>(
-        bind_to: SocketAddr,
-=======
     pub async fn create<P, A1, A2>(
         bind_to: A1,
->>>>>>> 83c83d31
         kp: Keypair,
         group: P,
         metrics: NetworkMetrics,
