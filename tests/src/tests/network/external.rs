--- conflicted
+++ resolved
@@ -1,14 +1,6 @@
 use std::{collections::HashMap, num::NonZeroUsize, sync::Arc};
 
 use async_lock::RwLock;
-<<<<<<< HEAD
-use hotshot::traits::{
-    implementations::{derive_libp2p_multiaddr, Libp2pNetwork},
-    NetworkNodeConfigBuilder,
-};
-use hotshot_types::traits::metrics::NoMetrics;
-=======
->>>>>>> a1ca5fa4
 use portpicker::pick_unused_port;
 use sailfish::{
     coordinator::CoordinatorAuditEvent,
@@ -19,9 +11,6 @@
     metrics::ConsensusMetrics,
     PublicKey,
 };
-<<<<<<< HEAD
-use tokio::{sync::mpsc, task::JoinSet};
-=======
 use timeboost_networking::network::{
     client::{derive_libp2p_multiaddr, Libp2pNetwork},
     NetworkNodeConfigBuilder,
@@ -33,7 +22,6 @@
     },
     task::JoinSet,
 };
->>>>>>> a1ca5fa4
 
 use crate::Group;
 
