--- conflicted
+++ resolved
@@ -31,8 +31,7 @@
         --metrics-port $((9000 + $i)) \
         --committee-size $nodes \
         --base local \
-<<<<<<< HEAD
-        --until 100 \
+        --until 500 \
         --watchdog-timeout 300"
     if $late_start; then
         cmd="$cmd --late-start --late-start-node-id 0"
@@ -51,10 +50,6 @@
     else
         echo "Process $pid failed with exit code $exit_code."
     fi
-=======
-        --until 500 \
-        --watchdog-timeout 300 &
->>>>>>> 5d1a0b3c
 done
 
 echo "All processes have finished."