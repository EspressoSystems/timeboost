--- conflicted
+++ resolved
@@ -180,8 +180,8 @@
     --stamp-dir "/tmp" \
     --output "test-configs/local" {{ARGS}}
 
-mkconfig-linux DATETIME *ARGS:
-  cargo run --release --bin mkconfig -- -n 5 \
+mkconfig-linux NUM_NODES DATETIME *ARGS:
+  cargo run --release --bin mkconfig -- -n {{NUM_NODES}} \
     --committee-id 0 \
     --public-addr "11.0.0.1:8000" \
     --public-mode "increment-address" \
@@ -197,7 +197,7 @@
     --key-manager-contract "0x2bbf15bc655c4cc157b769cfcb1ea9924b9e1a35" \
     --timestamp {{DATETIME}} \
     --stamp-dir "/tmp" \
-    --output "test-configs/linux" {{ARGS}}            
+    --output "test-configs/linux" {{ARGS}}
 
 verify-blocks *ARGS:
   cargo run --release --bin block-verifier {{ARGS}}
@@ -237,17 +237,10 @@
     --spawn "1:anvil --port 8545" \
     --run   "2:sleep 3" \
     --run   "3:scripts/deploy-contract -c test-configs/local/committee.toml -u http://localhost:8545" \
-<<<<<<< HEAD
     --spawn "4:target/release/block-maker --bind 127.0.0.1:55000 -c test-configs/local/committee.toml --max-nodes 5" \
-    --spawn "4:target/release/yapper -c test-configs/local/committee.toml --max-nodes 5" \
+    --spawn "4:target/release/yapper -c test-configs/local/ --max-nodes 5" \
     --spawn "5:target/release/run-committee -c test-configs/local/ --max-nodes 5" \
     target/release/block-checker -- -c test-configs/local --max-nodes 5 -b 1000
-=======
-    --spawn "4:target/release/block-maker --bind 127.0.0.1:55000 -c test-configs/local/committee.toml" \
-    --spawn "4:target/release/yapper -c test-configs/local/" \
-    --spawn "5:target/release/run-committee -c test-configs/local/" \
-    target/release/block-checker -- -c test-configs/local -b 1000
->>>>>>> fb48c5cb
 
 test-dyn-comm: build-release-until build-test-utils
   env RUST_LOG=sailfish=warn,timeboost=info,info target/release/run \
@@ -256,7 +249,7 @@
     --spawn "1:anvil --port 8545" \
     --run   "2:sleep 2" \
     --run   "3:scripts/deploy-contract -c test-configs/c0/committee.toml -u http://localhost:8545" \
-    --spawn "4:target/release/run-committee -c test-configs/c0/ --until 2000" \
+    --spawn "4:target/release/run-committee -c test-configs/c0/ --max-nodes 5 --until 2000" \
     --run   "5:target/release/mkconfig -n 4 \
                  --committee-id 1 \
                  --public-addr 127.0.0.1:9000 \
@@ -277,22 +270,16 @@
                  -m 'attend year erase basket blind adapt stove broccoli isolate unveil acquire category' \
                  -u http://localhost:8545 \
                  -k 0x2bbf15bc655c4cc157b769cfcb1ea9924b9e1a35 \
-                 -c test-configs/c0/committee.toml" \
+                 -c test-configs/c0/committee.toml \
+                 --max-members 5" \
     --run   "8:target/release/register \
                  -a new-committee \
                  -m 'attend year erase basket blind adapt stove broccoli isolate unveil acquire category' \
                  -u http://localhost:8545 \
                  -k 0x2bbf15bc655c4cc157b769cfcb1ea9924b9e1a35 \
-                 -c test-configs/c1/committee.toml" \
-<<<<<<< HEAD
-    --spawn "9:target/release/yapper \
-                  --config test-configs/c1/committee.toml \
-                  --parent-url http://localhost:8545 \
-                  --max-nodes 5 \
-                  --key-manager-contract 0x2bbf15bc655c4cc157b769cfcb1ea9924b9e1a35" \
-=======
-    --spawn "9:target/release/yapper --config test-configs/c1/" \
->>>>>>> fb48c5cb
+                 -c test-configs/c1/committee.toml \
+                 --max-members 5" \
+    --spawn "9:target/release/yapper --config test-configs/c1/ --max-nodes 5" \
     target/release/run-committee -- \
       -c test-configs/c1/ \
       --until 800 \
@@ -312,11 +299,7 @@
     {{run_as_root}} target/release/net-setup delete -c test-configs/linux/net.toml
 
 [linux]
-<<<<<<< HEAD
-netsim nodes: build_release build-test-utils
-=======
-netsim: build-release build-test-utils
->>>>>>> fb48c5cb
+netsim nodes: build-release build-test-utils
     #!/usr/bin/env bash
     set -eo pipefail
     function run_as_root {
@@ -338,16 +321,8 @@
         --gid $(id -g) \
         --spawn "1:anvil --host 11.0.1.0 --port 8545" \
         --run   "2:sleep 3" \
-<<<<<<< HEAD
         --run   "3:scripts/deploy-contract -c test-configs/linux/committee.toml --max-nodes {{nodes}} -u http://11.0.1.0:8545" \
         --spawn "4:target/release/block-maker --bind 11.0.1.0:55000 -c test-configs/linux/committee.toml --max-nodes {{nodes}}" \
-        --spawn "4:target/release/yapper -c test-configs/linux/committee.toml --max-nodes {{nodes}}" \
+        --spawn "4:target/release/yapper -c test-configs/linux/ --max-nodes {{nodes}}" \
         --spawn-as-root "5:target/release/run-committee -u $(id -u) -g $(id -g) -c test-configs/linux/ --max-nodes {{nodes}}" \
-        target/release/block-checker -- -c test-configs/linux -b 200 --max-nodes {{nodes}}
-=======
-        --run   "3:scripts/deploy-contract -c test-configs/linux/committee.toml -u http://11.0.1.0:8545" \
-        --spawn "4:target/release/block-maker --bind 11.0.1.0:55000 -c test-configs/linux/committee.toml" \
-        --spawn "4:target/release/yapper -c test-configs/linux/" \
-        --spawn-as-root "5:target/release/run-committee -u $(id -u) -g $(id -g) -c test-configs/linux/" \
-        target/release/block-checker -- -c test-configs/linux -b 200
->>>>>>> fb48c5cb
+        target/release/block-checker -- -c test-configs/linux -b 200 --max-nodes {{nodes}}