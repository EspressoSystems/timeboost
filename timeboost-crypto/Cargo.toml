[package]
name = "timeboost-crypto"
version.workspace = true
edition.workspace = true
description.workspace = true

[dependencies]
aes-gcm = { workspace = true }
anyhow = { workspace = true }
ark-ec = { workspace = true }
ark-secp256k1 = { workspace = true }
ark-ff = { workspace = true }
ark-poly = { workspace = true }
ark-std = { workspace = true }
digest = { workspace = true }
nimue = { workspace = true }
rand = { workspace = true }
sha2 = { workspace = true }
<<<<<<< HEAD
tagged-base64 = { workspace = true }
thiserror = { workspace = true }
tracing = { workspace = true }
typenum = { workspace = true }
vbs = { workspace = true }

[dev-dependencies]
ark-bn254 = { workspace = true }
criterion = { workspace = true }

[[bench]]
name = "decryption"
harness = false
=======
thiserror = { workspace = true }
>>>>>>> cc26c0a7
<|MERGE_RESOLUTION|>--- conflicted
+++ resolved
@@ -16,12 +16,7 @@
 nimue = { workspace = true }
 rand = { workspace = true }
 sha2 = { workspace = true }
-<<<<<<< HEAD
-tagged-base64 = { workspace = true }
 thiserror = { workspace = true }
-tracing = { workspace = true }
-typenum = { workspace = true }
-vbs = { workspace = true }
 
 [dev-dependencies]
 ark-bn254 = { workspace = true }
@@ -29,7 +24,4 @@
 
 [[bench]]
 name = "decryption"
-harness = false
-=======
-thiserror = { workspace = true }
->>>>>>> cc26c0a7
+harness = false