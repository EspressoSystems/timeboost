--- conflicted
+++ resolved
@@ -1,9 +1,5 @@
 use std::{
-<<<<<<< HEAD
-    collections::{BTreeMap, HashSet},
-=======
     collections::{BTreeMap, HashSet, VecDeque},
->>>>>>> 7a27e39e
     num::NonZeroUsize,
 };
 
@@ -98,7 +94,6 @@
         }
         false
     }
-<<<<<<< HEAD
 
     /// Remove the vertex denoted by the given ID from the DAG.
     ///
@@ -121,7 +116,7 @@
         let candidates: HashSet<VertexId> = self
             .elements
             .range(RoundNumber::genesis()..r)
-            .flat_map(|(_, m)| m.values().map(|v| v.id().clone()))
+            .flat_map(|(_, m)| m.values().map(|v| *v.id()))
             .collect();
 
         // We can remove those IDs which are not referenced from vertices in rounds >= r:
@@ -135,7 +130,7 @@
         for id in &to_remove {
             self.remove(id)
         }
-=======
+    }
 }
 
 #[cfg(test)]
@@ -224,6 +219,5 @@
         rng.fill(&mut seed);
         let priv_key = PublicKey::generated_from_seed_indexed(seed, 0).1;
         PublicKey::from_private(&priv_key)
->>>>>>> 7a27e39e
     }
 }