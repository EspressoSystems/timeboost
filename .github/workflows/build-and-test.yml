--- conflicted
+++ resolved
@@ -133,7 +133,6 @@
       run: just run_demo -l -s /tmp/stamp --ignore-stamp --yapper -k test-configs/local-5.json
     - name: Run sailfish demo
       run: just run_sailfish_demo
-<<<<<<< HEAD
   contracts:
     runs-on: ubuntu-latest
     steps:
@@ -150,7 +149,6 @@
         uses: foundry-rs/foundry-toolchain@v1
       - name: Run contract tests
         run: forge test -vvv
-=======
   nitro-timeboost-integration:
     runs-on: ubuntu-latest
     timeout-minutes: 60
@@ -187,4 +185,3 @@
     - name: Verify sequencer blocks
       run: |
         RUST_LOG=info just verify_blocks
->>>>>>> 69ae4888
