--- conflicted
+++ resolved
@@ -28,27 +28,9 @@
 }
 
 #[derive(Clone, Debug, PartialEq, Eq, Serialize, Deserialize)]
-<<<<<<< HEAD
-pub struct NodeNet {
-    pub public: PublicNet,
-    pub internal: InternalNet,
-}
-
-#[derive(Clone, Debug, PartialEq, Eq, Serialize, Deserialize)]
-#[serde(rename_all = "kebab-case")]
-pub struct PublicNet {
-    pub address: Address,
-    pub http_api: Address,
-    pub batch_poster_api: Address,
-}
-
-#[derive(Clone, Debug, PartialEq, Eq, Serialize, Deserialize)]
-pub struct InternalNet {
-    pub address: Address,
-=======
 pub struct Net {
     pub bind: Address,
->>>>>>> 1d6f3aeb
+    pub batch_poster_api: Address,
     #[serde(skip_serializing_if = "Option::is_none")]
     pub nitro: Option<Address>,
 }
