use std::collections::{BTreeMap, HashMap};
use std::convert::Infallible;
use std::ops::Deref;
use std::sync::Arc;

use bincode::config::{Configuration, Limit, LittleEndian, Varint};
use bincode::{Decode, Encode};
use bytes::{Bytes, BytesMut};
use multisig::PublicKey;
use parking_lot::Mutex;
use thiserror::Error;
use tokio::spawn;
use tokio::sync::mpsc::Sender;
use tokio::task::JoinHandle;
use tokio::time::{self, Duration, Instant};
use tracing::warn;

use crate::Network;

type Result<T> = std::result::Result<T, NetworkDown>;

/// Max. bucket number.
pub const MAX_BUCKET: Bucket = Bucket(u64::MAX);

/// `Overlay` wraps a [`Network`] and returns acknowledgements to senders.
///
/// It also retries messages until either an acknowledgement has been received
/// or client code has indicated that the messages are no longer of interest
/// by invoking `Overlay::gc`.
///
/// Each message that is sent has a trailer appended that contains the bucket
/// number and ID of the message. Receivers will send this trailer back. The
/// sender then stops retrying the corresponding message.
///
/// Note that if malicious parties modify the trailer and have it point to a
/// different message, they can only remove themselves from the set of parties
/// the sender is expecting an acknowledgement from. However, if they change the
/// tag of a message, client code may classify the data incorrectly. The tag
/// can thus not be trusted and client code needs to be able to handle data that
/// does not match its tag. It is best used for data that the sender can anyway
/// easily produce.
#[derive(Debug)]
pub struct Overlay {
    this: PublicKey,
    net: Network,
    sender: Sender<(Option<PublicKey>, Bytes)>,
    parties: Vec<PublicKey>,
    id: Id,
    buffer: Buffer,
    encoded: [u8; Trailer::MAX_LEN],
    retry: JoinHandle<Infallible>,
}

impl Drop for Overlay {
    fn drop(&mut self) {
        self.retry.abort()
    }
}

/// Newtype wrapping some length-checked bytes.
///
/// This exists to allow clients to construct a message item that will
/// not be rejected by the network due to size violations (see the
/// `TryFrom<BytesMut>` impl for details).
#[derive(Debug, Clone)]
pub struct Data {
    bytes: BytesMut,
    tag: Tag,
}

/// Buckets conceptionally contain messages.
#[derive(Debug, Clone, Copy, PartialEq, Eq, PartialOrd, Ord, Hash, Encode, Decode)]
pub struct Bucket(u64);

/// A message ID uniquely identifies as message.
<<<<<<< HEAD
#[derive(Debug, Clone, Copy, PartialEq, Eq, PartialOrd, Ord, Hash, Encode, Decode)]
struct Id(u64);
=======
#[derive(Debug, Clone, Copy, PartialEq, Eq, PartialOrd, Ord, Hash)]
pub struct Id(u64);
>>>>>>> cac62ed9

/// A tag that can be attached to `Data` to allow classification.
#[derive(Debug, Default, Clone, Copy, PartialEq, Eq, PartialOrd, Ord, Hash, Encode, Decode)]
pub struct Tag(u8);

/// Messages are associated with IDs and put into buckets.
///
/// Bucket numbers are given to us by clients which also garbage collect
/// explicitly by specifying the bucket up to which to remove messages.
/// Buckets often correspond to rounds elsewhere.
#[derive(Debug, Clone, Default)]
struct Buffer(Arc<Mutex<BTreeMap<Bucket, HashMap<Id, Message>>>>);

#[derive(Debug)]
struct Message {
    /// The message bytes to (re-)send.
    data: Bytes,
    /// The time we started sending this message.
    time: Instant,
    /// The number of times we have sent this message.
    retries: usize,
    /// The remaining number of parties that have to acknowledge the message.
    remaining: Vec<PublicKey>,
}

/// Meta information appended at the end of a message.
#[derive(Debug, Encode, Decode)]
struct Trailer {
    /// The bucket number the message corresponds to.
    bucket: Bucket,
    /// The message ID.
    id: Id,
    /// The tag of a message.
    tag: Tag,
}

impl Overlay {
    pub fn new(net: Network) -> Self {
        let buffer = Buffer::default();
        let retry = spawn(retry(buffer.clone(), net.sender()));
        Self {
            this: net.public_key(),
            parties: net.parties().copied().collect(),
            sender: net.sender(),
            net,
            buffer,
            encoded: [0; Trailer::MAX_LEN],
            id: Id(0),
            retry,
        }
    }

    pub async fn broadcast<B>(&mut self, b: B, data: Data) -> Result<Id>
    where
        B: Into<Bucket>,
    {
        self.send(b.into(), None, data).await
    }

    pub async fn unicast<B>(&mut self, to: PublicKey, b: B, data: Data) -> Result<Id>
    where
        B: Into<Bucket>,
    {
        self.send(b.into(), Some(to), data).await
    }

    pub async fn receive(&mut self) -> Result<(PublicKey, Bytes, Tag)> {
        loop {
            let (src, mut bytes) = self.net.receive().await.map_err(|_| NetworkDown(()))?;

            let Some(trailer_bytes) = Trailer::split_off(&mut bytes) else {
                warn!(node = %self.this, "invalid trailer bytes");
                continue;
            };

            let trailer = match Trailer::decode(&trailer_bytes) {
                Ok(t) => t,
                Err(e) => {
                    warn!(node = %self.this, err = %e, "invalid trailer");
                    continue;
                }
            };

            if !bytes.is_empty() {
                // Send the trailer back as acknowledgement:
                self.sender
                    .send((Some(src), trailer_bytes))
                    .await
                    .map_err(|_| NetworkDown(()))?;
                return Ok((src, bytes, trailer.tag));
            }

            let mut messages = self.buffer.0.lock();

            if let Some(buckets) = messages.get_mut(&trailer.bucket) {
                if let Some(m) = buckets.get_mut(&trailer.id) {
                    m.remaining.retain(|k| *k != src);
                    if m.remaining.is_empty() {
                        buckets.remove(&trailer.id);
                    }
                }
            }
        }
    }

    pub fn gc<B: Into<Bucket>>(&mut self, bucket: B) {
        let bucket = bucket.into();
        self.buffer.0.lock().retain(|b, _| *b >= bucket);
    }

<<<<<<< HEAD
    async fn send(&mut self, b: Bucket, to: Option<PublicKey>, data: Data) -> Result<()> {
        let id = self.next_id();

        let trailer = Trailer {
            bucket: b,
            id,
            tag: data.tag,
        };

        let trailer_bytes = trailer.encode(&mut self.encoded);
=======
    pub fn rm(&mut self, bucket: Bucket, id: Id) {
        if let Some(messages) = self.buffer.0.lock().get_mut(&bucket) {
            messages.remove(&id);
        }
    }

    async fn send(&mut self, b: Bucket, to: Option<PublicKey>, data: Data) -> Result<Id> {
        let i = self.next_id();
>>>>>>> cac62ed9

        let mut msg = data.bytes;

        msg.extend_from_slice(trailer_bytes);
        msg.extend_from_slice(&[trailer_bytes.len().try_into().expect("|trailer| <= 32")]);
        let msg = msg.freeze();

        let now = Instant::now();

        let rem = if let Some(to) = to {
            self.sender
                .send((Some(to), msg.clone()))
                .await
                .map_err(|_| NetworkDown(()))?;
            vec![to]
        } else {
            self.sender
                .send((None, msg.clone()))
                .await
                .map_err(|_| NetworkDown(()))?;
            self.parties.clone()
        };

        self.buffer.0.lock().entry(b).or_default().insert(
            id,
            Message {
                data: msg,
                time: now,
                retries: 0,
                remaining: rem,
            },
        );

        Ok(i)
    }

    fn next_id(&mut self) -> Id {
        let id = self.id;
        self.id = Id(self.id.0 + 1);
        id
    }
}

async fn retry(buf: Buffer, net: Sender<(Option<PublicKey>, Bytes)>) -> Infallible {
    const DELAYS: [u64; 4] = [1, 3, 5, 15];

    let mut i = time::interval(Duration::from_secs(1));
    i.set_missed_tick_behavior(time::MissedTickBehavior::Skip);

    let mut buckets = Vec::new();
    let mut ids = Vec::new();

    loop {
        let now = i.tick().await;

        debug_assert!(buckets.is_empty());
        buckets.extend(buf.0.lock().keys().copied());

        for b in buckets.drain(..) {
            debug_assert!(ids.is_empty());
            ids.extend(
                buf.0
                    .lock()
                    .get(&b)
                    .into_iter()
                    .flat_map(|m| m.keys().copied()),
            );

            for id in ids.drain(..) {
                let message;
                let remaining;

                {
                    let mut buf = buf.0.lock();
                    let Some(m) = buf.get_mut(&b).and_then(|m| m.get_mut(&id)) else {
                        continue;
                    };

                    let delay = DELAYS.get(m.retries).copied().unwrap_or(30);

                    if now.saturating_duration_since(m.time) < Duration::from_secs(delay) {
                        continue;
                    }

                    m.time = now;
                    m.retries = m.retries.saturating_add(1);

                    message = m.data.clone();
                    remaining = m.remaining.clone();
                }

                for p in remaining {
                    let _ = net.send((Some(p), message.clone())).await;
                }
            }
        }
    }
}

#[derive(Debug, Error)]
#[error("network down")]
pub struct NetworkDown(());

#[derive(Debug, Error)]
#[non_exhaustive]
pub enum DataError {
    #[error("data size exceeds allowed maximum")]
    MaxSize,
}

impl TryFrom<BytesMut> for Data {
    type Error = DataError;

    fn try_from(val: BytesMut) -> std::result::Result<Self, Self::Error> {
        if val.len() > crate::MAX_MESSAGE_SIZE {
            return Err(DataError::MaxSize);
        }
        Ok(Self {
            bytes: val,
            tag: Tag::default(),
        })
    }
}

impl Deref for Data {
    type Target = [u8];

    fn deref(&self) -> &Self::Target {
        self.bytes.as_ref()
    }
}

impl From<u64> for Bucket {
    fn from(val: u64) -> Self {
        Self(val)
    }
}

impl From<u8> for Tag {
    fn from(val: u8) -> Self {
        Self(val)
    }
}

impl Data {
    pub fn tag(&self) -> Tag {
        self.tag
    }

    pub fn set_tag(&mut self, t: Tag) {
        self.tag = t
    }
}

impl Trailer {
    /// Max. byte length of a trailer.
    pub const MAX_LEN: usize = 32;

    const BINCONF: Configuration<LittleEndian, Varint, Limit<{ Self::MAX_LEN }>> =
        bincode::config::standard().with_limit::<{ Self::MAX_LEN }>();

    fn split_off(bytes: &mut Bytes) -> Option<Bytes> {
        let len = usize::from(*bytes.last()?);

        if bytes.len() < len + 1 {
            return None;
        }

        Some(bytes.split_off(bytes.len() - (len + 1)))
    }

    fn decode(bytes: &[u8]) -> std::result::Result<Self, bincode::error::DecodeError> {
        bincode::decode_from_slice(bytes, Self::BINCONF).map(|(t, _)| t)
    }

    fn encode<'a>(&self, buf: &'a mut [u8; Self::MAX_LEN]) -> &'a [u8] {
        let len = bincode::encode_into_slice(self, buf, Self::BINCONF)
            .expect("trailer encoding never fails");
        &buf[..len]
    }
}<|MERGE_RESOLUTION|>--- conflicted
+++ resolved
@@ -73,13 +73,8 @@
 pub struct Bucket(u64);
 
 /// A message ID uniquely identifies as message.
-<<<<<<< HEAD
 #[derive(Debug, Clone, Copy, PartialEq, Eq, PartialOrd, Ord, Hash, Encode, Decode)]
-struct Id(u64);
-=======
-#[derive(Debug, Clone, Copy, PartialEq, Eq, PartialOrd, Ord, Hash)]
 pub struct Id(u64);
->>>>>>> cac62ed9
 
 /// A tag that can be attached to `Data` to allow classification.
 #[derive(Debug, Default, Clone, Copy, PartialEq, Eq, PartialOrd, Ord, Hash, Encode, Decode)]
@@ -190,8 +185,13 @@
         self.buffer.0.lock().retain(|b, _| *b >= bucket);
     }
 
-<<<<<<< HEAD
-    async fn send(&mut self, b: Bucket, to: Option<PublicKey>, data: Data) -> Result<()> {
+    pub fn rm(&mut self, bucket: Bucket, id: Id) {
+        if let Some(messages) = self.buffer.0.lock().get_mut(&bucket) {
+            messages.remove(&id);
+        }
+    }
+
+    async fn send(&mut self, b: Bucket, to: Option<PublicKey>, data: Data) -> Result<Id> {
         let id = self.next_id();
 
         let trailer = Trailer {
@@ -201,16 +201,6 @@
         };
 
         let trailer_bytes = trailer.encode(&mut self.encoded);
-=======
-    pub fn rm(&mut self, bucket: Bucket, id: Id) {
-        if let Some(messages) = self.buffer.0.lock().get_mut(&bucket) {
-            messages.remove(&id);
-        }
-    }
-
-    async fn send(&mut self, b: Bucket, to: Option<PublicKey>, data: Data) -> Result<Id> {
-        let i = self.next_id();
->>>>>>> cac62ed9
 
         let mut msg = data.bytes;
 
@@ -244,7 +234,7 @@
             },
         );
 
-        Ok(i)
+        Ok(id)
     }
 
     fn next_id(&mut self) -> Id {
