<<<<<<< HEAD
pub mod consensus;
pub mod test_simple_network;
=======
pub mod network;
pub mod test_consensus;
>>>>>>> 54e902d3
<|MERGE_RESOLUTION|>--- conflicted
+++ resolved
@@ -1,7 +1,2 @@
-<<<<<<< HEAD
 pub mod consensus;
-pub mod test_simple_network;
-=======
-pub mod network;
-pub mod test_consensus;
->>>>>>> 54e902d3
+pub mod network;