use std::collections::HashMap;

use crate::{tests::network::TestOutcome, Group};

use super::{TaskHandleResult, TestCondition, TestableNetwork};
use sailfish::{
    coordinator::Coordinator,
    sailfish::{Sailfish, SailfishInitializerBuilder},
};
use timeboost_core::{
    traits::has_initializer::HasInitializer,
    types::{
        message::Message,
        metrics::SailfishMetrics,
        test::{
            message_interceptor::NetworkMessageInterceptor,
            net::{Conn, Star},
            testnet::{MsgQueues, TestNet},
        },
    },
};
use tokio::{
    sync::{
        oneshot::{self, Receiver, Sender},
        watch,
    },
    task::JoinSet,
};

pub mod test_simple_network;

pub struct MemoryNetworkTest {
    group: Group,
    shutdown_txs: HashMap<usize, watch::Sender<()>>,
    shutdown_rxs: HashMap<usize, watch::Receiver<()>>,
    network_shutdown_tx: Sender<()>,
    network_shutdown_rx: Option<Receiver<()>>,
    outcomes: HashMap<usize, Vec<TestCondition>>,
    interceptor: NetworkMessageInterceptor,
    star_net: Star<Message>,
}

impl TestableNetwork for MemoryNetworkTest {
    type Node = (Coordinator<TestNet<Conn<Message>>>, MsgQueues);
    type Network = TestNet<Conn<Message>>;

    fn new(
        group: Group,
        outcomes: HashMap<usize, Vec<TestCondition>>,
        interceptor: NetworkMessageInterceptor,
    ) -> Self {
        let (shutdown_txs, shutdown_rxs): (Vec<watch::Sender<()>>, Vec<watch::Receiver<()>>) =
            (0..group.size).map(|_| watch::channel(())).unzip();
        let (network_shutdown_tx, network_shutdown_rx) = oneshot::channel();
        Self {
            group,
            shutdown_txs: HashMap::from_iter(shutdown_txs.into_iter().enumerate()),
            shutdown_rxs: HashMap::from_iter(shutdown_rxs.into_iter().enumerate()),
            network_shutdown_tx,
            network_shutdown_rx: Some(network_shutdown_rx),
            outcomes,
            interceptor,
            star_net: Star::new(),
        }
    }

    async fn init(&mut self) -> Vec<Self::Node> {
        // This is intentionally *not* a member of the struct due to `run` consuming
        // the instance.
        let mut coordinators = Vec::new();
        for i in 0..self.group.size {
            // Join each node to the network
<<<<<<< HEAD
            let test_net = TestNet::new(net.join(n.public_key()), self.interceptor.clone());
=======
            let test_net = TestNet::new(
                self.star_net.join(*self.group.keypairs[i].public_key()),
                self.interceptor.clone(),
            );
>>>>>>> 0c81214e
            let messages = test_net.messages();

            let initializer = SailfishInitializerBuilder::default()
                .id((i as u64).into())
                .keypair(self.group.keypairs[i].clone())
                .bind_address(self.group.addrs[i].clone())
                .network(test_net)
                .committee(self.group.committee.clone())
                .peer_id(self.group.peer_ids[i])
                .metrics(SailfishMetrics::default())
                .build()
                .unwrap();
            let n = Sailfish::initialize(initializer).await.unwrap();

            // Initialize the coordinator
            let co = n.into_coordinator();

            tracing::debug!("Started coordinator {}", i);
            let c = (co, messages);
            coordinators.push(c);
        }

        coordinators
    }

    /// Return the result of the task handle
    /// This contains node id as well as the outcome of the test
    /// Validation logic in test will then collect this information and assert
    async fn start(&mut self, nodes: Vec<Self::Node>) -> JoinSet<TaskHandleResult> {
        let mut co_handles = JoinSet::new();
        // There's always only one network for the memory network test.
        for (id, (mut coordinator, msgs)) in nodes.into_iter().enumerate() {
            let shutdown_rx = self
                .shutdown_rxs
                .remove(&id)
                .unwrap_or_else(|| panic!("No shutdown receiver available for node {}", id));
            let mut conditions = self.outcomes.get(&id).unwrap().clone();

            co_handles.spawn(async move {
                Self::run_coordinator(&mut coordinator, &mut conditions, msgs, shutdown_rx, id)
                    .await
            });
        }

        let shutdown_rx = std::mem::take(&mut self.network_shutdown_rx);

        // We don't need to own the network anymore.
        let net = std::mem::take(&mut self.star_net);
        tokio::spawn(async move { net.run(shutdown_rx.unwrap()).await });

        co_handles
    }

    /// Shutdown any spawned tasks that are running
    /// This will then be evaluated as failures in the test validation logic
    async fn shutdown(
        self,
        handles: JoinSet<TaskHandleResult>,
        completed: &HashMap<usize, TestOutcome>,
    ) -> HashMap<usize, TestOutcome> {
        // Here we only send shutdown to the node ids that did not return and are still running in their respective task handles
        // Otherwise they were completed and dont need the shutdown signal
        for (id, send) in self.shutdown_txs.iter() {
            if !completed.contains_key(id) {
                send.send(()).expect(
                    "The shutdown sender was dropped before the receiver could receive the token",
                );
            }
        }

        // Wait for all the coordinators to shutdown
        let res: HashMap<usize, TestOutcome> = handles
            .join_all()
            .await
            .into_iter()
            .map(|r| (r.id(), r.outcome()))
            .collect();

        // Now shutdown the network
        let _ = self.network_shutdown_tx.send(());
        res
    }
}<|MERGE_RESOLUTION|>--- conflicted
+++ resolved
@@ -70,14 +70,10 @@
         let mut coordinators = Vec::new();
         for i in 0..self.group.size {
             // Join each node to the network
-<<<<<<< HEAD
-            let test_net = TestNet::new(net.join(n.public_key()), self.interceptor.clone());
-=======
             let test_net = TestNet::new(
-                self.star_net.join(*self.group.keypairs[i].public_key()),
+                self.star_net.join(self.group.keypairs[i].public_key()),
                 self.interceptor.clone(),
             );
->>>>>>> 0c81214e
             let messages = test_net.messages();
 
             let initializer = SailfishInitializerBuilder::default()
