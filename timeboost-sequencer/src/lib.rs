mod decrypt;
mod include;
mod metrics;
mod queue;
mod sort;

use std::collections::VecDeque;
use std::sync::Arc;

use cliquenet as net;
use cliquenet::{Network, NetworkError, NetworkMetrics};
use metrics::SequencerMetrics;
use multisig::{Committee, Keypair, PublicKey};
use sailfish::Coordinator;
use sailfish::consensus::{Consensus, ConsensusMetrics};
use sailfish::rbc::{Rbc, RbcConfig, RbcError, RbcMetrics};
use sailfish::types::{Action, RoundNumber};
use timeboost_crypto::Keyset;
use timeboost_types::{Address, BundleVariant, DecryptionKey, Transaction};
use timeboost_types::{CandidateList, DelayedInboxIndex};
use tokio::select;
use tokio::sync::mpsc::{self, Receiver, Sender};
use tokio::task::{JoinHandle, spawn};
<<<<<<< HEAD
use tracing::{Level, error, info, trace};
=======
use tracing::error;
>>>>>>> 2c0523ee

use decrypt::{DecryptError, Decrypter};
use include::Includer;
use queue::BundleQueue;
use sort::Sorter;

type Result<T> = std::result::Result<T, TimeboostError>;

#[derive(Debug)]
pub struct SequencerConfig {
    priority_addr: Address,
    keypair: Keypair,
    peers: Vec<(PublicKey, net::Address)>,
    bind: net::Address,
    index: DelayedInboxIndex,
    dec_sk: DecryptionKey,
}

impl SequencerConfig {
    pub fn new<A>(keyp: Keypair, dec_sk: DecryptionKey, bind: A) -> Self
    where
        A: Into<net::Address>,
    {
        Self {
            priority_addr: Address::default(),
            keypair: keyp,
            peers: Vec::new(),
            bind: bind.into(),
            index: DelayedInboxIndex::default(),
            dec_sk,
        }
    }

    pub fn with_priority_addr(mut self, a: Address) -> Self {
        self.priority_addr = a;
        self
    }

    pub fn with_peers<I, A>(mut self, it: I) -> Self
    where
        I: IntoIterator<Item = (PublicKey, A)>,
        A: Into<net::Address>,
    {
        self.peers = it.into_iter().map(|(k, a)| (k, a.into())).collect();
        self
    }

    pub fn with_delayed_inbox_index(mut self, i: DelayedInboxIndex) -> Self {
        self.index = i;
        self
    }
}

pub struct Sequencer {
    label: PublicKey,
    task: JoinHandle<Result<()>>,
    bundles: BundleQueue,
    output: Receiver<Transaction>,
}

impl Drop for Sequencer {
    fn drop(&mut self) {
        self.task.abort()
    }
}

struct Task {
    label: PublicKey,
    bundles: BundleQueue,
    sailfish: Coordinator<CandidateList, Rbc<CandidateList>>,
    includer: Includer,
    decrypter: Decrypter,
    sorter: Sorter,
    output: Sender<Transaction>,
    metrics: Arc<SequencerMetrics>,
}

impl Sequencer {
    pub async fn new<M>(cfg: SequencerConfig, metrics: &M) -> Result<Self>
    where
        M: ::metrics::Metrics,
    {
        let cons_metrics = ConsensusMetrics::new(metrics);
        let rbc_metrics = RbcMetrics::new(metrics);
        let net_metrics = NetworkMetrics::new(metrics, cfg.peers.iter().map(|(k, _)| *k));
        let seq_metrics = Arc::new(SequencerMetrics::new(metrics));

        let committee = Committee::new(
            cfg.peers
                .iter()
                .map(|(k, _)| *k)
                .enumerate()
                .map(|(i, key)| (i as u8, key)),
        );

        let network = Network::create(
            cfg.bind.clone(),
            cfg.keypair.clone(),
            cfg.peers.clone(),
            net_metrics,
        )
        .await?;

        let rcf = RbcConfig::new(cfg.keypair.clone(), committee.clone());
        let rbc = Rbc::new(network, rcf.with_metrics(rbc_metrics));

        let label = cfg.keypair.public_key();

        let queue = BundleQueue::new(cfg.priority_addr, cfg.index, seq_metrics.clone());
        let consensus = Consensus::new(cfg.keypair.clone(), committee.clone(), queue.clone())
            .with_metrics(cons_metrics);

        let keyset = Keyset::new(1, committee.size());

        let peers: Vec<_> = cfg
            .peers
            .iter()
            .map(|(k, a)| (*k, a.clone().with_port(a.port() + 250)))
            .collect();

        let addr = {
            let p = cfg.bind.port() + 250;
            cfg.bind.with_port(p)
        };

        let network = Network::create(
            addr,
            cfg.keypair.clone(), // same auth
            peers,
            NetworkMetrics::default(),
        )
        .await?;

        let (tx, rx) = mpsc::channel(1024);

        let task = Task {
            label,
            bundles: queue.clone(),
            sailfish: Coordinator::new(rbc, consensus),
            includer: Includer::new(committee, cfg.index),
            decrypter: Decrypter::new(cfg.keypair.public_key(), network, keyset, cfg.dec_sk),
            sorter: Sorter::new(),
            output: tx,
            metrics: seq_metrics,
        };

        Ok(Self {
            label,
            task: spawn(task.go()),
            bundles: queue,
            output: rx,
        })
    }

    pub fn add_bundles<I>(&mut self, it: I)
    where
        I: IntoIterator<Item = BundleVariant>,
    {
        self.bundles.add_bundles(it)
    }

    pub async fn next_transaction(&mut self) -> Result<Transaction> {
        select! {
            trx = self.output.recv() => trx.ok_or(TimeboostError::ChannelClosed),
            res = &mut self.task => match res {
                Ok(Ok(())) => {
                    error!(node = %self.label, "unexpected task termination");
                    Err(TimeboostError::TaskTerminated)
                }
                Ok(Err(err)) => {
                    error!(node = %self.label, %err, "task error");
                    Err(err)
                }
                Err(err) => {
                    error!(node = %self.label, %err, "task panic");
                    Err(TimeboostError::TaskTerminated)
                }
            }
        }
    }
}

impl Task {
    /// Max. number of rounds Sailfish can get ahead of Timeboost.
    const MAX_DELTA: RoundNumber = RoundNumber::new(3);

    async fn go(mut self) -> Result<()> {
        let mut actions: VecDeque<_> = self.sailfish.init().into();

        let mut sailfish_round = self.execute(RoundNumber::genesis(), &mut actions).await?;
        let mut timeboost_round = RoundNumber::genesis();

        loop {
            select! {
<<<<<<< HEAD
                result = self.sailfish.next() => match result {
                    Ok(actions) => {
                        let mut actions = VecDeque::from(actions);
                        let mut lists = Vec::new();
                        while !actions.is_empty() {
                            let mut round = RoundNumber::genesis();
                            let mut candidates = Vec::new();
                            while let Some(action) = actions.pop_front() {
                                if let Action::Deliver(payload) = action {
                                    round = payload.round();
                                    candidates.push(payload.into_data())
                                } else {
                                    actions.push_front(action);
                                    break
                                }
                            }
                            if !candidates.is_empty() {
                                lists.push((round, candidates))
                            }
                            while let Some(action) = actions.pop_front() {
                                if let Action::Deliver(_) = action {
                                    actions.push_front(action);
                                    break
                                }
                                if let Err(err) = self.sailfish.execute(action).await {
                                    error!(node = %self.label, %err, "coordinator error");
                                    return Err(err.into())
                                }
                            }
                        }
                        for (round, candidates) in lists {
                            let outcome = self.includer.inclusion_list(round, candidates);
                            self.bundles.update_bundles(&outcome.ilist, outcome.retry);
                            if !outcome.is_valid {
                                info!(node = %self.label, %round, "passive mode");
                                continue
                            }
                            if let Err(err) = self.decrypter.enqueue(outcome.ilist).await {
                                error!(node = %self.label, %err, "decrypt enqueue error");
                            }
=======
                result = self.sailfish.next(), if sailfish_round - timeboost_round <= Self::MAX_DELTA => {
                    match result {
                        Ok(a) => {
                            actions.append(&mut a.into());
                            self.metrics.sailfish_actions.set(actions.len());
                            sailfish_round = self.execute(sailfish_round, &mut actions).await?;
                            self.metrics.sailfish_round.set(u64::from(sailfish_round) as usize);
                        },
                        Err(err) => {
                            error!(node = %self.label, %err, "coordinator error");
>>>>>>> 2c0523ee
                        }
                    }
                },
                result = self.decrypter.next() => match result {
                    Ok(incl) => {
                        timeboost_round = incl.round();
                        self.metrics.timeboost_round.set(u64::from(timeboost_round) as usize);
                        for t in self.sorter.sort(incl) {
                            self.output.send(t).await.map_err(|_| TimeboostError::ChannelClosed)?
                        }
                    }
                    Err(err) => {
                        error!(node = %self.label, %err);
                    }
                }
            }
        }
    }

    async fn execute(
        &mut self,
        current: RoundNumber,
        actions: &mut VecDeque<Action<CandidateList>>,
    ) -> Result<RoundNumber> {
        let mut lists = Vec::new();
        let mut round = current;

        while !actions.is_empty() {
            // Collect all consecutive deliveries:
            let mut candidates = Vec::new();
            while let Some(action) = actions.pop_front() {
                if let Action::Deliver(payload) = action {
                    round = payload.round();
                    candidates.push(payload.into_data())
                } else {
                    actions.push_front(action);
                    break;
                }
            }

            // At this point no more deliveries are expected.
            debug_assert!(!matches!(actions.front(), Some(&Action::Deliver(_))));

            // Associate the candidate lists delivered with their highest round
            // number. (There may be multiple round numbers in a consecutive
            // delivery sequence because late arrivals may be delivered in front
            // of the next DAG frontier)
            if !candidates.is_empty() {
                lists.push((round, candidates))
            }

            // Stop executing other actions beyond the max. allowed number of rounds.
            if round - current > Self::MAX_DELTA {
                break;
            }

            // Execute all actions up to the next delivery sequence.
            while let Some(action) = actions.pop_front() {
                if let Action::Deliver(_) = action {
                    actions.push_front(action);
                    break;
                }
                if let Err(err) = self.sailfish.execute(action).await {
                    error!(node = %self.label, %err, "coordinator error");
                    return Err(err.into());
                }
            }
        }

        // Submit the collected candidate lists to the next phases.
        for (round, candidates) in lists {
            let (i, r) = self.includer.inclusion_list(round, candidates);
            self.bundles.update_bundles(&i, r);
            if let Err(err) = self.decrypter.enqueue(i).await {
                error!(node = %self.label, %err, "decrypt enqueue error");
            }
        }

        Ok(round)
    }
}

#[derive(Debug, thiserror::Error)]
#[non_exhaustive]
pub enum TimeboostError {
    #[error("network error: {0}")]
    Net(#[from] NetworkError),

    #[error("rbc error: {0}")]
    Rbc(#[from] RbcError),

    #[error("channel closed")]
    ChannelClosed,

    #[error("task terminated")]
    TaskTerminated,

    #[error("decrypt error: {0}")]
    Decrypt(#[from] DecryptError),
}<|MERGE_RESOLUTION|>--- conflicted
+++ resolved
@@ -21,11 +21,7 @@
 use tokio::select;
 use tokio::sync::mpsc::{self, Receiver, Sender};
 use tokio::task::{JoinHandle, spawn};
-<<<<<<< HEAD
-use tracing::{Level, error, info, trace};
-=======
-use tracing::error;
->>>>>>> 2c0523ee
+use tracing::{error, info};
 
 use decrypt::{DecryptError, Decrypter};
 use include::Includer;
@@ -220,48 +216,6 @@
 
         loop {
             select! {
-<<<<<<< HEAD
-                result = self.sailfish.next() => match result {
-                    Ok(actions) => {
-                        let mut actions = VecDeque::from(actions);
-                        let mut lists = Vec::new();
-                        while !actions.is_empty() {
-                            let mut round = RoundNumber::genesis();
-                            let mut candidates = Vec::new();
-                            while let Some(action) = actions.pop_front() {
-                                if let Action::Deliver(payload) = action {
-                                    round = payload.round();
-                                    candidates.push(payload.into_data())
-                                } else {
-                                    actions.push_front(action);
-                                    break
-                                }
-                            }
-                            if !candidates.is_empty() {
-                                lists.push((round, candidates))
-                            }
-                            while let Some(action) = actions.pop_front() {
-                                if let Action::Deliver(_) = action {
-                                    actions.push_front(action);
-                                    break
-                                }
-                                if let Err(err) = self.sailfish.execute(action).await {
-                                    error!(node = %self.label, %err, "coordinator error");
-                                    return Err(err.into())
-                                }
-                            }
-                        }
-                        for (round, candidates) in lists {
-                            let outcome = self.includer.inclusion_list(round, candidates);
-                            self.bundles.update_bundles(&outcome.ilist, outcome.retry);
-                            if !outcome.is_valid {
-                                info!(node = %self.label, %round, "passive mode");
-                                continue
-                            }
-                            if let Err(err) = self.decrypter.enqueue(outcome.ilist).await {
-                                error!(node = %self.label, %err, "decrypt enqueue error");
-                            }
-=======
                 result = self.sailfish.next(), if sailfish_round - timeboost_round <= Self::MAX_DELTA => {
                     match result {
                         Ok(a) => {
@@ -272,7 +226,6 @@
                         },
                         Err(err) => {
                             error!(node = %self.label, %err, "coordinator error");
->>>>>>> 2c0523ee
                         }
                     }
                 },
@@ -344,9 +297,13 @@
 
         // Submit the collected candidate lists to the next phases.
         for (round, candidates) in lists {
-            let (i, r) = self.includer.inclusion_list(round, candidates);
-            self.bundles.update_bundles(&i, r);
-            if let Err(err) = self.decrypter.enqueue(i).await {
+            let outcome = self.includer.inclusion_list(round, candidates);
+            self.bundles.update_bundles(&outcome.ilist, outcome.retry);
+            if !outcome.is_valid {
+                info!(node = %self.label, %round, "passive mode");
+                continue;
+            }
+            if let Err(err) = self.decrypter.enqueue(outcome.ilist).await {
                 error!(node = %self.label, %err, "decrypt enqueue error");
             }
         }
