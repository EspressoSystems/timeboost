[workspace]
members = [
    "cliquenet",
    "metrics",
    "multisig",
    "robusta",
    "sailfish",
    "sailfish-consensus",
    "sailfish-rbc",
    "sailfish-types",
    "tests",
    "timeboost",
    "timeboost-builder",
    "timeboost-crypto",
    "timeboost-proto",
    "timeboost-sequencer",
    "timeboost-types",
    "timeboost-utils",
    "yapper",
]
resolver = "2"

[workspace.package]
version = "0.1.0"
edition = "2024"
rust-version = "1.85.0"

[workspace.dependencies]
aes-gcm = { version = "0.10.3" }
alloy = { version = "1.0", features = ["default", "arbitrary", "k256", "serde", "rlp"] }
alloy-chains = "0.2"
# derive feature is not exposed via `alloy`, thus has to explicitly declare here
alloy-rlp = { version = "0.3.12", features = ["derive"] }
anyhow = "1.0.89"
arbitrary = "1.4.1"
arbtest = "0.3.2"
ark-bls12-381 = "0.5"
ark-bn254 = "0.5"
ark-ec = "0.5"
ark-ff = "0.5"
ark-poly = "0.5"
ark-secp256k1 = "0.5"
ark-serialize = { version = "0.5", features = ["derive"] }
ark-std = { version = "0.5", default-features = false }
arrayvec = "0.7.6"
async-lock = "3.3"
async-trait = "0.1"
bimap = "0.6.3"
bincode = { version = "2", features = ["serde"] }
blake3 = { version = "1.5", features = ["serde"] }
bon = "3.6.4"
bs58 = "0.5.1"
bytes = { version = "1.8.0", features = ["serde"] }
clap = { version = "4", features = ["derive", "env"] }
committable = "0.2"
constant_time_eq = "0.4"
criterion = "0.7"
crossbeam-queue = "0.3.11"
data-encoding = "2.6.0"
derive_builder = "0.20"
<<<<<<< HEAD
derive_more = { version = "1.0.0", features = ["full"] }
=======
derive_more = { version = "2.0", features = ["full"] }
>>>>>>> e19fdf79
digest = "0.10"
dyn-clone = "1.0.17"
ed25519-compact = "2.1.1"
either = "1.13.0"
ethereum_ssz = "0.9.0"
futures = { version = "0.3", default-features = false, features = ["alloc"] }
generic-array = { version = "0.14.7", features = ["serde", "zeroize"] }
multiaddr = "0.18.2"
nohash-hasher = "0.2"
parking_lot = "0.12.3"
portpicker = "0.1.1"
prometheus = "0.14"
prost = "0.13.5"
quickcheck = "1.0.3"
rand = "0.9"
rayon = "1.10"
reqwest = { version = "0.12", features = ["json"] }
secp256k1 = { version = "0.31.0", features = ["global-context", "hashes", "rand", "serde"] }
serde = { version = "1", features = ["derive", "rc"] }
serde_bytes = "0.11.15"
serde_json = { version = "1.0" }
serde_with = "3.12.0"
sha2 = { version = "0.10", default-features = false }
sha3 = "0.10.8"
smallvec = "1.15.1"
snow = "0.10.0"
spongefish = { git = "https://github.com/arkworks-rs/spongefish.git", rev = "e9f7031", features = [
    "arkworks-algebra",
] }
thiserror = "2.0"
tide-disco = "0.9.3"
tokio = { version = "1", default-features = false, features = ["full"] }
tokio-stream = "0.1.17"
tokio-tungstenite = { version = "0.27.0", features = ["rustls-tls-webpki-roots", "url"] }
tokio-util = "0.7.15"
toml = "0.8.19"
tonic = "0.13.1"
tonic-build = { version = "0.13.1", features = ["prost"] }
tracing = "0.1"
tracing-subscriber = { version = "0.3.18", features = ["env-filter", "json"] }
turmoil = "0.6.4"
url = "2.5.4"
vbs = "0.1"
zeroize = { version = "1.8", features = ["zeroize_derive"] }

espresso-types = { git = "https://github.com/EspressoSystems/espresso-network.git" }
hotshot-query-service = { git = "https://github.com/EspressoSystems/espresso-network.git" }
hotshot-types = { git = "https://github.com/EspressoSystems/espresso-network.git" }

[profile.test]
codegen-units = 16
incremental = false
opt-level = 3<|MERGE_RESOLUTION|>--- conflicted
+++ resolved
@@ -58,11 +58,7 @@
 crossbeam-queue = "0.3.11"
 data-encoding = "2.6.0"
 derive_builder = "0.20"
-<<<<<<< HEAD
-derive_more = { version = "1.0.0", features = ["full"] }
-=======
 derive_more = { version = "2.0", features = ["full"] }
->>>>>>> e19fdf79
 digest = "0.10"
 dyn-clone = "1.0.17"
 ed25519-compact = "2.1.1"
