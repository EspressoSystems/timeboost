[package]
name = "timeboost"
version.workspace = true
edition.workspace = true
description.workspace = true

[features]
<<<<<<< HEAD
nostorage = []
=======
until = ["reqwest"]
>>>>>>> 7874e70e

[dependencies]
async-broadcast = { workspace = true }
async-trait = { workspace = true }
async-lock = { workspace = true }
async-channel = { workspace = true }
anyhow = { workspace = true }
bincode = { workspace = true }
clap = { workspace = true }
futures = { workspace = true }
committable = { workspace = true }
hotshot-types = { workspace = true }
libp2p-identity = { workspace = true }
reqwest = { version = "0.12", optional = true }
sailfish = { path = "../sailfish" }
serde = { workspace = true }
timeboost-core = { path = "../timeboost-core" }
timeboost-networking = { path = "../timeboost-networking" }
tokio = { workspace = true }
toml = { workspace = true }
multiaddr = { workspace = true }
tracing = { workspace = true }
prometheus = { workspace = true }
tracing-subscriber = { workspace = true }
tide-disco = { workspace = true }
surf-disco = { workspace = true }
sqlx = { workspace = true }
vbs = { workspace = true }

[[bin]]
name = "timeboost"
path = "src/binaries/builder.rs"<|MERGE_RESOLUTION|>--- conflicted
+++ resolved
@@ -5,11 +5,8 @@
 description.workspace = true
 
 [features]
-<<<<<<< HEAD
 nostorage = []
-=======
 until = ["reqwest"]
->>>>>>> 7874e70e
 
 [dependencies]
 async-broadcast = { workspace = true }
