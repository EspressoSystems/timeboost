--- conflicted
+++ resolved
@@ -1,10 +1,7 @@
 pub mod cp_proof;
-<<<<<<< HEAD
 pub mod feldman;
 mod interpolation;
-=======
 pub mod mre;
->>>>>>> 4b131510
 pub mod sg_encryption;
 pub mod traits;
 
