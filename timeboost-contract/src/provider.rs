--- conflicted
+++ resolved
@@ -2,20 +2,9 @@
 //! Partial Credit: <https://github.com/EspressoSystems/espresso-network/tree/main/contracts/rust/deployer>
 
 use alloy::{
-<<<<<<< HEAD
     network::EthereumWallet,
     providers::ProviderBuilder,
-    signers::local::{MnemonicBuilder, PrivateKeySigner, coins_bip39::English},
-=======
-    network::{Ethereum, EthereumWallet},
-    providers::{
-        ProviderBuilder, RootProvider,
-        fillers::{FillProvider, JoinFill, WalletFiller},
-        layers::AnvilProvider,
-        utils::JoinedRecommendedFillers,
-    },
     signers::local::{LocalSignerError, MnemonicBuilder, PrivateKeySigner, coins_bip39::English},
->>>>>>> ad534f3d
     transports::http::reqwest::Url,
 };
 use timeboost_types::HttpProviderWithWallet;
