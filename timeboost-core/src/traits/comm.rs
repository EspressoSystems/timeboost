--- conflicted
+++ resolved
@@ -6,11 +6,8 @@
 use crate::types::PublicKey;
 use async_trait::async_trait;
 use timeboost_networking::network::client::Libp2pNetwork;
-<<<<<<< HEAD
+use timeboost_networking::{NetworkError, Topic};
 
-=======
-use timeboost_networking::{NetworkError, Topic};
->>>>>>> b53accf7
 #[async_trait]
 pub trait Comm {
     type Err: Error + Send + Sync + 'static;
