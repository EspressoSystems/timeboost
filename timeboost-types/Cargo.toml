[package]
name = "timeboost-types"
version.workspace = true
edition.workspace = true
description.workspace = true

[features]
arbitrary = ["dep:arbitrary", "alloy-primitives/arbitrary"]

[dependencies]
alloy-primitives = { workspace = true }
alloy-rlp = { workspace = true }
arbitrary = { workspace = true, optional = true }
blake3 = { workspace = true }
bytes = { workspace = true }
committable = { workspace = true }
data-encoding = { workspace = true }
ethereum_ssz = { workspace = true }
multisig = { path = "../multisig" }
sailfish-types = { path = "../sailfish-types" }
<<<<<<< HEAD
serde = { workspace = true }
sha3 = { workspace = true }
thiserror = { workspace = true }
=======
timeboost-crypto = { path = "../timeboost-crypto" }
>>>>>>> eb0f89f8

[dev-dependencies]
quickcheck = "1"<|MERGE_RESOLUTION|>--- conflicted
+++ resolved
@@ -18,13 +18,10 @@
 ethereum_ssz = { workspace = true }
 multisig = { path = "../multisig" }
 sailfish-types = { path = "../sailfish-types" }
-<<<<<<< HEAD
 serde = { workspace = true }
 sha3 = { workspace = true }
 thiserror = { workspace = true }
-=======
 timeboost-crypto = { path = "../timeboost-crypto" }
->>>>>>> eb0f89f8
 
 [dev-dependencies]
 quickcheck = "1"