use crate::{consensus::Consensus, coordinator::Coordinator};

<<<<<<< HEAD
use anyhow::Result;
=======
#[cfg(feature = "test")]
use crate::coordinator::CoordinatorAuditEvent;

use anyhow::{bail, Result};
>>>>>>> a44eb657
use async_lock::RwLock;
use hotshot::types::SignatureKey;
use hotshot_types::{
    network::{Libp2pConfig, NetworkConfig},
    PeerConfig,
};
use libp2p_identity::PeerId;
use multiaddr::Multiaddr;
use std::time::Duration;
use std::{collections::HashSet, num::NonZeroUsize, sync::Arc};
use timeboost_core::{
    traits::comm::Comm,
    types::{
        committee::StaticCommittee,
        event::{SailfishStatusEvent, TimeboostStatusEvent},
        metrics::ConsensusMetrics,
        Keypair, NodeId, PublicKey,
    },
};
use timeboost_networking::network::{
    behaviours::dht::record::{Namespace, RecordKey, RecordValue},
    client::{derive_libp2p_keypair, derive_libp2p_peer_id, Libp2pMetricsValue, Libp2pNetwork},
    NetworkNodeConfig, NetworkNodeConfigBuilder,
};
use tokio::sync::mpsc::{Receiver, Sender};
use tokio::sync::watch;
use tracing::{info, instrument};

pub struct Sailfish {
    /// The ID of the sailfish node.
    id: NodeId,

    keypair: Keypair,

    /// The Libp2p PeerId of the sailfish node.
    peer_id: PeerId,

    /// The Libp2p multiaddr of the sailfish node.
    bind_address: Multiaddr,
}

impl Sailfish {
    pub fn new<N>(id: N, keypair: Keypair, bind: Multiaddr) -> Result<Self>
    where
        N: Into<NodeId>,
    {
        let peer_id = derive_libp2p_peer_id::<PublicKey>(keypair.private_key())?;
        Ok(Sailfish {
            id: id.into(),
            keypair,
            peer_id,
            bind_address: bind,
        })
    }

    pub fn id(&self) -> NodeId {
        self.id
    }

    pub fn public_key(&self) -> &PublicKey {
        self.keypair.public_key()
    }

    pub fn peer_id(&self) -> &PeerId {
        &self.peer_id
    }

    pub fn bind_addr(&self) -> &Multiaddr {
        &self.bind_address
    }

    #[cfg(feature = "test")]
    pub fn derive_libp2p_keypair(&self) -> Result<libp2p_identity::Keypair> {
        derive_libp2p_keypair::<PublicKey>(self.keypair.private_key())
    }

    #[instrument(skip_all, fields(id = u64::from(self.id)))]
    pub async fn setup_libp2p(
        &self,
        config: NetworkNodeConfig<PublicKey>,
        bootstrap_nodes: Arc<RwLock<Vec<(PeerId, Multiaddr)>>>,
        staked_nodes: &[PeerConfig<PublicKey>],
    ) -> Result<Libp2pNetwork<PublicKey>> {
        let mut network_config = NetworkConfig::default();
        network_config.config.known_nodes_with_stake = staked_nodes.to_vec();
        network_config.libp2p_config = Some(Libp2pConfig {
            bootstrap_nodes: bootstrap_nodes.read().await.clone(),
        });

        // We don't have any DA nodes in Sailfish.
        network_config.config.known_da_nodes = vec![];

        let libp2p_keypair = derive_libp2p_keypair::<PublicKey>(self.keypair.private_key())?;

        let record_value = RecordValue::new_signed(
            &RecordKey::new(Namespace::Lookup, self.keypair.public_key().to_bytes()),
            libp2p_keypair.public().to_peer_id().to_bytes(),
            self.keypair.private_key(),
        )?;

        // Create the Libp2p network
        let network = Libp2pNetwork::new(
            Libp2pMetricsValue::default(),
            config,
            *self.keypair.public_key(),
            record_value,
            bootstrap_nodes,
            u64::from(self.id) as usize,
        )
        .await?;

        network.wait_for_ready().await;

        info!("Network is ready.");
        Ok(network)
    }

    #[allow(clippy::too_many_arguments)]
    pub fn init<C>(
        self,
        comm: C,
        staked_nodes: Vec<PeerConfig<PublicKey>>,
        sf_app_tx: Sender<SailfishStatusEvent>,
        tb_app_rx: Receiver<TimeboostStatusEvent>,
        metrics: Arc<ConsensusMetrics>,
<<<<<<< HEAD
=======
        #[cfg(feature = "test")] event_log: Option<Arc<RwLock<Vec<CoordinatorAuditEvent>>>>,
>>>>>>> a44eb657
    ) -> Coordinator<C>
    where
        C: Comm + Send + 'static,
    {
        let committee = StaticCommittee::new(
            staked_nodes
                .iter()
                .map(|node| node.stake_table_entry.stake_key)
                .collect::<Vec<_>>(),
        );

        let consensus = Consensus::new(self.id, self.keypair, committee, metrics);

<<<<<<< HEAD
        Coordinator::new(self.id, comm, consensus, sf_app_tx, tb_app_rx)
=======
        Coordinator::new(
            self.id,
            comm,
            consensus,
            sf_app_tx,
            tb_app_rx,
            #[cfg(feature = "test")]
            event_log,
        )
>>>>>>> a44eb657
    }

    #[allow(clippy::too_many_arguments)]
    pub async fn go(
        self,
        n: Libp2pNetwork<PublicKey>,
        staked_nodes: Vec<PeerConfig<PublicKey>>,
        mut shutdown_rx: watch::Receiver<()>,
        sf_app_tx: Sender<SailfishStatusEvent>,
        tb_app_rx: Receiver<TimeboostStatusEvent>,
        metrics: Arc<ConsensusMetrics>,
    ) -> Result<()> {
        let mut coordinator_handle = tokio::spawn(
<<<<<<< HEAD
            self.init(n, staked_nodes, shutdown_rx, sf_app_tx, tb_app_rx)
                .go(),
=======
            self.init(n, staked_nodes, sf_app_tx, tb_app_rx, metrics, None)
                .go(shutdown_rx.clone()),
>>>>>>> a44eb657
        );

        let shutdown_timeout = Duration::from_secs(5);

        tokio::select! {
            _ = &mut coordinator_handle => {
                bail!("coordinator task shutdown unexpectedly");
            }
            _ = shutdown_rx.changed() => {
                tracing::info!("received termination signal, initiating graceful shutdown");

                // Wait for coordinator to shutdown gracefully or timeout
                match tokio::time::timeout(shutdown_timeout, &mut coordinator_handle).await {
                    Ok(_) => {
                        tracing::info!("coordinator exited successfully");
                    }
                    Err(_) => {
                        coordinator_handle.abort();
                        bail!("coordinator did not shutdown within grace period, forcing abort");
                    }
                }
            }
        }

        Ok(())
    }
}

/// Initializes and runs a Sailfish node.
///
/// # Arguments
///
/// * `id` - Node identifier.
/// * `port` - Listen port.
/// * `network_size` - Size of the network.
/// * `to_connect_addrs` - Addresses to connect to at initialization.
/// * `staked_nodes` - Configurations of staked nodes.
/// * `validator_config` - The validator config for the sailfish node.
///
/// # Panics
///
/// Panics if any configuration or initialization step fails.
#[allow(clippy::too_many_arguments)]
pub async fn run_sailfish(
    id: NodeId,
    bootstrap_nodes: HashSet<(PeerId, Multiaddr)>,
    staked_nodes: Vec<PeerConfig<PublicKey>>,
    keypair: Keypair,
    bind_address: Multiaddr,
    sf_app_tx: Sender<SailfishStatusEvent>,
    tb_app_rx: Receiver<TimeboostStatusEvent>,
    metrics: Arc<ConsensusMetrics>,
    shutdown_rx: watch::Receiver<()>,
) -> Result<()> {
    let network_size =
        NonZeroUsize::new(staked_nodes.len()).expect("network size must be positive");

    let libp2p_keypair = derive_libp2p_keypair::<PublicKey>(keypair.private_key())?;

    let replication_factor = NonZeroUsize::new((2 * network_size.get()).div_ceil(3))
        .expect("ceil(2n/3) with n > 0 never gives 0");

    let network_config = NetworkNodeConfigBuilder::default()
        .keypair(libp2p_keypair)
        .replication_factor(replication_factor)
        .bind_address(Some(bind_address.clone()))
        .to_connect_addrs(bootstrap_nodes.clone())
        .republication_interval(None)
        .build()?;

    let bootstrap_nodes = Arc::new(RwLock::new(
        bootstrap_nodes
            .into_iter()
            .collect::<Vec<(PeerId, Multiaddr)>>(),
    ));

    let s = Sailfish::new(id, keypair, bind_address)?;
    let n = s
        .setup_libp2p(network_config, bootstrap_nodes, &staked_nodes)
        .await?;

    s.go(n, staked_nodes, shutdown_rx, sf_app_tx, tb_app_rx, metrics)
        .await
}<|MERGE_RESOLUTION|>--- conflicted
+++ resolved
@@ -1,13 +1,6 @@
 use crate::{consensus::Consensus, coordinator::Coordinator};
 
-<<<<<<< HEAD
-use anyhow::Result;
-=======
-#[cfg(feature = "test")]
-use crate::coordinator::CoordinatorAuditEvent;
-
 use anyhow::{bail, Result};
->>>>>>> a44eb657
 use async_lock::RwLock;
 use hotshot::types::SignatureKey;
 use hotshot_types::{
@@ -132,11 +125,7 @@
         staked_nodes: Vec<PeerConfig<PublicKey>>,
         sf_app_tx: Sender<SailfishStatusEvent>,
         tb_app_rx: Receiver<TimeboostStatusEvent>,
-        metrics: Arc<ConsensusMetrics>,
-<<<<<<< HEAD
-=======
         #[cfg(feature = "test")] event_log: Option<Arc<RwLock<Vec<CoordinatorAuditEvent>>>>,
->>>>>>> a44eb657
     ) -> Coordinator<C>
     where
         C: Comm + Send + 'static,
@@ -150,22 +139,18 @@
 
         let consensus = Consensus::new(self.id, self.keypair, committee, metrics);
 
-<<<<<<< HEAD
-        Coordinator::new(self.id, comm, consensus, sf_app_tx, tb_app_rx)
-=======
         Coordinator::new(
             self.id,
             comm,
             consensus,
+            shutdown_rx,
             sf_app_tx,
             tb_app_rx,
             #[cfg(feature = "test")]
             event_log,
         )
->>>>>>> a44eb657
-    }
-
-    #[allow(clippy::too_many_arguments)]
+    }
+
     pub async fn go(
         self,
         n: Libp2pNetwork<PublicKey>,
@@ -176,13 +161,8 @@
         metrics: Arc<ConsensusMetrics>,
     ) -> Result<()> {
         let mut coordinator_handle = tokio::spawn(
-<<<<<<< HEAD
-            self.init(n, staked_nodes, shutdown_rx, sf_app_tx, tb_app_rx)
+            self.init(n, staked_nodes, shutdown_rx, sf_app_tx, tb_app_rx, None)
                 .go(),
-=======
-            self.init(n, staked_nodes, sf_app_tx, tb_app_rx, metrics, None)
-                .go(shutdown_rx.clone()),
->>>>>>> a44eb657
         );
 
         let shutdown_timeout = Duration::from_secs(5);
