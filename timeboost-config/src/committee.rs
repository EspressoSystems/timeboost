--- conflicted
+++ resolved
@@ -24,12 +24,8 @@
     pub dkg_enc_key: DkgEncKey,
     pub address: Address,
     pub http_api: Address,
-<<<<<<< HEAD
-    pub internal_api: Address,
+    pub grpc_api: Address,
     pub batch_poster_api: Address,
-=======
-    pub grpc_api: Address,
->>>>>>> 1d6f3aeb
 }
 
 impl CommitteeConfig {
