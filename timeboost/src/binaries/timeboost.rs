--- conflicted
+++ resolved
@@ -248,12 +248,8 @@
         .internal_api(my_keyset.internal_address.clone())
         .maybe_nitro_addr(my_keyset.nitro_addr.clone())
         .recover(is_recover)
-<<<<<<< HEAD
         .threshold_enc_key(enc_key.clone())
-        .robusta(
-=======
         .robusta((
->>>>>>> 48079445
             robusta::Config::builder()
                 .base_url(cli.espresso_base_url)
                 .wss_base_url(cli.espresso_websocket_url)
