--- conflicted
+++ resolved
@@ -177,19 +177,13 @@
                 let Address::Name(name, port) = base else {
                     bail!("increment dns requires dns name")
                 };
-<<<<<<< HEAD
                 if name.contains("host.docker") {
                     Ok(Address::Name(name.to_string(), *port + (i as u16 * 10)))
-                } else {
-                    Ok(Address::Name(format!("{}{}", name, i), *port))
-                }
-=======
-                if let Some(index) = name.find('.') {
+                } else if let Some(index) = name.find('.') {
                     let (first, rest) = name.split_at(index);
                     return Ok(Address::Name(format!("{}{}{}", first, i, rest), *port));
                 }
                 Ok(Address::Name(format!("{}{}", name, i), *port))
->>>>>>> 2a63f9e8
             }
         }
     }
