--- conflicted
+++ resolved
@@ -15,15 +15,10 @@
 
 [dependencies]
 alloy = { workspace = true }
-<<<<<<< HEAD
-coins-bip39 = { workspace = true}
-anyhow = { workspace = true }
-tracing = { workspace = true }
-tokio = { workspace = true }
-=======
 anyhow = { workspace = true }
 bincode = { workspace = true }
 clap = { workspace = true }
+coins-bip39 = { workspace = true }
 rand = { workspace = true }
 serde = { workspace = true }
 timeboost-types = { path = "../timeboost-types" }
@@ -31,7 +26,6 @@
 tokio = { workspace = true }
 toml = { workspace = true }
 tracing = { workspace = true }
->>>>>>> d9304356
 url = { workspace = true }
 
 [build-dependencies]
