--- conflicted
+++ resolved
@@ -7,11 +7,7 @@
 };
 use timeboost_crypto::prelude::{DkgDecKey, ThresholdEncKeyCell};
 use timeboost_sequencer::SequencerConfig;
-<<<<<<< HEAD
-use timeboost_types::DkgKeyStore;
-=======
-use timeboost_types::{ChainConfig, DecryptionKey};
->>>>>>> 760333cf
+use timeboost_types::{ChainConfig, DkgKeyStore};
 
 #[derive(Debug, Clone, Builder)]
 pub struct TimeboostConfig {
@@ -88,11 +84,8 @@
             .decrypt_committee(self.decrypt_committee.clone())
             .recover(self.recover)
             .leash_len(self.leash_len)
-<<<<<<< HEAD
             .threshold_enc_key(self.threshold_enc_key.clone())
-=======
             .chain_config(self.chain_config.clone())
->>>>>>> 760333cf
             .build()
     }
 
