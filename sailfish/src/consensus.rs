--- conflicted
+++ resolved
@@ -107,13 +107,11 @@
     /// The timer for recording metrics related to duration of consensus operations.
     metrics_timer: std::time::Instant,
 
-<<<<<<< HEAD
     /// The current delayed inbox index.
     delayed_inbox_index: u64,
-=======
+
     /// Sign deterministically?
     deterministic: bool,
->>>>>>> 5d1a0b3c
 }
 
 impl Consensus {
@@ -134,11 +132,8 @@
             leader_stack: Vec::new(),
             metrics: Default::default(),
             metrics_timer: std::time::Instant::now(),
-<<<<<<< HEAD
             delayed_inbox_index: 0,
-=======
             deterministic: false,
->>>>>>> 5d1a0b3c
         }
     }
 
