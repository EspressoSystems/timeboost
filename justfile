--- conflicted
+++ resolved
@@ -132,47 +132,6 @@
     --espresso-websocket-url "ws://espresso-dev-node:41000/v1/" \
     --output "test-configs/docker" {{ARGS}}
 
-<<<<<<< HEAD
-mkconfig-nitro-ci DATETIME *ARGS:
-  cargo run --release --bin mkconfig -- \
-    -n 2 \
-    --committee-id 0 \
-    --bind "0.0.0.0:8000" \
-    --batch-poster-api "host.docker.internal:8547" \
-    --external-base "127.0.0.1:8000" \
-    --nitro "localhost:55000" \
-    --chain-namespace 412346 \
-    --parent-rpc-url "http://127.0.0.1:8545" \
-    --parent-ws-url "ws://127.0.0.1:8546" \
-    --parent-chain-id 1337 \
-    --espresso-base-url "http://127.0.0.1:41000/v1/" \
-    --espresso-websocket-url "ws://127.0.0.1:41000/v1/" \
-    --parent-ibox-contract "0x1F5Aeb9665838a116Ac5BE48C36AA7C87eeFB386" \
-    --key-manager-contract "0x2bbf15bc655c4cc157b769cfcb1ea9924b9e1a35" \
-    --timestamp {{DATETIME}} \
-    --stamp-dir "/tmp" \
-    --output "test-configs/nitro-ci" {{ARGS}}
-
-mkconfig-local DATETIME *ARGS:
-  cargo run --release --bin mkconfig -- \
-    -n 5 \
-    --committee-id 0 \
-    --bind "127.0.0.1:8000" \
-    --nitro "127.0.0.1:55000" \
-    --batch-poster-api "127.0.0.1:8547" \
-    --nitro-mode "unchanged" \
-    --chain-namespace 10101 \
-    --parent-rpc-url "http://127.0.0.1:8545" \
-    --parent-ws-url "ws://127.0.0.1:8545" \
-    --parent-chain-id 31337 \
-    --parent-ibox-contract "0xa0f3a1a4e2b2bcb7b48c8527c28098f207572ec1" \
-    --key-manager-contract "0x2bbf15bc655c4cc157b769cfcb1ea9924b9e1a35" \
-    --timestamp {{DATETIME}} \
-    --stamp-dir "/tmp" \
-    --output "test-configs/local" {{ARGS}}
-
-=======
->>>>>>> 9b5cc282
 mkconfig-linux NUM_NODES DATETIME *ARGS:
   cargo run --release --bin mkconfig -- \
     -n {{NUM_NODES}} \
