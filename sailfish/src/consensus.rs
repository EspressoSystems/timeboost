use std::collections::{BTreeMap, HashSet, VecDeque};
use std::mem;

use timeboost_core::types::block::Block;
use timeboost_core::types::round_number::RoundNumber;
use timeboost_core::types::vertex::VertexId;
use tracing::{debug, instrument, trace, warn};
use vote::VoteAccumulator;

use timeboost_core::types::{
    certificate::Certificate,
    committee::StaticCommittee,
    envelope::{Envelope, Validated},
    message::{Action, Message, NoVote, Timeout},
    vertex::Vertex,
    NodeId, PrivateKey, PublicKey,
};

mod dag;
mod vote;

pub use dag::Dag;

/// A `NewVertex` may need to have a timeout or no-vote certificate set.
struct NewVertex(Vertex);

pub struct Consensus {
    /// The ID of the node running this consensus instance.
    id: NodeId,

    /// The public key of the node running this task.
    public_key: PublicKey,

    /// The private key of the node running this task.
    private_key: PrivateKey,

    /// The DAG of vertices
    dag: Dag,

    /// The quorum membership.
    committee: StaticCommittee,

    /// The current round number.
    round: RoundNumber,

    /// The last committed round number.
    committed_round: RoundNumber,

    /// The set of vertices that we've received so far.
    buffer: HashSet<Vertex>,

    /// The set of vertices that we've delivered so far.
    delivered: HashSet<Vertex>,

    /// The set of timeouts that we've received so far per round.
    timeouts: BTreeMap<RoundNumber, VoteAccumulator<Timeout>>,

    /// The set of no votes that we've received so far.
    no_votes: VoteAccumulator<NoVote>,

    /// Stack of leader vertices.
    leader_stack: Vec<Vertex>,

    /// Blocks of transtactions to include in vertex proposals.
    blocks: VecDeque<Block>,
}

impl Consensus {
    pub fn new(
        id: NodeId,
        public_key: PublicKey,
        private_key: PrivateKey,
        committee: StaticCommittee,
    ) -> Self {
        Self {
            id,
            public_key,
            private_key,
            dag: Dag::new(),
            round: RoundNumber::genesis(),
            committed_round: RoundNumber::genesis(),
            buffer: HashSet::new(),
            delivered: HashSet::new(),
            timeouts: BTreeMap::new(),
            no_votes: VoteAccumulator::new(committee.clone()),
            committee,
            leader_stack: Vec::new(),
            blocks: VecDeque::new(),
        }
    }

    pub fn public_key(&self) -> &PublicKey {
        &self.public_key
    }

    pub fn round(&self) -> RoundNumber {
        self.round
    }

    #[cfg(feature = "test")]
    pub fn committee(&self) -> &StaticCommittee {
        &self.committee
    }

    #[cfg(feature = "test")]
    pub fn private_key(&self) -> &PrivateKey {
        &self.private_key
    }

    #[cfg(feature = "test")]
    pub fn id(&self) -> NodeId {
        self.id
    }

    pub fn add_block(&mut self, b: Block) {
        self.blocks.push_back(b);
    }

    /// (Re-)start consensus.
    ///
    /// This continues with the highest round number found in the DAG (or else
    /// starts from the genesis round).
    #[instrument(
        skip_all,
        fields(id = %self.id, round = %self.round)
        level="info"
    )]
    pub fn go(&mut self, d: Dag) -> Vec<Action> {
        let r = d.max_round().unwrap_or(RoundNumber::genesis());

        self.dag = d;
        self.round = r;
        // TODO: Save and restore other states (committed_round, buffer, etc.)

        if r == RoundNumber::genesis() {
            let gen = Vertex::new(r, self.public_key);
            let env = Envelope::signed(gen, &self.private_key, self.public_key);
            return vec![Action::SendProposal(env)];
        }

        self.advance_from_round(r)
    }

    /// Main entry point to process a `Message`.
    #[instrument(level = "trace", skip_all, fields(
        node      = %self.id,
        round     = %self.round,
        committed = %self.committed_round,
        buffered  = %self.buffer.len(),
        delivered = %self.delivered.len(),
        leaders   = %self.leader_stack.len(),
        timeouts  = %self.timeouts.len(),
        dag       = %self.dag.depth())
    )]
    pub fn handle_message(&mut self, m: Message) -> Vec<Action> {
        match m {
            Message::Vertex(e) => {
                let Some(e) = e.validated(&self.committee) else {
                    return Vec::new();
                };
                self.handle_vertex(e)
            }
            Message::NoVote(e) => {
                let Some(e) = e.validated(&self.committee) else {
                    return Vec::new();
                };
                self.handle_no_vote(e)
            }
            Message::Timeout(e) => {
                let Some(e) = e.validated(&self.committee) else {
                    return Vec::new();
                };
                self.handle_timeout(e)
            }
            Message::TimeoutCert(c) => self.handle_timeout_cert(c),
        }
    }

    /// An internal timeout occurred.
    ///
    /// This means we did not receive a leader vertex in a round and
    /// results in a timeout message being broadcasted to all nodes.
    #[instrument(level = "trace", skip(self), fields(node = %self.id, round = %self.round))]
    pub fn timeout(&mut self, r: RoundNumber) -> Vec<Action> {
        debug_assert_eq!(r, self.round);
        debug_assert!(self.leader_vertex(r).is_none());
        let e = Envelope::signed(Timeout::new(r), &self.private_key, self.public_key);
        vec![Action::SendTimeout(e)]
    }

    /// Handle a vertex proposal of some node.
    ///
    /// We validate the vertex and try to add it to our DAG. If the vertex is valid
    /// but we can not yet add it (e.g. because not all of its edges resolve to other
    /// DAG elements yet), we store it in a buffer and retry adding it once we have
    /// received another vertex which we sucessfully added.
    #[instrument(level = "trace", skip_all, fields(
        node   = %self.id,
        round  = %self.round,
        vround = %e.data().round())
    )]
    pub fn handle_vertex(&mut self, e: Envelope<Vertex, Validated>) -> Vec<Action> {
        let mut actions = Vec::new();

        if e.data().source() != e.signing_key() {
            warn!(src = %e.data().source(), sig = %e.signing_key(), "vertex sender != signer");
            return actions;
        }

        let vertex = e.into_data();

        if !(vertex.is_genesis() || self.is_valid(&vertex)) {
            return actions;
        }

        match self.try_to_add_to_dag(&vertex) {
            Err(()) => {
                self.buffer.insert(vertex);
            }
            Ok(a) => {
                actions.extend(a);

                // Since we managed to add another vertex, try to add all buffered vertices to the DAG too:
                let buffer = mem::take(&mut self.buffer);
                let mut retained = HashSet::new();
                for w in buffer.into_iter().filter(|w| w.round() <= vertex.round()) {
                    if let Ok(b) = self.try_to_add_to_dag(&w) {
                        actions.extend(b)
                    } else {
                        retained.insert(w);
                    }
                }
                debug_assert!(self.buffer.is_empty());
                self.buffer = retained;

                // Check if we can advance to the next round.

                if vertex.round() < self.round {
                    return actions;
                }

                if (self.dag.vertex_count(vertex.round()) as u64)
                    < self.committee.quorum_size().get()
                {
                    return actions;
                }

                actions.extend(self.advance_from_round(vertex.round()));
            }
        }

        actions
    }

    #[instrument(level = "trace", skip_all, fields(node = %self.id, round = %self.round))]
    pub fn handle_no_vote(&mut self, e: Envelope<NoVote, Validated>) -> Vec<Action> {
        let mut actions = Vec::new();
        let round = e.data().round();

        if round < self.round {
            debug!(
                node  = %self.id,
                round = %self.round,
                r     = %round,
                "ignoring old no vote"
            );
            return actions;
        }

        // Here the no vote is sent from round r - 1 to leader in round r that is why we add 1 to round to get correct leader
        if self.public_key != self.committee.leader(round + 1) {
            warn!(
                node  = %self.id,
                round = %self.round,
                r     = %round,
                "received no vote for round in which we are not the leader"
            );
            return actions;
        }

        if !self.no_votes.add(e) {
            warn!(
                node  = %self.id,
                round = %self.round,
                r     = %round,
                "could not add no vote certificate to vote accumulator"
            );
            return actions;
        }

        // certificate is formed when we have 2f + 1 votes added to accumulator
        if let Some(nc) = self.no_votes.certificate().cloned() {
            // we need to reset round timer and broadcast vertex with timeout certificate and no vote certificate
            let Some(tc) = self
                .timeouts
                .get_mut(&round)
                .and_then(|t| t.certificate())
                .cloned()
            else {
                warn!(
                    node  = %self.id,
                    round = %self.round,
                    r     = %round,
                    "leader received 2f + 1 no votes, but could not find a timeout certificate for the round"
                );
                return actions;
            };

            actions.extend(self.advance_leader_with_no_vote_certificate(round, tc, nc));
        }

        actions
    }

    /// Handle a timeout message of some node.
    ///
    /// Once we have collected more than f timeouts we start broadcasting our own timeout.
    /// Eventually, if we receive more than 2f timeouts we form a timeout certificate and
    /// broadcast that too.
    #[instrument(level = "trace", skip_all, fields(node = %self.id, round = %self.round))]
    pub fn handle_timeout(&mut self, e: Envelope<Timeout, Validated>) -> Vec<Action> {
        let mut actions = Vec::new();

        let round = e.data().round();

        if round < self.round {
            debug!(
                node  = %self.id,
                round = %self.round,
                r     = %round,
                "ignoring old timeout"
            );
            return actions;
        }

        let accum = self
            .timeouts
            .entry(e.data().round())
            .or_insert_with(|| VoteAccumulator::new(self.committee.clone()));

        if !accum.add(e) {
            warn!(
                node  = %self.id,
                round = %self.round,
                r     = %round,
                "could not add timeout to vote accumulator"
            );
            return actions;
        }

        // Have we received more than f timeouts?
        if accum.votes() as u64 == self.committee.threshold().get() + 1 {
            let e = Envelope::signed(Timeout::new(round), &self.private_key, self.public_key);
            actions.push(Action::SendTimeout(e))
        }

        // Have we received more than 2f timeouts?
        if accum.votes() as u64 == self.committee.quorum_size().get() {
            let cert = accum
                .certificate()
                .expect("> 2f votes => certificate is available");
            actions.push(Action::SendTimeoutCert(cert.clone()))
        }

        actions
    }

    /// Handle a timeout certificate, representing more than 2f timeouts.
    ///
    /// If we also have more than 2f vertex proposals (i.e. we are just missing the
    /// leader vertex), we can move to the next round and include the certificate in
    /// our next vertex proposal.
    #[instrument(level = "trace", skip_all, fields(node = %self.id, round = %self.round))]
    pub fn handle_timeout_cert(&mut self, cert: Certificate<Timeout>) -> Vec<Action> {
        let mut actions = Vec::new();

        let round = cert.data().round();

        if round < self.round {
            debug!(
                node  = %self.id,
                round = %self.round,
                r     = %round,
                "ignoring old timeout certificate"
            );
            return actions;
        }

        if !cert.is_valid_quorum(&self.committee) {
            warn!(
                node  = %self.id,
                round = %self.round,
                r     = %round,
                "received invalid certificate"
            );
        }

        if self.dag.vertex_count(round) as u64 >= self.committee.quorum_size().get() {
            actions.extend(self.advance_from_round(round));
        }

        actions
    }

    /// Try to advance from the given round `r` to `r + 1`.
    ///
    /// We can only advance to the next round if
    ///
    ///   1. we have a leader vertex in `r`, or else
    ///   2. we have a timeout certificate for `r`, and,
    ///   3. if we are leader of `r + 1`, we have a no-vote certificate for `r`.
    #[instrument(level = "trace", skip(self), fields(node = %self.id, round = %self.round))]
    fn advance_from_round(&mut self, round: RoundNumber) -> Vec<Action> {
        let mut actions = Vec::new();

        // With a leader vertex we can move on to the next round immediately.
        if self.leader_vertex(round).is_some() {
            self.round = round + 1;
            actions.push(Action::ResetTimer(self.round));
            let v = self.create_new_vertex(self.round);
            actions.extend(self.add_and_broadcast_vertex(v.0));
            return actions;
        }

        // Otherwise we need a timeout certificate.
        let Some(tc) = self
            .timeouts
            .get_mut(&round)
            .and_then(|t| t.certificate())
            .cloned()
        else {
            return actions;
        };

        // We inform the leader of the next round that we did not vote in the previous round.
        let e = Envelope::signed(NoVote::new(round), &self.private_key, self.public_key);
        let leader = self.committee.leader(round + 1);
        actions.push(Action::SendNoVote(leader, e));

        // If we are not ourselves leader of the next round we can move to it directly.
        if self.public_key != leader {
            self.round = round + 1;
            actions.push(Action::ResetTimer(self.round));
            let NewVertex(mut v) = self.create_new_vertex(self.round);
            v.set_timeout(tc);
            actions.extend(self.add_and_broadcast_vertex(v));
            return actions;
        }

        // As leader of the next round we need to wait for > 2f no-votes of the current round
        // since we have no leader vertex.
        let Some(nc) = self.no_votes.certificate().cloned() else {
            return actions;
        };

        actions.extend(self.advance_leader_with_no_vote_certificate(round, tc, nc));
        actions
    }

    #[instrument(level = "trace", skip(self, tc, nc), fields(node = %self.id, round = %self.round))]
    fn advance_leader_with_no_vote_certificate(
        &mut self,
        round: RoundNumber,
        tc: Certificate<Timeout>,
        nc: Certificate<NoVote>,
    ) -> Vec<Action> {
        let mut actions = Vec::new();
        self.round = round + 1;
        actions.push(Action::ResetTimer(self.round));
        let NewVertex(mut v) = self.create_new_vertex(self.round);
        v.set_no_vote(nc);
        v.set_timeout(tc);
        actions.extend(self.add_and_broadcast_vertex(v));
        actions
    }

    /// Add a new vertex to the DAG and send it as a proposal to nodes.
    #[instrument(level = "trace", skip_all, fields(node = %self.id, round = %self.round, vround = %v.round()))]
    fn add_and_broadcast_vertex(&mut self, v: Vertex) -> Vec<Action> {
        self.dag.add(v.clone());
        let mut actions = Vec::new();
        let e = Envelope::signed(v, &self.private_key, self.public_key);
        actions.push(Action::SendProposal(e));
        actions
    }

    /// Create a new vertex for the given round `r`.
    ///
    /// NB that the returned value requires further processing iff there is no
    /// leader vertex in `r - 1`. In that case a timeout certificate (and potentially
    /// a no-vote certificate) is required.
    #[instrument(level = "trace", skip(self), fields(node = %self.id, round = %self.round))]
    fn create_new_vertex(&mut self, r: RoundNumber) -> NewVertex {
        let prev = self.dag.vertices(r - 1);

        let mut new = Vertex::new(r, self.public_key);
        new.set_block(self.blocks.pop_front().unwrap_or_default());
        new.add_strong_edges(prev.map(Vertex::id).cloned());

        // Every vertex in our DAG has > 2f edges to the previous round:
        debug_assert!(new.strong_edge_count() as u64 >= self.committee.quorum_size().get());

        // Set weak edges:
        for r in (1..r.u64() - 1).rev() {
            for v in self.dag.vertices(RoundNumber::new(r)) {
                if !self.dag.is_connected(&new, v, false) {
                    new.add_weak_edge(v.id().clone());
                }
            }
        }

        NewVertex(new)
    }

    /// Try to add a vertex to the DAG.
    ///
    /// If all edges of the vertex point to other vertices in the DAG we add the
    /// vertex to the DAG. If we also have more than 2f vertices for the given
    /// round, we can try to commit the leader vertex of a round.
    #[instrument(level = "trace", skip_all, fields(node = %self.id, round = %self.round, vround = %v.round()))]
    fn try_to_add_to_dag(&mut self, v: &Vertex) -> Result<Vec<Action>, ()> {
        if !v
            .edges()
            .all(|id| self.dag.vertex(id.round(), id.source()).is_some())
        {
            debug!(
                node   = %self.id,
                round  = %self.round,
                vround = %v.round(),
                "not all vertices are present in dag"
            );
            return Err(());
        }

        self.dag.add(v.clone());

        if v.is_genesis() {
            // A genesis vertex has no edges to prior rounds.
            return Ok(Vec::new());
        }

<<<<<<< HEAD
        if self.dag.vertices(v.round()).count() as u64 >= self.committee.quorum_size().get() {
=======
        if self.dag.vertex_count(v.round()) as u64 >= self.committee.success_threshold().get() {
>>>>>>> d7851b7f
            // We have enough edges => try to commit the leader vertex:
            let Some(l) = self.leader_vertex(v.round() - 1).cloned() else {
                debug!(
                    node   = %self.id,
                    round  = %self.round,
                    vround = %v.round(),
                    "no leader vertex in vround - 1 => can not commit"
                );
                return Ok(Vec::new());
            };
            // If enough (strong) edges to the leader of the previous round exist we can commit the leader.
            if self
                .dag
                .vertices(v.round())
                .filter(|v| self.dag.is_connected(v, &l, true))
                .count() as u64
                >= self.committee.quorum_size().get()
            {
                return Ok(self.commit_leader(l));
            }
        }

        Ok(Vec::new())
    }

    /// Commit a leader vertex.
    ///
    /// Leader vertices are organised in a stack, with other vertices of a round
    /// ordered relative to them (cf. `order_vertices`).
    ///
    /// In addition to committing the argument vertex, this will also commit leader
    /// vertices between the last previously committed leader vertex and the current
    /// leader vertex, if there is a strong path between them.
    #[instrument(level = "trace", skip_all, fields(node = %self.id, round = %self.round, vround = %v.round()))]
    fn commit_leader(&mut self, mut v: Vertex) -> Vec<Action> {
        self.leader_stack.push(v.clone());
        for r in ((self.committed_round + 1).u64()..v.round().u64()).rev() {
            let Some(l) = self.leader_vertex(RoundNumber::new(r)).cloned() else {
                debug! {
                    node   = %self.id,
                    round  = %self.round,
                    r      = %r,
                    "no leader vertex in round r => can not commit"
                }
                continue;
            };
            if self.dag.is_connected(&v, &l, true) {
                self.leader_stack.push(l.clone());
                v = l
            }
        }
        self.committed_round = v.round();
        trace!(commit = %self.committed_round, "committed round");
        self.order_vertices()
    }

    /// Order vertices relative to leader vertices.
    ///
    /// Leader vertices are ordered on the leader stack. The other vertices of a round
    /// are ordered arbitrarily, but consistently, relative to the leaders.
    #[instrument(level = "trace", skip_all, fields(node = %self.id, round = %self.round))]
    fn order_vertices(&mut self) -> Vec<Action> {
        let mut actions = Vec::new();
        let mut delivered = mem::take(&mut self.delivered);
        while let Some(v) = self.leader_stack.pop() {
            // This orders vertices by round and source.
            //
            // TODO: Maybe we want an ordering based on the vertices themselves, i.e.
            // independent of the committee members.
            for to_deliver in self
                .dag
                .vertices_from(RoundNumber::genesis() + 1)
                .filter(|w| self.dag.is_connected(&v, w, false))
            {
                if delivered.contains(to_deliver) {
                    continue;
                }
                let b = to_deliver.block().clone();
                let r = to_deliver.round();
                let s = *to_deliver.source();
                actions.push(Action::Deliver(b, r, s));
                delivered.insert(to_deliver.clone());
            }
        }
        self.delivered = delivered;
        actions
    }

    /// Validate an incoming vertex.
    ///
    /// Every vertex needs to have more than 2f strong edges. In addition, a
    /// vertex needs to have either a strong path to the leader vertex of the
    /// previous round, or a timeout certificate and (if from the leader) a
    /// no-vote certificate.
    #[instrument(level = "trace", skip_all, fields(node = %self.id, round = %self.round, vround = %v.round()))]
    fn is_valid(&self, v: &Vertex) -> bool {
        if (v.strong_edge_count() as u64) < self.committee.quorum_size().get() {
            warn!(
                node   = %self.id,
                round  = %self.round,
                vround = %v.round(),
                vsrc   = %v.source(),
                "vertex has not enough strong edges"
            );
            return false;
        }

        if v.has_strong_edge(&self.leader_vertex_id(v.round() - 1)) {
            return true;
        }

        let Some(tcert) = v.timeout_cert() else {
            warn!(
                node   = %self.id,
                round  = %self.round,
                vround = %v.round(),
                vsrc   = %v.source(),
                leader = %self.leader_vertex(v.round() - 1).is_some(),
                "vertex has no strong path to leader vertex and no timeout certificate"
            );
            return false;
        };

        if tcert.data().round() != v.round() - 1 {
            warn!(
                node   = %self.id,
                round  = %self.round,
                vround = %v.round(),
                vsrc   = %v.source(),
                "vertex has timeout certificate from invalid round"
            );
            return false;
        }

        if !tcert.is_valid_quorum(&self.committee) {
            warn!(
                node   = %self.id,
                round  = %self.round,
                vround = %v.round(),
                vsrc   = %v.source(),
                "vertex has timeout certificate with invalid quorum"
            );
            return false;
        }

        if v.source() != &self.committee.leader(v.round()) {
            return true;
        }

        let Some(ncert) = v.no_vote_cert() else {
            warn!(
                node   = %self.id,
                round  = %self.round,
                vround = %v.round(),
                vsrc   = %v.source(),
                "vertex is missing no-vote certificate"
            );
            return false;
        };

        if ncert.data().round() != v.round() - 1 {
            warn!(
                node   = %self.id,
                round  = %self.round,
                vround = %v.round(),
                vsrc   = %v.source(),
                "vertex has no-vote certificate from invalid round"
            );
            return false;
        }

        if !ncert.is_valid_quorum(&self.committee) {
            warn!(
                node   = %self.id,
                round  = %self.round,
                vround = %v.round(),
                vsrc   = %v.source(),
                "vertex has no-vote certificate with invalid quorum"
            );
            return false;
        }

        true
    }

    fn leader_vertex(&self, r: RoundNumber) -> Option<&Vertex> {
        self.dag.vertex(r, &self.committee.leader(r))
    }

    fn leader_vertex_id(&self, r: RoundNumber) -> VertexId {
        VertexId::new(r, self.committee.leader(r))
    }
}<|MERGE_RESOLUTION|>--- conflicted
+++ resolved
@@ -539,11 +539,7 @@
             return Ok(Vec::new());
         }
 
-<<<<<<< HEAD
         if self.dag.vertices(v.round()).count() as u64 >= self.committee.quorum_size().get() {
-=======
-        if self.dag.vertex_count(v.round()) as u64 >= self.committee.success_threshold().get() {
->>>>>>> d7851b7f
             // We have enough edges => try to commit the leader vertex:
             let Some(l) = self.leader_vertex(v.round() - 1).cloned() else {
                 debug!(
