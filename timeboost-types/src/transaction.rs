use std::fmt;
use std::ops::Deref;

use alloy_primitives::{Bytes, TxHash, U256};
use alloy_rlp::{Decodable, RlpDecodable, RlpEncodable};
use committable::{Commitment, Committable, RawCommitmentBuilder};
use serde::{Deserialize, Serialize};
use timeboost_crypto::KeysetId;

use crate::{Address, Epoch, SeqNo};

#[cfg(feature = "arbitrary")]
use arbitrary::Unstructured;

#[derive(
    Debug,
    Clone,
    Copy,
    PartialEq,
    Eq,
    PartialOrd,
    Ord,
    Hash,
    Serialize,
    Deserialize,
    RlpDecodable,
    RlpEncodable,
)]
#[rlp(transparent)]
pub struct Hash(TxHash);

impl From<[u8; 32]> for Hash {
    fn from(value: [u8; 32]) -> Self {
        Hash(value.into())
    }
}

impl AsRef<[u8; 32]> for Hash {
    fn as_ref(&self) -> &[u8; 32] {
        self.0.as_ref()
    }
}

impl Deref for Hash {
    type Target = [u8];

    fn deref(&self) -> &Self::Target {
        self.0.deref()
    }
}

impl fmt::Display for Hash {
    fn fmt(&self, f: &mut fmt::Formatter<'_>) -> fmt::Result {
        self.0.fmt(f)
    }
}

#[derive(
    Debug,
    Clone,
    Copy,
    PartialEq,
    Eq,
    PartialOrd,
    Ord,
    Hash,
    Serialize,
    Deserialize,
    RlpDecodable,
    RlpEncodable,
)]
#[rlp(transparent)]
pub struct Nonce(U256);

impl Nonce {
    pub fn to_epoch(self) -> Epoch {
        let n: u128 = (self.0 >> 128u8).try_into().unwrap();
        Epoch::from(n as u64)
    }

    pub fn to_seqno(self) -> SeqNo {
        let n: u128 = (self.0 & U256::from(u128::MAX)).try_into().unwrap();
        SeqNo::from(n as u64)
    }
}

impl Committable for Nonce {
    fn commit(&self) -> Commitment<Self> {
        RawCommitmentBuilder::new("Nonce")
            .var_size_bytes(self.0.as_le_slice())
            .finalize()
    }
}

impl fmt::Display for Nonce {
    fn fmt(&self, f: &mut fmt::Formatter<'_>) -> fmt::Result {
        self.0.fmt(f)
    }
}

#[derive(Debug, Clone, PartialEq, Eq, Hash, Serialize, Deserialize, RlpEncodable, RlpDecodable)]
pub struct Transaction {
    nonce: Nonce,
<<<<<<< HEAD
    to: Address,
    from: Address,
    data: Bytes,
    v: u64,
    r: U256,
    s: U256,
    hash: Hash,
}

impl Transaction {
    pub fn decode(bytes: &[u8]) -> Result<Self, InvalidTransaction> {
        <Self as Decodable>::decode(&mut &*bytes).map_err(InvalidTransaction)
    }

    pub fn nonce(&self) -> &Nonce {
        &self.nonce
=======
    data: Vec<u8>,
    hash: [u8; 32],
    kid: KeysetId,
}

impl Transaction {
    pub fn new(nonce: Nonce, to: Address, data: Vec<u8>, kid: KeysetId) -> Self {
        let h = blake3::hash(&data);
        Self {
            nonce,
            to,
            data,
            hash: h.into(),
            kid,
        }
>>>>>>> eb0f89f8
    }

    pub fn from(&self) -> &Address {
        &self.from
    }

    pub fn to(&self) -> &Address {
        &self.to
    }

    pub fn encrypted(&self) -> bool {
        self.kid != KeysetId::from(0u64)
    }

    pub fn kid(&self) -> KeysetId {
        self.kid
    }

    pub fn data(&self) -> &[u8] {
        &self.data
    }

    pub fn into_data(self) -> Bytes {
        self.data.clone()
    }

    pub fn digest(&self) -> &Hash {
        &self.hash
    }

<<<<<<< HEAD
    #[cfg(feature = "arbitrary")]
    fn update_hash(&mut self) {
        use sha3::Digest;

        let mut h = sha3::Keccak256::new();
        h.update(self.to);
        h.update(self.from);
        h.update(self.nonce.0.as_le_slice());
        h.update(&self.data);
        h.update(&self.v.to_le_bytes()[..]);
        h.update(self.r.as_le_slice());
        h.update(self.s.as_le_slice());

        self.hash = <[u8; 32]>::from(h.finalize()).into();
    }
}

impl fmt::Display for Transaction {
    fn fmt(&self, f: &mut fmt::Formatter<'_>) -> fmt::Result {
        write!(
            f,
            "{{to := {}, from := {}, nonce := {}, hash := {}}}",
            self.to, self.from, self.nonce, self.hash
        )
=======
    pub fn set_keyset(&mut self, kid: KeysetId) {
        self.kid = kid
>>>>>>> eb0f89f8
    }
}

impl Committable for Transaction {
    fn commit(&self) -> Commitment<Self> {
        RawCommitmentBuilder::new("Transaction")
            .field("to", self.to().commit())
            .field("from", self.from().commit())
            .field("nonce", self.nonce().commit())
            .var_size_field("data", self.data())
            .fixed_size_bytes(self.digest().as_ref())
            .finalize()
    }
}

#[cfg(feature = "arbitrary")]
impl Transaction {
    pub fn arbitrary(max_data: usize, u: &mut Unstructured<'_>) -> arbitrary::Result<Self> {
        use arbitrary::Arbitrary;

        let mut from = [0; 20];
        u.fill_buffer(&mut from)?;

        let mut to = [0; 20];
        u.fill_buffer(&mut to)?;

        let mut this = Self {
            to: to.into(),
            from: from.into(),
            nonce: Nonce(U256::arbitrary(u)?),
            data: Bytes::arbitrary(u)?,
            v: u64::arbitrary(u)?,
            r: U256::arbitrary(u)?,
            s: U256::arbitrary(u)?,
            hash: Hash::from([0; 32]),
        };

        this.data.truncate(max_data);
        this.update_hash();

        Ok(this)
    }
}

#[derive(Debug, Clone, PartialEq, Eq, PartialOrd, Ord, Hash, Serialize, Deserialize)]
pub struct PriorityBundle {
    epoch: Epoch,
    seqno: SeqNo,
<<<<<<< HEAD
    hash: Hash,
    data: Bytes,
=======
    data: Vec<u8>,
    hash: [u8; 32],
    kid: KeysetId,
>>>>>>> eb0f89f8
}

impl PriorityBundle {
    pub fn new(epoch: Epoch, seqno: SeqNo, data: Vec<u8>, hash: [u8; 32], kid: KeysetId) -> Self {
        Self {
            epoch,
            seqno,
            data,
            hash,
            kid,
        }
    }

    pub fn new_with_hash(epoch: Epoch, seqno: SeqNo, data: Vec<u8>, kid: KeysetId) -> Self {
        let h = blake3::hash(&data);
        Self::new(epoch, seqno, data, h.into(), kid)
    }

    pub fn epoch(&self) -> Epoch {
        self.epoch
    }

    pub fn seqno(&self) -> SeqNo {
        self.seqno
    }

    pub fn digest(&self) -> &Hash {
        &self.hash
    }

    pub fn encrypted(&self) -> bool {
        self.kid != KeysetId::from(0)
    }

    pub fn kid(&self) -> KeysetId {
        self.kid
    }

    pub fn data(&self) -> &[u8] {
        &self.data
    }

    pub fn into_data(self) -> Bytes {
        self.data
    }
}

impl From<Transaction> for PriorityBundle {
    fn from(t: Transaction) -> Self {
        Self {
<<<<<<< HEAD
            epoch: t.nonce().to_epoch(),
            seqno: t.nonce().to_seqno(),
            hash: *t.digest(),
            data: t.into_data(),
=======
            epoch: t.nonce.to_epoch(),
            seqno: t.nonce.to_seqno(),
            data: t.data,
            hash: t.hash,
            kid: KeysetId::from(0),
>>>>>>> eb0f89f8
        }
    }
}

impl Committable for PriorityBundle {
    fn commit(&self) -> Commitment<Self> {
        RawCommitmentBuilder::new("PriorityBundle")
            .field("epoch", self.epoch.commit())
            .field("seqno", self.seqno.commit())
            .fixed_size_field("hash", self.hash.as_ref())
            .var_size_field("data", &self.data)
            .finalize()
    }
}

#[cfg(feature = "arbitrary")]
impl PriorityBundle {
    pub fn arbitrary(
        to: Address,
        max_seqno: u64,
        max_data: usize,
        u: &mut Unstructured<'_>,
    ) -> arbitrary::Result<Transaction> {
        use arbitrary::Arbitrary;

        let mut t = Transaction::arbitrary(max_data, u)?;

        let e = Epoch::now() + bool::arbitrary(u)? as u64;
        let s = SeqNo::from(u.int_in_range(0..=max_seqno)?);

        let mut nonce = U256::ZERO;
        nonce |= U256::from(u64::from(e)) << 128;
        nonce |= U256::from(u64::from(s));

        t.to = to;
        t.nonce = Nonce(nonce);
        t.update_hash();

        Ok(t)
    }
}

#[derive(Debug, thiserror::Error)]
#[error("rlp error: {0}")]
pub struct InvalidTransaction(#[from] alloy_rlp::Error);

#[cfg(test)]
mod tests {
    use alloy_primitives::U256;
    use quickcheck::quickcheck;

    use super::Nonce;
    use crate::{Epoch, SeqNo};

    quickcheck! {
        fn epoch_seqno_nonce_identity(e: u64, s: u64) -> bool {
            let e = Epoch::from(e);
            let s = SeqNo::from(s);

            let mut n = Nonce(U256::ZERO);
            n.0 |= U256::from(u64::from(e)) << 128;
            n.0 |= U256::from(u64::from(s));

            n.to_epoch() == e && n.to_seqno() == s
        }

        fn epoch_seqno_nonce_be_bytes_identity(e: u64, s: u64) -> bool {
            let e = Epoch::from(e);
            let s = SeqNo::from(s);

            let mut bytes = [0; 32];
            bytes[8  .. 16].copy_from_slice(&e.to_be_bytes()[..]);
            bytes[24 .. 32].copy_from_slice(&s.to_be_bytes()[..]);

            let n = Nonce(U256::from_be_bytes(bytes));

            n.to_epoch() == e && n.to_seqno() == s
        }
    }
}<|MERGE_RESOLUTION|>--- conflicted
+++ resolved
@@ -1,13 +1,13 @@
 use std::fmt;
 use std::ops::Deref;
 
-use alloy_primitives::{Bytes, TxHash, U256};
+use alloy_primitives::{TxHash, U256};
 use alloy_rlp::{Decodable, RlpDecodable, RlpEncodable};
 use committable::{Commitment, Committable, RawCommitmentBuilder};
 use serde::{Deserialize, Serialize};
 use timeboost_crypto::KeysetId;
 
-use crate::{Address, Epoch, SeqNo};
+use crate::{Address, Bytes, Epoch, SeqNo};
 
 #[cfg(feature = "arbitrary")]
 use arbitrary::Unstructured;
@@ -84,6 +84,15 @@
     }
 }
 
+impl From<(Epoch, SeqNo)> for Nonce {
+    fn from((e, s): (Epoch, SeqNo)) -> Self {
+        let mut n = Self(U256::ZERO);
+        n.0 |= U256::from(u64::from(e)) << 128;
+        n.0 |= U256::from(u64::from(s));
+        n
+    }
+}
+
 impl Committable for Nonce {
     fn commit(&self) -> Commitment<Self> {
         RawCommitmentBuilder::new("Nonce")
@@ -98,17 +107,26 @@
     }
 }
 
-#[derive(Debug, Clone, PartialEq, Eq, Hash, Serialize, Deserialize, RlpEncodable, RlpDecodable)]
+#[derive(
+    Debug,
+    Clone,
+    PartialEq,
+    Eq,
+    Hash,
+    PartialOrd,
+    Ord,
+    Serialize,
+    Deserialize,
+    RlpEncodable,
+    RlpDecodable,
+)]
 pub struct Transaction {
     nonce: Nonce,
-<<<<<<< HEAD
     to: Address,
     from: Address,
     data: Bytes,
-    v: u64,
-    r: U256,
-    s: U256,
     hash: Hash,
+    kid: KeysetId,
 }
 
 impl Transaction {
@@ -116,25 +134,21 @@
         <Self as Decodable>::decode(&mut &*bytes).map_err(InvalidTransaction)
     }
 
+    pub fn new(nonce: Nonce, to: Address, from: Address, data: Bytes, kid: KeysetId) -> Self {
+        let mut this = Self {
+            nonce,
+            to,
+            from,
+            data,
+            hash: [0; 32].into(),
+            kid,
+        };
+        this.update_hash();
+        this
+    }
+
     pub fn nonce(&self) -> &Nonce {
         &self.nonce
-=======
-    data: Vec<u8>,
-    hash: [u8; 32],
-    kid: KeysetId,
-}
-
-impl Transaction {
-    pub fn new(nonce: Nonce, to: Address, data: Vec<u8>, kid: KeysetId) -> Self {
-        let h = blake3::hash(&data);
-        Self {
-            nonce,
-            to,
-            data,
-            hash: h.into(),
-            kid,
-        }
->>>>>>> eb0f89f8
     }
 
     pub fn from(&self) -> &Address {
@@ -153,20 +167,24 @@
         self.kid
     }
 
-    pub fn data(&self) -> &[u8] {
+    pub fn data(&self) -> &Bytes {
         &self.data
-    }
-
-    pub fn into_data(self) -> Bytes {
-        self.data.clone()
     }
 
     pub fn digest(&self) -> &Hash {
         &self.hash
     }
 
-<<<<<<< HEAD
-    #[cfg(feature = "arbitrary")]
+    pub fn set_keyset(&mut self, kid: KeysetId) {
+        self.kid = kid;
+        self.update_hash()
+    }
+
+    pub fn set_data(&mut self, d: Bytes) {
+        self.data = d;
+        self.update_hash()
+    }
+
     fn update_hash(&mut self) {
         use sha3::Digest;
 
@@ -175,9 +193,7 @@
         h.update(self.from);
         h.update(self.nonce.0.as_le_slice());
         h.update(&self.data);
-        h.update(&self.v.to_le_bytes()[..]);
-        h.update(self.r.as_le_slice());
-        h.update(self.s.as_le_slice());
+        h.update(&u64::from(self.kid).to_be_bytes()[..]);
 
         self.hash = <[u8; 32]>::from(h.finalize()).into();
     }
@@ -190,10 +206,6 @@
             "{{to := {}, from := {}, nonce := {}, hash := {}}}",
             self.to, self.from, self.nonce, self.hash
         )
-=======
-    pub fn set_keyset(&mut self, kid: KeysetId) {
-        self.kid = kid
->>>>>>> eb0f89f8
     }
 }
 
@@ -203,6 +215,7 @@
             .field("to", self.to().commit())
             .field("from", self.from().commit())
             .field("nonce", self.nonce().commit())
+            .u64_field("kid", self.kid.into())
             .var_size_field("data", self.data())
             .fixed_size_bytes(self.digest().as_ref())
             .finalize()
@@ -225,10 +238,8 @@
             from: from.into(),
             nonce: Nonce(U256::arbitrary(u)?),
             data: Bytes::arbitrary(u)?,
-            v: u64::arbitrary(u)?,
-            r: U256::arbitrary(u)?,
-            s: U256::arbitrary(u)?,
             hash: Hash::from([0; 32]),
+            kid: KeysetId::from(u64::arbitrary(u)?),
         };
 
         this.data.truncate(max_data);
@@ -239,90 +250,26 @@
 }
 
 #[derive(Debug, Clone, PartialEq, Eq, PartialOrd, Ord, Hash, Serialize, Deserialize)]
-pub struct PriorityBundle {
-    epoch: Epoch,
-    seqno: SeqNo,
-<<<<<<< HEAD
-    hash: Hash,
-    data: Bytes,
-=======
-    data: Vec<u8>,
-    hash: [u8; 32],
-    kid: KeysetId,
->>>>>>> eb0f89f8
-}
-
-impl PriorityBundle {
-    pub fn new(epoch: Epoch, seqno: SeqNo, data: Vec<u8>, hash: [u8; 32], kid: KeysetId) -> Self {
-        Self {
-            epoch,
-            seqno,
-            data,
-            hash,
-            kid,
-        }
-    }
-
-    pub fn new_with_hash(epoch: Epoch, seqno: SeqNo, data: Vec<u8>, kid: KeysetId) -> Self {
-        let h = blake3::hash(&data);
-        Self::new(epoch, seqno, data, h.into(), kid)
-    }
-
-    pub fn epoch(&self) -> Epoch {
-        self.epoch
-    }
-
-    pub fn seqno(&self) -> SeqNo {
-        self.seqno
-    }
-
-    pub fn digest(&self) -> &Hash {
-        &self.hash
-    }
-
-    pub fn encrypted(&self) -> bool {
-        self.kid != KeysetId::from(0)
-    }
-
-    pub fn kid(&self) -> KeysetId {
-        self.kid
-    }
-
-    pub fn data(&self) -> &[u8] {
-        &self.data
-    }
-
-    pub fn into_data(self) -> Bytes {
-        self.data
+pub struct PriorityBundle(Transaction);
+
+impl Deref for PriorityBundle {
+    type Target = Transaction;
+
+    fn deref(&self) -> &Self::Target {
+        &self.0
     }
 }
 
 impl From<Transaction> for PriorityBundle {
     fn from(t: Transaction) -> Self {
-        Self {
-<<<<<<< HEAD
-            epoch: t.nonce().to_epoch(),
-            seqno: t.nonce().to_seqno(),
-            hash: *t.digest(),
-            data: t.into_data(),
-=======
-            epoch: t.nonce.to_epoch(),
-            seqno: t.nonce.to_seqno(),
-            data: t.data,
-            hash: t.hash,
-            kid: KeysetId::from(0),
->>>>>>> eb0f89f8
-        }
+        Self(t)
     }
 }
 
 impl Committable for PriorityBundle {
     fn commit(&self) -> Commitment<Self> {
         RawCommitmentBuilder::new("PriorityBundle")
-            .field("epoch", self.epoch.commit())
-            .field("seqno", self.seqno.commit())
-            .fixed_size_field("hash", self.hash.as_ref())
-            .var_size_field("data", &self.data)
+            .field("transaction", self.0.commit())
             .finalize()
     }
 }
@@ -371,9 +318,7 @@
             let e = Epoch::from(e);
             let s = SeqNo::from(s);
 
-            let mut n = Nonce(U256::ZERO);
-            n.0 |= U256::from(u64::from(e)) << 128;
-            n.0 |= U256::from(u64::from(s));
+            let n = Nonce::from((e, s));
 
             n.to_epoch() == e && n.to_seqno() == s
         }
