--- conflicted
+++ resolved
@@ -10,7 +10,6 @@
     "sailfish-rbc",
     "sailfish-types",
     "tests",
-    "tests/block-verifier",
     "timeboost",
     "timeboost-builder",
     "timeboost-contract",
@@ -19,11 +18,7 @@
     "timeboost-sequencer",
     "timeboost-types",
     "timeboost-utils",
-<<<<<<< HEAD
-    "yapper",
-=======
     "yapper"
->>>>>>> 0ee031bd
 ]
 resolver = "2"
 
