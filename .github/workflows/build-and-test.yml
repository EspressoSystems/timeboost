--- conflicted
+++ resolved
@@ -192,13 +192,8 @@
       run: just run_demo --ignore-stamp -c test-configs/nitro-ci-committee --rounds 10000 --yapper --nitro http://localhost:8547
     - name: Verify sequencer blocks
       run: |
-<<<<<<< HEAD
         RUST_LOG=info just verify_blocks
-    - name: Docker Logs 1
+    - name: Docker Logs Sequencer 1
       run: docker logs test-node-sequencer-1
-    - name: Docker Logs 2
+    - name: Docker Logs Sequencer 2
       run: docker logs test-node-sequencer_b-1
-
-=======
-        RUST_LOG=info just verify_blocks
->>>>>>> d289b8cc
