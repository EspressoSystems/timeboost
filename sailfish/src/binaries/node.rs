--- conflicted
+++ resolved
@@ -4,11 +4,7 @@
 use hotshot_types::traits::metrics::NoMetrics;
 use hotshot_types::PeerConfig;
 use libp2p_identity::PeerId;
-<<<<<<< HEAD
-use libp2p_networking::reexport::Multiaddr;
-=======
-use multiaddr::{multiaddr, Multiaddr};
->>>>>>> a1ca5fa4
+use multiaddr::Multiaddr;
 use sailfish::sailfish;
 use serde::{Deserialize, Serialize};
 use std::sync::Arc;
@@ -45,7 +41,7 @@
     let (sf_app_tx, _) = channel(1);
     let (_, tb_app_rx) = channel(1);
     let (shutdown_tx, shutdown_rx) = async_channel::bounded(1);
-    let metrics = Arc::new(ConsensusMetrics::new(NoMetrics));
+    let metrics = Arc::new(ConsensusMetrics::new(&NoMetrics));
 
     sailfish::run_sailfish(
         cfg.id,
