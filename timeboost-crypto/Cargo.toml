--- conflicted
+++ resolved
@@ -9,8 +9,8 @@
 aes-gcm = { workspace = true }
 alloy-rlp = { workspace = true }
 anyhow = { workspace = true }
+ark-bls12-381 = { workspace = true }
 ark-ec = { workspace = true }
-ark-bls12-381 = { workspace = true }
 ark-ff = { workspace = true }
 ark-poly = { workspace = true }
 ark-serialize = { workspace = true }
@@ -21,14 +21,11 @@
 committable = { workspace = true }
 digest = { workspace = true }
 generic-array = { workspace = true }
-<<<<<<< HEAD
+multisig = { path = "../multisig" }
 num-integer = "0.1"
 # sadly, ark_std depends on rand_core@0.6.0, while rand_chacha@0.9.0 depends on rand_core@0.9.0
 rand_chacha = "0.3.1"
 rayon = { workspace = true }
-=======
-multisig = { path = "../multisig" }
->>>>>>> 9670ee27
 serde = { workspace = true }
 serde_with = { workspace = true }
 sha2 = { workspace = true }
@@ -37,8 +34,8 @@
 zeroize = { workspace = true }
 
 [dev-dependencies]
+ark-bn254 = { workspace = true }
 ark-secp256k1 = { workspace = true }
-ark-bn254 = { workspace = true }
 criterion = { workspace = true }
 
 [[bench]]
