mod decrypt;
mod include;
mod metrics;
mod queue;
mod sort;

use std::collections::VecDeque;
use std::sync::Arc;

use cliquenet as net;
use cliquenet::{Network, NetworkError, NetworkMetrics, Overlay};
use metrics::SequencerMetrics;
use multisig::{Committee, Keypair, PublicKey};
use sailfish::Coordinator;
use sailfish::consensus::{Consensus, ConsensusMetrics};
use sailfish::rbc::{Rbc, RbcConfig, RbcError, RbcMetrics};
use sailfish::types::{Action, RoundNumber};
use timeboost_crypto::Keyset;
use timeboost_types::{Address, BundleVariant, DecryptionKey, Transaction};
use timeboost_types::{CandidateList, CandidateListBytes, DelayedInboxIndex, InclusionList};
use tokio::select;
use tokio::sync::mpsc::{self, Receiver, Sender};
use tokio::task::{JoinHandle, spawn};
use tracing::{error, info, warn};

use decrypt::{DecryptError, Decrypter};
use include::Includer;
use queue::BundleQueue;
use sort::Sorter;

type Result<T> = std::result::Result<T, TimeboostError>;
type Candidates = VecDeque<(RoundNumber, Vec<CandidateList>)>;

#[derive(Debug)]
pub struct SequencerConfig {
    priority_addr: Address,
    keypair: Keypair,
    peers: Vec<(PublicKey, net::Address)>,
    bind: net::Address,
    index: DelayedInboxIndex,
    dec_sk: DecryptionKey,
}

impl SequencerConfig {
    pub fn new<A>(keyp: Keypair, dec_sk: DecryptionKey, bind: A) -> Self
    where
        A: Into<net::Address>,
    {
        Self {
            priority_addr: Address::default(),
            keypair: keyp,
            peers: Vec::new(),
            bind: bind.into(),
            index: DelayedInboxIndex::default(),
            dec_sk,
        }
    }

    pub fn with_priority_addr(mut self, a: Address) -> Self {
        self.priority_addr = a;
        self
    }

    pub fn with_peers<I, A>(mut self, it: I) -> Self
    where
        I: IntoIterator<Item = (PublicKey, A)>,
        A: Into<net::Address>,
    {
        self.peers = it.into_iter().map(|(k, a)| (k, a.into())).collect();
        self
    }

    pub fn with_delayed_inbox_index(mut self, i: DelayedInboxIndex) -> Self {
        self.index = i;
        self
    }
}

pub struct Sequencer {
    label: PublicKey,
    task: JoinHandle<Result<()>>,
    bundles: BundleQueue,
    output: Receiver<Transaction>,
}

impl Drop for Sequencer {
    fn drop(&mut self) {
        self.task.abort()
    }
}

struct Task {
    label: PublicKey,
    bundles: BundleQueue,
    sailfish: Coordinator<CandidateListBytes, Rbc<CandidateListBytes>>,
    includer: Includer,
    decrypter: Decrypter,
    sorter: Sorter,
    output: Sender<Transaction>,
    mode: Mode,
}

/// Mode of operation.
#[derive(Debug, Copy, Clone)]
enum Mode {
    /// The sequencer will not produce transactions.
    Passive,
    /// The sequencer will produce transactions.
    Active,
}

impl Mode {
    fn is_passive(self) -> bool {
        matches!(self, Self::Passive)
    }
}

impl Sequencer {
    pub async fn new<M>(cfg: SequencerConfig, metrics: &M) -> Result<Self>
    where
        M: ::metrics::Metrics,
    {
        let cons_metrics = ConsensusMetrics::new(metrics);
        let rbc_metrics = RbcMetrics::new(metrics);
        let net_metrics = NetworkMetrics::new(metrics, cfg.peers.iter().map(|(k, _)| *k));
        let seq_metrics = Arc::new(SequencerMetrics::new(metrics));

        let committee = Committee::new(
            cfg.peers
                .iter()
                .map(|(k, _)| *k)
                .enumerate()
                .map(|(i, key)| (i as u8, key)),
        );

        let network = Network::create(
            cfg.bind.clone(),
            cfg.keypair.clone(),
            cfg.peers.clone(),
            net_metrics,
        )
        .await?;

        let rcf = RbcConfig::new(cfg.keypair.clone(), committee.clone());
        let rbc = Rbc::new(Overlay::new(network), rcf.with_metrics(rbc_metrics));

        let label = cfg.keypair.public_key();

        let queue = BundleQueue::new(cfg.priority_addr, cfg.index, seq_metrics.clone());
        let consensus = Consensus::new(cfg.keypair.clone(), committee.clone(), queue.clone())
            .with_metrics(cons_metrics);

        let keyset = Keyset::new(1, committee.size());

        let peers: Vec<_> = cfg
            .peers
            .iter()
            .map(|(k, a)| (*k, a.clone().with_port(a.port() + 250)))
            .collect();

        let addr = {
            let p = cfg.bind.port() + 250;
            cfg.bind.with_port(p)
        };

        let network = Network::create(
            addr,
            cfg.keypair.clone(), // same auth
            peers,
            NetworkMetrics::default(),
        )
        .await?;

<<<<<<< HEAD
        // Limit max. size of candidate list. Leave margin of 128 KiB for overhead.
        queue.set_max_data_len(network.max_message_size() - 128 * 1024);
=======
        let decrypter = Decrypter::new(
            cfg.keypair.public_key(),
            Overlay::new(network),
            keyset,
            cfg.dec_sk,
        );
>>>>>>> 9d2eeaa1

        let (tx, rx) = mpsc::channel(1024);

        let task = Task {
            label,
            bundles: queue.clone(),
            sailfish: Coordinator::new(rbc, consensus),
            includer: Includer::new(committee, cfg.index),
            decrypter,
            sorter: Sorter::new(),
            output: tx,
            mode: Mode::Passive,
        };

        Ok(Self {
            label,
            task: spawn(task.go()),
            bundles: queue,
            output: rx,
        })
    }

    pub fn public_key(&self) -> PublicKey {
        self.label
    }

    pub fn add_bundles<I>(&mut self, it: I)
    where
        I: IntoIterator<Item = BundleVariant>,
    {
        self.bundles.add_bundles(it)
    }

    pub async fn next_transaction(&mut self) -> Result<Transaction> {
        select! {
            trx = self.output.recv() => trx.ok_or(TimeboostError::ChannelClosed),
            res = &mut self.task => match res {
                Ok(Ok(())) => {
                    error!(node = %self.label, "unexpected task termination");
                    Err(TimeboostError::TaskTerminated)
                }
                Ok(Err(err)) => {
                    error!(node = %self.label, %err, "task error");
                    Err(err)
                }
                Err(err) => {
                    error!(node = %self.label, %err, "task panic");
                    Err(TimeboostError::TaskTerminated)
                }
            }
        }
    }
}

impl Task {
    /// Run sequencing logic.
    //
    // Processing takes place as follows:
    //
    // 1. Sailfish actions are executed and outputs collected in
    //    round-indexed sequences of candidate lists.
    // 2. Candidates are handed to the inclusion phase and produce the
    //    next inclusion list.
    // 3. If the decrypter has capacity the inclusion list is passed on
    //    and processing continues with the next candidates.
    // 4. Otherwise we buffer the inclusion list and pause Sailfish execution.
    // 5. When the decrypter produces outputs we hand it to the ordering
    //    phase and if it then has capacity we resume with the buffered
    //    inclusion list from (4) and process the remaining candidates.
    // 6. The logic continues at step (1).
    //
    // NB that if Sailfish does not produce outputs (i.e. candidate lists)
    // processing its actions continues unhindered.
    async fn go(mut self) -> Result<()> {
        let mut pending = None;
        let mut candidates = Candidates::new();

        if !self.sailfish.is_init() {
            let actions = self.sailfish.init();
            candidates = self.execute(actions).await?;
        }

        loop {
            if pending.is_none() {
                while let Some(ilist) = self.next_inclusion(&mut candidates) {
                    if !self.decrypter.has_capacity() {
                        pending = Some(ilist);
                        break;
                    }
                    if let Err(err) = self.decrypter.enqueue(ilist).await {
                        error!(node = %self.label, %err, "decrypt enqueue error");
                    }
                }
            }
            select! {
                result = self.sailfish.next(), if pending.is_none() => match result {
                    Ok(actions) => {
                        debug_assert!(candidates.is_empty());
                        candidates = self.execute(actions).await?
                    },
                    Err(err) => {
                        error!(node = %self.label, %err, "coordinator error");
                    },
                },
                result = self.decrypter.next() => match result {
                    Ok(incl) => {
                        for t in self.sorter.sort(incl) {
                            self.output.send(t).await.map_err(|_| TimeboostError::ChannelClosed)?
                        }
                        if self.decrypter.has_capacity() {
                            let Some(ilist) = pending.take() else {
                                continue
                            };
                            if let Err(err) = self.decrypter.enqueue(ilist).await {
                                error!(node = %self.label, %err, "decrypt enqueue error");
                            }
                        }
                    }
                    Err(err) => {
                        error!(node = %self.label, %err);
                    }
                }
            }
        }
    }

    /// Execute Sailfish actions and collect candidate lists.
    async fn execute(&mut self, actions: Vec<Action<CandidateListBytes>>) -> Result<Candidates> {
        let mut actions = VecDeque::from(actions);
        let mut candidates = Vec::new();
        while !actions.is_empty() {
            let mut round = RoundNumber::genesis();
            let mut lists = Vec::new();
            while let Some(action) = actions.pop_front() {
                if let Action::Deliver(payload) = action {
                    round = payload.round();
                    match CandidateList::try_from(payload.data().as_ref()) {
                        Ok(data) => lists.push(data),
                        Err(err) => {
                            warn!(
                                node = %self.label,
                                err  = %err,
                                src  = %payload.source(),
                                "failed to deserialize candidate list"
                            );
                        }
                    }
                } else {
                    actions.push_front(action);
                    break;
                }
            }
            if !lists.is_empty() {
                candidates.push((round, lists))
            }
            while let Some(action) = actions.pop_front() {
                if let Action::Deliver(_) = action {
                    actions.push_front(action);
                    break;
                }
                if let Err(err) = self.sailfish.execute(action).await {
                    error!(node = %self.label, %err, "coordinator error");
                    return Err(err.into());
                }
            }
        }
        Ok(candidates.into())
    }

    /// Handle candidate lists and return the next inclusion list.
    fn next_inclusion(&mut self, candidates: &mut Candidates) -> Option<InclusionList> {
        while let Some((round, lists)) = candidates.pop_front() {
            let outcome = self.includer.inclusion_list(round, lists);
            self.bundles.update_bundles(&outcome.ilist, outcome.retry);
            if !outcome.is_valid {
                self.mode = Mode::Passive;
                self.bundles.set_mode(self.mode);
                info!(node = %self.label, %round, "passive mode");
                continue;
            }
            if self.mode.is_passive() {
                info!(node = %self.label, %round, "entering active mode");
                self.mode = Mode::Active;
                self.bundles.set_mode(self.mode);
            }
            return Some(outcome.ilist);
        }
        None
    }
}

#[derive(Debug, thiserror::Error)]
#[non_exhaustive]
pub enum TimeboostError {
    #[error("network error: {0}")]
    Net(#[from] NetworkError),

    #[error("rbc error: {0}")]
    Rbc(#[from] RbcError),

    #[error("channel closed")]
    ChannelClosed,

    #[error("task terminated")]
    TaskTerminated,

    #[error("decrypt error: {0}")]
    Decrypt(#[from] DecryptError),
}<|MERGE_RESOLUTION|>--- conflicted
+++ resolved
@@ -171,17 +171,15 @@
         )
         .await?;
 
-<<<<<<< HEAD
         // Limit max. size of candidate list. Leave margin of 128 KiB for overhead.
         queue.set_max_data_len(network.max_message_size() - 128 * 1024);
-=======
+
         let decrypter = Decrypter::new(
             cfg.keypair.public_key(),
             Overlay::new(network),
             keyset,
             cfg.dec_sk,
         );
->>>>>>> 9d2eeaa1
 
         let (tx, rx) = mpsc::channel(1024);
 
