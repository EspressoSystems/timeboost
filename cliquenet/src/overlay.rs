--- conflicted
+++ resolved
@@ -72,16 +72,6 @@
 #[derive(Debug, Clone, Copy, PartialEq, Eq, PartialOrd, Ord, Hash, Encode, Decode)]
 pub struct Bucket(u64);
 
-<<<<<<< HEAD
-/// A tag that can be attached to `Data` to allow classification.
-#[derive(Debug, Default, Clone, Copy, PartialEq, Eq, PartialOrd, Ord, Hash, Encode, Decode)]
-pub struct Tag(u8);
-=======
-/// A message ID uniquely identifies as message.
-#[derive(Debug, Clone, Copy, PartialEq, Eq, PartialOrd, Ord, Hash, Encode, Decode)]
-pub struct Id(u64);
->>>>>>> b0d3c389
-
 /// Messages are associated with IDs and put into buckets.
 ///
 /// Bucket numbers are given to us by clients which also garbage collect
