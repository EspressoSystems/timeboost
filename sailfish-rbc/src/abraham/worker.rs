use std::borrow::Cow;
use std::cmp::max;
use std::collections::BTreeMap;
use std::collections::btree_map::Entry;
use std::fmt;
use std::time::Duration;

use bytes::{BufMut, Bytes, BytesMut};
use committable::{Commitment, Committable};
use multisig::{Certificate, Envelope, PublicKey, VoteAccumulator};
use multisig::{Unchecked, Validated};
<<<<<<< HEAD
use sailfish_types::{Evidence, Message, MessageKind, RawComm, RoundNumber};
=======
use sailfish_types::{Message, RawComm, RoundNumber, Vertex};
>>>>>>> bb98fdec
use serde::{Serialize, de::DeserializeOwned};
use tokio::sync::mpsc;
use tokio::time::{self, Instant, Interval};
use tracing::{debug, trace, warn};

use crate::RbcError;
use crate::digest::Digest;

use super::{Command, Protocol, RbcConfig};

type Result<T> = std::result::Result<T, RbcError>;
type Sender<T> = mpsc::Sender<Message<T, Validated>>;
type Receiver<T> = mpsc::Receiver<Command<T>>;

/// A worker is run by `Rbc` to perform the actual work of sending and
/// delivering messages.
pub struct Worker<C, T: Committable> {
    /// RBC configuration.
    config: RbcConfig,
    /// Label, used in debug logs.
    label: PublicKey,
    /// Underlying communication type.
    comm: C,
    /// Our channel to deliver messages to the application layer.
    tx: Sender<T>,
    /// Our channel to receive messages from the application layer.
    rx: Receiver<T>,
    /// The highest round number of the application (used for pruning).
    round: RoundNumber,
    /// The tracking information per message.
    buffer: BTreeMap<RoundNumber, Messages<T>>,
    /// A timer to retry messages.
    timer: Interval,
}

/// Messages of a single round.
struct Messages<T: Committable> {
    /// Did we deliver the messages early?
    ///
    /// Early delivery means that as soon as we receive 2f + 1 messages in a
    /// round, we deliver the messages. Afterwards this flag is set to true
    /// to avoid repeated calculations. The rationale behind this is that with
    /// 2f + 1 messages we know that at least f + 1 messages will eventually
    /// be delivered.
    early: bool,
    /// Tracking info per message.
    map: BTreeMap<Digest, Tracker<T>>,
    /// This tracks the remaining number of ACKs we still expect for the given
    /// message digest.
    acks: BTreeMap<Digest, Acks>,
}

impl<T: Committable> Messages<T> {
    /// Get a message digest of this source, if any.
    fn digest(&self, s: &PublicKey) -> Option<Digest> {
        for (d, t) in &self.map {
            if let Some(vertex) = &t.message.item {
                if vertex.data().source() == s {
                    return Some(*d);
                }
            }
        }
        None
    }
}

impl<T: Committable> Default for Messages<T> {
    fn default() -> Self {
        Self {
            early: false,
            map: Default::default(),
            acks: Default::default(),
        }
    }
}

/// Tracks remaining expected ACKs of a message.
struct Acks {
    /// The message we sent and await ACKs for.
    msg: Bytes,
    /// The time when the message was first sent.
    start: Instant,
    /// The time when the message was last sent.
    timestamp: Instant,
    /// The number of delivery retries.
    retries: usize,
    /// The number of parties that still have to send an ACK back.
    rem: Vec<PublicKey>,
}

/// Tracking information about a message and its status.
struct Tracker<T: Committable> {
    /// The producer of this message.
    source: Option<PublicKey>,
    /// Are we the original producer of this message?
    ours: bool,
    /// The time when this info was created.
    start: Instant,
    /// The time when this info was last updated.
    timestamp: Instant,
    /// The number of delivery retries.
    retries: usize,
    /// The message, if any.
    ///
    /// If we receive votes before the message, this item will be empty.
    message: Item<Envelope<Vertex<T>, Validated>>,
    /// The votes for a message.
    votes: VoteAccumulator<Digest>,
    /// The message status.
    status: Status,
}

impl<T: Committable> Tracker<T> {
    /// Randomly select a voter of the given commitment.
    fn choose_voter(&self, d: &Commitment<Digest>) -> Option<PublicKey> {
        use rand::seq::IteratorRandom;
        self.votes.voters(d).choose(&mut rand::rng()).copied()
    }
}

/// A message item.
struct Item<T> {
    /// This item's value, i.e. the message.
    item: Option<T>,
    /// If `true`, this item was delivered early.
    ///
    /// The flag is used for performance reasons to avoid duplicate delivery
    /// of a message to the application layer.
    early: bool,
}

impl<T> Item<T> {
    fn none() -> Self {
        Self {
            item: None,
            early: false,
        }
    }

    fn some(item: T) -> Self {
        Self {
            item: Some(item),
            early: false,
        }
    }
}

/// Message status.
#[derive(Debug, Copy, Clone, PartialEq, Eq)]
enum Status {
    /// Nothing has happened yet
    Init,
    /// Message proposal has been submitted to the network.
    SentMsg,
    /// A message proposal has been received from the network.
    ReceivedMsg,
    /// Our vote for a message proposal has been submitted to the network.
    SentVote,
    /// We ask for the message corresponding to a quorum of votes.
    ///
    /// If we have collected a quorum of votes or received a quorum certificate
    /// before we received the message itself, we asked a random signer for it.
    RequestedMsg,
    /// We have received one or more votes.
    ReceivedVotes,
    /// A quorum of votes has been reached.
    ReachedQuorum,
    /// The message has been RBC delivered (terminal state).
    Delivered,
}

impl fmt::Display for Status {
    fn fmt(&self, f: &mut fmt::Formatter<'_>) -> fmt::Result {
        match self {
            Self::Init => f.write_str("init"),
            Self::SentMsg => f.write_str("sent-msg"),
            Self::ReceivedMsg => f.write_str("recv-msg"),
            Self::SentVote => f.write_str("sent-vote"),
            Self::ReceivedVotes => f.write_str("recv-votes"),
            Self::ReachedQuorum => f.write_str("quorum"),
            Self::RequestedMsg => f.write_str("req-msg"),
            Self::Delivered => f.write_str("delivered"),
        }
    }
}

impl<C: RawComm, T: Committable> Worker<C, T> {
    pub fn new(tx: Sender<T>, rx: Receiver<T>, cfg: RbcConfig, nt: C) -> Self {
        Self {
            label: cfg.keypair.public_key(),
            config: cfg,
            comm: nt,
            tx,
            rx,
            round: RoundNumber::genesis(),
            buffer: BTreeMap::new(),
            timer: {
                let mut i = time::interval(Duration::from_secs(1));
                i.set_missed_tick_behavior(time::MissedTickBehavior::Skip);
                i
            },
        }
    }
}

impl<C: RawComm, T: Clone + Committable + Serialize + DeserializeOwned> Worker<C, T> {
    /// The main event loop of this worker.
    ///
    /// We either receive messages from the application to send or from the network
    /// to deliver. Periodically we also revisit our message buffer and try to make
    /// progress.
    pub async fn go(mut self) {
        loop {
            tokio::select! {
                now = self.timer.tick() => {
                    match self.retry(now).await {
                        Ok(()) => {}
                        Err(RbcError::Shutdown) => {
                            debug!(node = %self.label, "rbc shutdown detected");
                            return;
                        }
                        Err(err) => {
                            warn!(node = %self.label, %err, "error retrying");
                        }
                    }
                },
                val = self.comm.receive() => {
                    match val {
                        Ok((key, bytes)) => {
                            match self.on_inbound(key, bytes).await {
                                Ok(()) => {}
                                Err(RbcError::Shutdown) => {
                                    debug!(node = %self.label, "rbc shutdown detected");
                                    return;
                                }
                                Err(err) => {
                                    warn!(node = %self.label, %err, "error on inbound message");
                                }
                            }
                        }
                        Err(err) => {
                            warn!(node = %self.label, %err, "error receiving message from network")
                        }
                    }
                },
                cmd = self.rx.recv() => {
                    match cmd {
                        Some(Command::RbcBroadcast(v, tx)) => {
                            match self.on_outbound(v).await {
                                Ok(()) => {
                                    let _ = tx.send(Ok(()));
                                }
                                Err(err) => {
                                    warn!(node = %self.label, %err, "error rbc broadcasting message");
                                    let _ = tx.send(Err(err));
                                }
                            }
                        }
                        // Best-effort sending to a peer without RBC properties.
                        Some(Command::Send(to, msg)) => {
                            match self.on_send(to, msg).await {
                                Ok(()) => {}
                                Err(err) => warn!(node = %self.label, %err, "error sending message")
                            }
                        }
                        // Best-effort broadcast without RBC properties.
                        Some(Command::Broadcast(msg)) => {
                            match self.on_broadcast(msg).await {
                                Ok(()) => {}
                                Err(err) => {
                                    warn!(node = %self.label, %err, "error broadcasting message")
                                }
                            }
                        }
                        None => {
                            debug!(node = %self.label, "rbc shutdown detected");
                            return
                        }
                    }
                }
            }
        }
    }

    /// Best effort broadcast.
    async fn on_broadcast(&mut self, msg: Message<T, Validated>) -> Result<()> {
        trace!(node = %self.label, %msg, "broadcasting");
        let proto = Protocol::Send(Cow::Borrowed(&msg));
        let bytes = serialize(&proto)?;
        let digest = Digest::of_msg(&msg);
        // Expect an ACK from each party:
        self.buffer
            .entry(digest.round())
            .or_default()
            .acks
            .entry(digest)
            .or_insert_with(|| {
                let now = Instant::now();
                Acks {
                    msg: bytes.clone(),
                    start: now,
                    timestamp: now,
                    retries: 0,
                    rem: self.config.committee.parties().copied().collect(),
                }
            });
        self.comm.broadcast(bytes).await.map_err(RbcError::net)?;
        Ok(())
    }

    /// 1:1 communication.
    async fn on_send(&mut self, to: PublicKey, msg: Message<T, Validated>) -> Result<()> {
        trace!(node = %self.label, %to, %msg, "sending");
        let proto = Protocol::Send(Cow::Borrowed(&msg));
        let bytes = serialize(&proto)?;
        let digest = Digest::of_msg(&msg);
        // Expect an ACK from `to`:
        self.buffer
            .entry(digest.round())
            .or_default()
            .acks
            .entry(digest)
            .or_insert_with(|| {
                let now = Instant::now();
                Acks {
                    msg: bytes.clone(),
                    start: now,
                    timestamp: now,
                    retries: 0,
                    rem: vec![to],
                }
            });
        self.comm.send(to, bytes).await.map_err(RbcError::net)
    }

    /// Start RBC broadcast.
    async fn on_outbound(&mut self, vertex: Envelope<Vertex<T>, Validated>) -> Result<()> {
        trace!(node = %self.label, vertex = %vertex.data(), "proposing");
        let proto = Protocol::Propose(Cow::Borrowed(&vertex));
        let bytes = serialize(&proto)?;
        let digest = Digest::of_vertex(&vertex);

        // We track the max. round number to know when it is safe to remove
        // old messages from our buffer.
        self.round = max(self.round, *vertex.data().round().data());

        // Remove buffer entries that are too old to be relevant.
        self.buffer.retain(|r, _| {
            let n = self.config.committee.size().get() as u64;
            let t = self.config.committee.threshold().get() as u64;
            *r + n + t >= self.round
        });

        let now = Instant::now();

        let tracker = Tracker {
            source: Some(self.config.keypair.public_key()),
            ours: true,
            start: now,
            timestamp: now,
            retries: 0,
            message: Item::some(vertex),
            votes: VoteAccumulator::new(self.config.committee.clone()),
            status: Status::Init,
        };

        let tracker = self
            .buffer
            .entry(digest.round())
            .or_default()
            .map
            .entry(digest)
            .or_insert(tracker);

        if let Err(e) = self.comm.broadcast(bytes).await {
            debug!(node = %self.label, %e, "network error");
        } else {
            debug!(node = %self.label, %digest, "message broadcast");
            tracker.status = Status::SentMsg;
        }

        Ok(())
    }

    /// We received a message from the network.
    async fn on_inbound(&mut self, src: PublicKey, bytes: Bytes) -> Result<()> {
        trace!(node = %self.label, %src, "inbound message");
        match bincode::serde::decode_from_slice(&bytes, bincode::config::standard())?.0 {
            Protocol::Send(msg) => self.on_message(src, msg.into_owned()).await?,
            Protocol::Ack(dig) => self.on_ack(src, dig).await?,
            Protocol::Propose(msg) => self.on_propose(src, msg.into_owned()).await?,
            Protocol::Vote(env, evi, done) => self.on_vote(env, evi, done).await?,
            Protocol::GetRequest(dig) => self.on_get_request(src, dig).await?,
            Protocol::GetResponse(msg) => self.on_get_response(src, msg.into_owned()).await?,
            Protocol::Cert(crt) => self.on_cert(src, crt).await?,
        }

        Ok(())
    }

    /// A non-RBC message has been received which we deliver directly to the application.
    async fn on_message(&mut self, src: PublicKey, msg: Message<T, Unchecked>) -> Result<()> {
        trace!(node = %self.label, %src, %msg, "message received");
        if msg.is_vertex() {
            warn!(node = %self.label, %src, "received rbc message as non-rbc message");
            return Err(RbcError::InvalidMessage);
        }
        let Some(msg) = msg.validated(&self.config.committee) else {
            return Err(RbcError::InvalidMessage);
        };
        let dig = Digest::of_msg(&msg);
        let ack = Protocol::<'_, T, Validated>::Ack(dig);
        let bytes = serialize(&ack)?;
        self.tx.send(msg).await.map_err(|_| RbcError::Shutdown)?;
        debug!(node = %self.label, digest = %dig, %src, "sending ack");
        self.comm.send(src, bytes).await.map_err(RbcError::net)
    }

    /// A message acknowledgement has been received.
    async fn on_ack(&mut self, src: PublicKey, digest: Digest) -> Result<()> {
        trace!(node = %self.label, %src, %digest, "ack received");
        let Some(msgs) = self.buffer.get_mut(&digest.round()) else {
            debug!(node = %self.label, %digest, "no ack expected for digest round");
            return Ok(());
        };

        let Some(acks) = msgs.acks.get_mut(&digest) else {
            debug!(node = %self.label, %digest, "no ack expected for digest");
            return Ok(());
        };

        acks.rem.retain(|k| *k != src);

        if acks.rem.is_empty() {
            self.config.metrics.add_ack_duration(acks.start.elapsed());
            msgs.acks.remove(&digest);
        }

        Ok(())
    }

    /// An RBC message proposal has been received.
    async fn on_propose(
        &mut self,
        src: PublicKey,
        vertex: Envelope<Vertex<T>, Unchecked>,
    ) -> Result<()> {
        trace!(node = %self.label, %src, vertex = %vertex.data(), "proposal received");
        let Some(vertex) = vertex.validated(&self.config.committee) else {
            return Err(RbcError::InvalidMessage);
        };

        if *vertex.signing_key() != src {
            warn!(node = %self.label, %src, "message sender != message signer");
            return Err(RbcError::InvalidMessage);
        }

        let digest = Digest::of_vertex(&vertex);

        if let Some(messages) = self.buffer.get(&digest.round()) {
            if let Some(d) = messages.digest(&src) {
                if d != digest {
                    warn!(node = %self.label, %src, "multiple proposals received");
                    return Err(RbcError::InvalidMessage);
                }
            }
        }

        let Some(evidence) = msg.evidence().cloned() else {
            warn!(%src, "message without evidence");
            return Err(RbcError::InvalidMessage);
        };

        let messages = self.buffer.entry(digest.round()).or_default();

        let tracker = messages.map.entry(digest).or_insert_with(|| {
            let now = Instant::now();
            Tracker {
                source: None,
                ours: false,
                start: now,
                timestamp: now,
                retries: 0,
                message: Item::none(),
                votes: VoteAccumulator::new(self.config.committee.clone()),
                status: Status::Init,
            }
        });

        match tracker.status {
            // First time we see this message.
            Status::Init => {
                tracker.source = Some(src);
                tracker.message = Item::some(vertex);
                tracker.status = Status::ReceivedMsg;
                let env = Envelope::signed(digest, &self.config.keypair, false);
                let vote = Protocol::<'_, T, Validated>::Vote(env, evidence, false);
                let bytes = serialize(&vote)?;
                self.comm.broadcast(bytes).await.map_err(RbcError::net)?;
                tracker.status = Status::SentVote
            }
            // We received a duplicate or a reflection of our own outbound message.
            // In any case we did not manage to cast our vote yet, so we try again.
            Status::ReceivedMsg | Status::SentMsg => {
                debug_assert!(tracker.message.item.is_some());
                let env = Envelope::signed(digest, &self.config.keypair, false);
                let vote = Protocol::<'_, T, Validated>::Vote(env, evidence, false);
                let bytes = serialize(&vote)?;
                self.comm.broadcast(bytes).await.map_err(RbcError::net)?;
                tracker.status = Status::SentVote
            }
            // We received votes, possibly prior to the message. If so we update the
            // tracking info with the actual message proposal and vote on the message.
            Status::ReceivedVotes => {
                if tracker.message.item.is_none() {
                    tracker.source = Some(src);
                    tracker.message = Item::some(vertex);
                    let env = Envelope::signed(digest, &self.config.keypair, false);
                    let vote = Protocol::<'_, T, Validated>::Vote(env, evidence, false);
                    let bytes = serialize(&vote)?;
                    self.comm.broadcast(bytes).await.map_err(RbcError::net)?;
                    tracker.status = Status::SentVote
                }
            }
            // We have received enough votes to form a quorum but we either did not manage
            // to request the message or to broadcast the certificate.
            Status::ReachedQuorum => {
                if tracker.message.item.is_none() {
                    tracker.source = Some(src);
                    tracker.message = Item::some(vertex.clone());
                    let cert = tracker.votes.certificate().expect("quorum => certificate");
                    if let Entry::Vacant(acks) = messages.acks.entry(Digest::of_cert(cert)) {
                        let m = Protocol::<'_, T, Validated>::Cert(cert.clone());
                        let b = serialize(&m)?;
                        let now = Instant::now();
                        acks.insert(Acks {
                            msg: b.clone(),
                            start: now,
                            timestamp: now,
                            retries: 0,
                            rem: self.config.committee.parties().copied().collect(),
                        });
                        self.comm.broadcast(b).await.map_err(RbcError::net)?;
                    }
                }
                self.tx
                    .send(Message::Vertex(vertex.clone()))
                    .await
                    .map_err(|_| RbcError::Shutdown)?;
                self.config
                    .metrics
                    .add_delivery_duration(tracker.start.elapsed());
                debug!(node = %self.label, vertex = %vertex.data(), %digest, "delivered");
                tracker.status = Status::Delivered
            }
            // We had previously reached a quorum of votes but were missing the message
            // which now arrived (after we requested it). We can finally deliver it to
            // the application.
            Status::RequestedMsg => {
                tracker.source = Some(src);
                tracker.message = Item::some(vertex.clone());
                debug!(node = %self.label, vertex = %vertex.data(), %digest, "delivered");
                self.tx
                    .send(Message::Vertex(vertex))
                    .await
                    .map_err(|_| RbcError::Shutdown)?;
                tracker.status = Status::Delivered;
                self.config
                    .metrics
                    .add_delivery_duration(tracker.start.elapsed())
            }
            // These states already have the message, so there is nothing to be done.
            Status::Delivered | Status::SentVote => {
                debug!(node = %self.label, %digest, status = %tracker.status, "ignoring message proposal");
                debug_assert!(tracker.message.item.is_some())
            }
        }

        if self.config.early_delivery && !messages.early {
            let available = messages
                .map
                .values()
                .filter(|t| t.message.item.is_some())
                .count();

            if available >= self.config.committee.quorum_size().get() {
                for tracker in messages.map.values_mut() {
                    if tracker.status == Status::Delivered {
                        continue;
                    }
                    if let Some(vertex) = &tracker.message.item {
                        self.tx
                            .send(Message::Vertex(vertex.clone()))
                            .await
                            .map_err(|_| RbcError::Shutdown)?;
                        tracker.message.early = true;
                        self.config
                            .metrics
                            .add_delivery_duration(tracker.start.elapsed());
                        debug!(node = %self.label, vertex = %vertex.data(), %digest, "delivered");
                    }
                }
                messages.early = true
            }
        }

        Ok(())
    }

    /// A proposal vote has been received.
<<<<<<< HEAD
    #[instrument(level = "trace", skip_all, fields(
        n = %self.label,
        s = %env.signing_key(),
        r = %env.data())
    )]
    async fn on_vote(
        &mut self,
        env: Envelope<Digest, Unchecked>,
        evidence: Evidence,
        done: bool,
    ) -> Result<()> {
=======
    async fn on_vote(&mut self, env: Envelope<Digest, Unchecked>, done: bool) -> Result<()> {
        trace!(node = %self.label, src = %env.signing_key(), %done, "vote received");
>>>>>>> bb98fdec
        let Some(env) = env.validated(&self.config.committee) else {
            return Err(RbcError::InvalidMessage);
        };

        let digest = *env.data();
        let commit = digest.commit();
        let source = *env.signing_key();

        // For unknown rounds we check the vote evidence to make sure
        // a quorum of parties is backing the round prior to the vote.
        if !self.buffer.contains_key(&digest.round()) {
            if evidence.round() + 1 != digest.round() && !digest.round().is_genesis() {
                warn!(n = %self.label, "invalid vote evidence round");
                return Err(RbcError::InvalidMessage);
            }
            if !evidence.is_valid(&self.config.committee) {
                warn!(n = %self.label, "invalid vote evidence");
                return Err(RbcError::InvalidMessage);
            }
        }

        let messages = self.buffer.entry(digest.round()).or_default();

        let tracker = messages.map.entry(digest).or_insert_with(|| {
            let now = Instant::now();
            Tracker {
                source: None,
                ours: false,
                start: now,
                timestamp: now,
                retries: 0,
                message: Item::none(),
                votes: VoteAccumulator::new(self.config.committee.clone()),
                status: Status::Init,
            }
        });

        debug!(
            node   = %self.label,
            digest = %digest,
            status = %tracker.status,
            votes  = %tracker.votes.votes(&commit),
            "vote received"
        );

        match tracker.status {
            // Votes may precede the message proposal. We just try to add the votes
            // to our accumulator and see if we have reached a quorum. If this happens
            // we broadcast the certificate and deliver the message to the application
            // unless of course we are missing it, in which case we ask a single peer
            // to send it to us.
            Status::Init
            | Status::ReceivedMsg
            | Status::SentMsg
            | Status::ReceivedVotes
            | Status::SentVote => match tracker.votes.add(env.into_signed()) {
                Ok(None) => tracker.status = Status::ReceivedVotes,
                Ok(Some(cert)) => {
                    tracker.status = Status::ReachedQuorum;
                    if let Some(vertex) = &tracker.message.item {
                        let cert_digest = Digest::of_cert(cert);
                        if let Entry::Vacant(acks) = messages.acks.entry(cert_digest) {
                            let m = Protocol::<'_, T, Validated>::Cert(cert.clone());
                            let b = serialize(&m)?;
                            let now = Instant::now();
                            acks.insert(Acks {
                                msg: b.clone(),
                                start: now,
                                timestamp: now,
                                retries: 0,
                                rem: self.config.committee.parties().copied().collect(),
                            });
                            self.comm.broadcast(b).await.map_err(RbcError::net)?;
                        }
                        if !tracker.message.early {
                            self.tx
                                .send(Message::Vertex(vertex.clone()))
                                .await
                                .map_err(|_| RbcError::Shutdown)?;
                            self.config
                                .metrics
                                .add_delivery_duration(tracker.start.elapsed());
                            debug!(node = %self.label, vertex = %vertex.data(), %digest, "delivered");
                        }
                        tracker.status = Status::Delivered
                    } else {
                        let m = Protocol::<'_, T, Validated>::GetRequest(digest);
                        let b = serialize(&m)?;
                        let s = tracker.choose_voter(&commit).expect("certificate => voter");
                        self.comm.send(s, b).await.map_err(RbcError::net)?;
                        tracker.status = Status::RequestedMsg;
                    }
                }
                Err(err) => {
                    warn!(node = %self.label, %err, %digest, "failed to add vote");
                    if tracker.votes.is_empty() && tracker.message.item.is_none() {
                        if let Some(messages) = self.buffer.get_mut(&digest.round()) {
                            messages.map.remove(&digest);
                        }
                    }
                }
            },
            // We have previously reached the quorum of votes but did not manage to request
            // the still missing message. We use this additional vote to try again.
            Status::ReachedQuorum if tracker.message.item.is_none() => {
                let m = Protocol::<'_, T, Validated>::GetRequest(digest);
                let b = serialize(&m)?;
                let s = tracker.choose_voter(&commit).expect("quorum => voter");
                self.comm.send(s, b).await.map_err(RbcError::net)?;
                tracker.status = Status::RequestedMsg;
            }
            Status::ReachedQuorum | Status::RequestedMsg | Status::Delivered => {
                if done {
                    debug!(node = %self.label, status = %tracker.status, "ignoring vote")
                } else {
                    debug!(
                        node   = %self.label,
                        digest = %digest,
                        status = %tracker.status,
                        "replying with our vote to sender"
                    );
                    let env = Envelope::signed(digest, &self.config.keypair, false);
                    let vote = Protocol::<'_, T, Validated>::Vote(env, evidence, true);
                    let bytes = serialize(&vote)?;
                    self.comm.send(source, bytes).await.map_err(RbcError::net)?;
                }
            }
        }

        Ok(())
    }

    /// We received a vote certificate.
    async fn on_cert(&mut self, src: PublicKey, crt: Certificate<Digest>) -> Result<()> {
        trace!(node = %self.label, %src, digest = %crt.data(), "certificate received");
        let digest = *crt.data();
        let cert_digest = Digest::of_cert(&crt);

        if let Some(r) = self.buffer.keys().next() {
            if digest.round() < *r {
                // Certificate is too old.
                self.ack(src, cert_digest).await?;
                return Ok(());
            }
        }

        if !crt.is_valid_par(&self.config.committee) {
            return Err(RbcError::InvalidMessage);
        }

        let commit = digest.commit();

        let messages = self.buffer.entry(digest.round()).or_default();

        let tracker = messages.map.entry(digest).or_insert_with(|| {
            let now = Instant::now();
            Tracker {
                source: None,
                ours: false,
                start: now,
                timestamp: now,
                retries: 0,
                message: Item::none(),
                votes: VoteAccumulator::new(self.config.committee.clone()),
                status: Status::Init,
            }
        });

        match tracker.status {
            // The certificate allows us to immediately reach the quorum and deliver the
            // message to the application layer. If we are missing the message, we have to
            // ask one of our peers for it.
            Status::Init
            | Status::ReceivedMsg
            | Status::SentMsg
            | Status::ReceivedVotes
            | Status::SentVote => {
                tracker.votes.set_certificate(crt.clone());
                tracker.status = Status::ReachedQuorum;

                if let Some(vertex) = &tracker.message.item {
                    if let Entry::Vacant(acks) = messages.acks.entry(cert_digest) {
                        let m = Protocol::<'_, T, Validated>::Cert(crt);
                        let b = serialize(&m)?;
                        let now = Instant::now();
                        acks.insert(Acks {
                            msg: b.clone(),
                            start: now,
                            timestamp: now,
                            retries: 0,
                            rem: self.config.committee.parties().copied().collect(),
                        });
                        self.comm.broadcast(b).await.map_err(RbcError::net)?;
                    }
                    if !tracker.message.early {
                        self.tx
                            .send(Message::Vertex(vertex.clone()))
                            .await
                            .map_err(|_| RbcError::Shutdown)?;
                        self.config
                            .metrics
                            .add_delivery_duration(tracker.start.elapsed());
                        debug!(node = %self.label, vertex = %vertex.data(), %digest, "delivered");
                    }
                    tracker.status = Status::Delivered
                } else {
                    let m = Protocol::<'_, T, Validated>::GetRequest(digest);
                    let b = serialize(&m)?;
                    let s = tracker.choose_voter(&commit).expect("certificate => voter");
                    self.comm.send(s, b).await.map_err(RbcError::net)?;
                    tracker.status = Status::RequestedMsg;
                }
            }
            // We have previously reached the quorum of votes but did not manage to request
            // the still missing message. Let's try again.
            Status::ReachedQuorum if tracker.message.item.is_none() => {
                let m = Protocol::<'_, T, Validated>::GetRequest(digest);
                let b = serialize(&m)?;
                let s = tracker.choose_voter(&commit).expect("quorum => voter");
                self.comm.send(s, b).await.map_err(RbcError::net)?;
                tracker.status = Status::RequestedMsg;
            }
            Status::ReachedQuorum | Status::RequestedMsg | Status::Delivered => {
                debug!(node = %self.label, status = %tracker.status, "ignoring certificate")
            }
        }

        self.ack(src, cert_digest).await?;

        Ok(())
    }

    /// One of our peers is asking for a message proposal.
    async fn on_get_request(&mut self, src: PublicKey, digest: Digest) -> Result<()> {
        trace!(node = %self.label, %src, %digest, "get request received");
        let Some(tracker) = self
            .buffer
            .get_mut(&digest.round())
            .and_then(|m| m.map.get_mut(&digest))
        else {
            warn!(
                node = %self.label,
                src  = %src,
                "ignoring get request for data we do not have"
            );
            return Ok(());
        };

        match tracker.status {
            // We do not have the message ourselves when in these states.
            Status::Init | Status::RequestedMsg => {
                debug!(node = %self.label, %digest, status = %tracker.status, "ignoring get request");
                debug_assert!(tracker.message.item.is_none())
            }
            // Here, we may have the message and if so, we gladly share it.
            Status::SentVote | Status::ReceivedVotes | Status::ReachedQuorum => {
                if let Some(msg) = &tracker.message.item {
                    respond(&mut self.comm, src, msg).await?;
                }
            }
            // In these states we must have the message and send to the peer.
            Status::ReceivedMsg | Status::SentMsg | Status::Delivered => {
                let msg = tracker
                    .message
                    .item
                    .as_ref()
                    .expect("message item is present in these status");
                respond(&mut self.comm, src, msg).await?;
            }
        }

        Ok(())
    }

    /// We received a response to our get request.
    async fn on_get_response(
        &mut self,
        src: PublicKey,
        vertex: Envelope<Vertex<T>, Unchecked>,
    ) -> Result<()> {
        trace!(node = %self.label, %src, vertex = %vertex.data(), "get response received");
        let Some(vertex) = vertex.validated(&self.config.committee) else {
            return Err(RbcError::InvalidMessage);
        };

        let digest = Digest::of_vertex(&vertex);

        let Some(tracker) = self
            .buffer
            .get_mut(&digest.round())
            .and_then(|m| m.map.get_mut(&digest))
        else {
            debug!(node = %self.label, %src, "no tracker for get response");
            return Ok(());
        };

        if Status::RequestedMsg != tracker.status {
            debug!(node = %self.label, status = %tracker.status, %src, "ignoring get response");
            return Ok(());
        }

        self.tx
            .send(Message::Vertex(vertex.clone()))
            .await
            .map_err(|_| RbcError::Shutdown)?;

        tracker.message = Item::some(vertex);
        tracker.status = Status::Delivered;

        Ok(())
    }

    /// Periodically we go over message status and retry incomplete items.
    async fn retry(&mut self, now: Instant) -> Result<()> {
        trace!(node = %self.label, "retrying ...");
        // Go over RBC messages and check status:
        for (digest, tracker) in self.buffer.values_mut().flat_map(|m| m.map.iter_mut()) {
            trace!(
                node    = %self.label,
                digest  = %digest,
                status  = %tracker.status,
                retries = %tracker.retries,
                "revisiting"
            );
            match tracker.status {
                Status::Init | Status::Delivered => {}
                // We have sent a message but did not make further progress, so
                // we try to send the message again and hope for some response.
                Status::SentMsg => {
                    let timeout = [3, 6, 10, 15, 30]
                        .get(tracker.retries)
                        .copied()
                        .unwrap_or(30);
                    if tracker.timestamp.elapsed() < Duration::from_secs(timeout) {
                        continue;
                    }
                    let vertex = tracker
                        .message
                        .item
                        .as_ref()
                        .expect("message was sent => set in tracker");
                    debug!(node = %self.label, %digest, vertex = %vertex.data(), "re-broadcasting");
                    let proto = Protocol::Propose(Cow::Borrowed(vertex));
                    let bytes = serialize(&proto).expect("idempotent serialization");
                    tracker.timestamp = now;
                    tracker.retries = tracker.retries.saturating_add(1);
                    self.config.metrics.retries.add(1);
                    if let Err(err) = self.comm.broadcast(bytes).await {
                        debug!(node = %self.label, %err, "network error");
                    }
                }
                // If we have a message we might not have been able to send our vote
                // or it might not have reached enough parties, so we try again here.
                Status::ReceivedMsg | Status::ReceivedVotes | Status::SentVote => {
                    if let Some(msg) = &tracker.message.item {
                        let timeout = [3, 6, 10, 15, 30]
                            .get(tracker.retries)
                            .copied()
                            .unwrap_or(30);
                        if tracker.timestamp.elapsed() < Duration::from_millis(timeout) {
                            continue;
                        }
                        if tracker.ours {
                            debug!(node = %self.label, %digest, "sending our message (again)");
                            let proto = Protocol::Propose(Cow::Borrowed(msg));
                            let bytes = serialize(&proto)?;
                            self.comm.broadcast(bytes).await.map_err(RbcError::net)?
                        }
<<<<<<< HEAD
                        debug!(n = %self.label, d = %digest, "sending our vote (again)");
                        let evidence = msg
                            .evidence()
                            .cloned()
                            .expect("tracked messages have evidence");
=======
                        debug!(node = %self.label, %digest, "sending our vote (again)");
>>>>>>> bb98fdec
                        let env = Envelope::signed(*digest, &self.config.keypair, false);
                        let vote = Protocol::<'_, T, Validated>::Vote(env, evidence, false);
                        let bytes = serialize(&vote).expect("idempotent serialization");
                        tracker.timestamp = now;
                        tracker.retries = tracker.retries.saturating_add(1);
                        self.config.metrics.retries.add(1);
                        self.comm.broadcast(bytes).await.map_err(RbcError::net)?;
                        tracker.status = Status::SentVote
                    }
                }
                // We have reached a quorum of votes but are missing the message which we
                // had previously requested => try again, potentially from a different
                // source.
                Status::RequestedMsg => {
                    let timeout = [1, 3, 6, 10, 15, 30]
                        .get(tracker.retries)
                        .copied()
                        .unwrap_or(30);
                    if tracker.timestamp.elapsed() < Duration::from_millis(timeout) {
                        continue;
                    }
                    debug!(node = %self.label, %digest, "requesting message again");
                    let m = Protocol::<'_, T, Validated>::GetRequest(*digest);
                    let b = serialize(&m).expect("idempotent serialization");
                    let c = digest.commit();
                    let s = tracker.choose_voter(&c).expect("req-msg => voter");
                    tracker.timestamp = now;
                    tracker.retries = tracker.retries.saturating_add(1);
                    self.config.metrics.retries.add(1);
                    self.comm.send(s, b).await.map_err(RbcError::net)?;
                }
                // We have reached a quorum of votes. We may either already have the message,
                // in which case we previously failed to broadcast the certificate, or we did
                // not manage to request the message yet.
                Status::ReachedQuorum => {
                    let timeout = [3, 6, 10, 15, 30]
                        .get(tracker.retries)
                        .copied()
                        .unwrap_or(30);
                    if tracker.timestamp.elapsed() < Duration::from_millis(timeout) {
                        continue;
                    }
                    if let Some(vertex) = &tracker.message.item {
                        if !tracker.message.early {
                            self.tx
                                .send(Message::Vertex(vertex.clone()))
                                .await
                                .map_err(|_| RbcError::Shutdown)?;
                            self.config
                                .metrics
                                .add_delivery_duration(tracker.start.elapsed());
                            debug!(node = %self.label, vertex = %vertex.data(), %digest, "delivered");
                        }
                        tracker.status = Status::Delivered
                    } else {
                        debug!(node = %self.label, %digest, "requesting message");
                        let m = Protocol::<'_, T, Validated>::GetRequest(*digest);
                        let b = serialize(&m).expect("idempotent serialization");
                        let c = digest.commit();
                        let s = tracker.choose_voter(&c).expect("quorum => voter");
                        tracker.timestamp = now;
                        tracker.retries = tracker.retries.saturating_add(1);
                        self.config.metrics.retries.add(1);
                        self.comm.send(s, b).await.map_err(RbcError::net)?;
                        tracker.status = Status::RequestedMsg;
                    }
                }
            }
        }

        // Go over outstanding ACKs and re-transmit:
        for (digest, acks) in self.buffer.values_mut().flat_map(|m| m.acks.iter_mut()) {
            let timeout = [3, 6, 10, 15, 30].get(acks.retries).copied().unwrap_or(30);
            if acks.timestamp.elapsed() < Duration::from_millis(timeout) {
                continue;
            }
            for party in &acks.rem {
                debug!(node = %self.label, %digest, src = %party, "re-sending message");
                self.comm
                    .send(*party, acks.msg.clone())
                    .await
                    .map_err(RbcError::net)?
            }
            acks.retries = acks.retries.saturating_add(1);
            self.config.metrics.retries.add(1);
            acks.timestamp = now
        }

        Ok(())
    }

    async fn ack(&mut self, to: PublicKey, dig: Digest) -> Result<()> {
        let ack = Protocol::<'_, T, Validated>::Ack(dig);
        let bytes = serialize(&ack)?;
        debug!(node = %self.label, %to, digest = %dig, "sending ack");
        self.comm.send(to, bytes).await.map_err(RbcError::net)
    }
}

/// Factored out of `Worker` to help with borrowing.
async fn respond<T: Clone + Committable + Serialize, C: RawComm>(
    net: &mut C,
    to: PublicKey,
    vertex: &Envelope<Vertex<T>, Validated>,
) -> Result<()> {
    let proto = Protocol::GetResponse(Cow::Borrowed(vertex));
    let bytes = serialize(&proto)?;
    net.send(to, bytes).await.map_err(RbcError::net)?;
    Ok(())
}

/// Serialize a given data type into `Bytes`
fn serialize<T: Serialize>(d: &T) -> Result<Bytes> {
    let mut b = BytesMut::new().writer();
    bincode::serde::encode_into_std_write(d, &mut b, bincode::config::standard())?;
    Ok(b.into_inner().freeze())
}<|MERGE_RESOLUTION|>--- conflicted
+++ resolved
@@ -9,11 +9,7 @@
 use committable::{Commitment, Committable};
 use multisig::{Certificate, Envelope, PublicKey, VoteAccumulator};
 use multisig::{Unchecked, Validated};
-<<<<<<< HEAD
-use sailfish_types::{Evidence, Message, MessageKind, RawComm, RoundNumber};
-=======
-use sailfish_types::{Message, RawComm, RoundNumber, Vertex};
->>>>>>> bb98fdec
+use sailfish_types::{Evidence, Message, MessageKind, RawComm, RoundNumber, Vertex};
 use serde::{Serialize, de::DeserializeOwned};
 use tokio::sync::mpsc;
 use tokio::time::{self, Instant, Interval};
@@ -624,22 +620,13 @@
     }
 
     /// A proposal vote has been received.
-<<<<<<< HEAD
-    #[instrument(level = "trace", skip_all, fields(
-        n = %self.label,
-        s = %env.signing_key(),
-        r = %env.data())
-    )]
     async fn on_vote(
         &mut self,
         env: Envelope<Digest, Unchecked>,
         evidence: Evidence,
         done: bool,
     ) -> Result<()> {
-=======
-    async fn on_vote(&mut self, env: Envelope<Digest, Unchecked>, done: bool) -> Result<()> {
         trace!(node = %self.label, src = %env.signing_key(), %done, "vote received");
->>>>>>> bb98fdec
         let Some(env) = env.validated(&self.config.committee) else {
             return Err(RbcError::InvalidMessage);
         };
@@ -652,11 +639,11 @@
         // a quorum of parties is backing the round prior to the vote.
         if !self.buffer.contains_key(&digest.round()) {
             if evidence.round() + 1 != digest.round() && !digest.round().is_genesis() {
-                warn!(n = %self.label, "invalid vote evidence round");
+                warn!(node = %self.label, "invalid vote evidence round");
                 return Err(RbcError::InvalidMessage);
             }
             if !evidence.is_valid(&self.config.committee) {
-                warn!(n = %self.label, "invalid vote evidence");
+                warn!(node = %self.label, "invalid vote evidence");
                 return Err(RbcError::InvalidMessage);
             }
         }
@@ -1008,15 +995,8 @@
                             let bytes = serialize(&proto)?;
                             self.comm.broadcast(bytes).await.map_err(RbcError::net)?
                         }
-<<<<<<< HEAD
-                        debug!(n = %self.label, d = %digest, "sending our vote (again)");
-                        let evidence = msg
-                            .evidence()
-                            .cloned()
-                            .expect("tracked messages have evidence");
-=======
                         debug!(node = %self.label, %digest, "sending our vote (again)");
->>>>>>> bb98fdec
+                        let evidence = msg.data().evidence().clone();
                         let env = Envelope::signed(*digest, &self.config.keypair, false);
                         let vote = Protocol::<'_, T, Validated>::Vote(env, evidence, false);
                         let bytes = serialize(&vote).expect("idempotent serialization");
