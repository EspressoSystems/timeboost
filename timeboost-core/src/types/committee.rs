use std::{
    num::{NonZeroU64, NonZeroUsize},
    sync::Arc,
};

use ethereum_types::U256;
use hotshot_types::stake_table::StakeTableEntry;

use crate::types::{round_number::RoundNumber, PublicKey};

/// The static committee is just a list of public keys whose stake is equivalent across all nodes.
#[derive(Clone, Debug, Eq, PartialEq, Hash)]
pub struct StaticCommittee {
    stake_table: Arc<Vec<PublicKey>>,
}

impl StaticCommittee {
    /// Create a new election
    pub fn new(nodes: Vec<PublicKey>) -> Self {
        assert!(!nodes.is_empty());
        Self {
            stake_table: Arc::new(nodes),
        }
    }

    /// Get the stake table for the current view
    pub fn committee(&self) -> &[PublicKey] {
        &self.stake_table
    }

    /// The committee
    pub fn stake_table(&self) -> Vec<StakeTableEntry<PublicKey>> {
        self.stake_table
            .iter()
            .map(|k| StakeTableEntry {
                stake_key: *k,
                stake_amount: U256::from(1),
            })
            .collect()
    }

    /// Get the total number of nodes in the committee
<<<<<<< HEAD
    pub fn total_nodes(&self) -> NonZeroUsize {
        NonZeroUsize::new(self.stake_table.len())
            .expect("`StaticCommittee::new` ensures non-empty committee")
=======
    pub fn size(&self) -> usize {
        self.stake_table.len()
>>>>>>> 1574d0e1
    }

    pub fn leader(&self, round_number: RoundNumber) -> PublicKey {
        self.stake_table[*round_number as usize % self.stake_table.len()]
    }

    /// Get the quorum size for the committee
    pub fn quorum_size(&self) -> NonZeroU64 {
        let q = self.size() * 2 / 3 + 1;
        NonZeroU64::new(q as u64).expect("n + 1 > 0")
    }

    /// Get the voting threshold for the committee
    pub fn threshold(&self) -> NonZeroU64 {
        let t = self.stake_table.len().div_ceil(3);
        NonZeroU64::new(t as u64).expect("ceil(n/3) with n > 0 never gives 0")
    }
}<|MERGE_RESOLUTION|>--- conflicted
+++ resolved
@@ -40,14 +40,9 @@
     }
 
     /// Get the total number of nodes in the committee
-<<<<<<< HEAD
-    pub fn total_nodes(&self) -> NonZeroUsize {
+    pub fn size(&self) -> NonZeroUsize {
         NonZeroUsize::new(self.stake_table.len())
             .expect("`StaticCommittee::new` ensures non-empty committee")
-=======
-    pub fn size(&self) -> usize {
-        self.stake_table.len()
->>>>>>> 1574d0e1
     }
 
     pub fn leader(&self, round_number: RoundNumber) -> PublicKey {
@@ -56,7 +51,7 @@
 
     /// Get the quorum size for the committee
     pub fn quorum_size(&self) -> NonZeroU64 {
-        let q = self.size() * 2 / 3 + 1;
+        let q = self.size().get() * 2 / 3 + 1;
         NonZeroU64::new(q as u64).expect("n + 1 > 0")
     }
 
