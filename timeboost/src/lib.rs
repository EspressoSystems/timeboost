--- conflicted
+++ resolved
@@ -110,41 +110,6 @@
             serve_metrics_api::<StaticVersion<0, 1>>(self.metrics_port, prom).await
         });
 
-<<<<<<< HEAD
-        // Initialize the epoch clock. This clock is responsible for moving to the next epoch.
-        self.epoch_clock = sleep(Duration::from_secs(EPOCH_TIME_SECS))
-            .map(move |_| 0)
-            .fuse()
-            .boxed();
-
-        // Initialize the consensus interval clock. This clock is responsible for triggering consensus.
-        self.consensus_interval_clock = sleep(Duration::from_millis(CONSENSUS_INTERVAL_MS))
-            .map(move |_| 0)
-            .fuse()
-            .boxed();
-
-        // Start the block producer.
-        let (producer, p_tx) = producer::Producer::new(self.shutdown_rx.clone());
-        tokio::spawn(producer.run());
-
-=======
->>>>>>> 4add2cda
-        // Kickstart the network.
-        #[cfg(feature = "until")]
-        sleep(Duration::from_millis(50)).await;
-        match coordinator.start().await {
-            Ok(actions) => {
-                for a in actions {
-                    let _ = coordinator.execute(a).await;
-                }
-            }
-            Err(e) => {
-                bail!("failed to start coordinator: {}", e);
-            }
-        }
-
-<<<<<<< HEAD
-=======
         let sequencer = Sequencer::new(
             NoOpInclusionPhase,
             NoOpDecryptionPhase,
@@ -165,7 +130,19 @@
         let (producer, p_tx) = producer::Producer::new(self.shutdown_rx.clone());
         tokio::spawn(producer.run());
 
->>>>>>> 4add2cda
+        // Kickstart the network.
+        #[cfg(feature = "until")]
+        tokio::time::sleep(Duration::from_millis(50)).await;
+        match coordinator.start().await {
+            Ok(actions) => {
+                for a in actions {
+                    let _ = coordinator.execute(a).await;
+                }
+            }
+            Err(e) => {
+                bail!("failed to start coordinator: {}", e);
+            }
+        }
         loop {
             tokio::select! { biased;
                 result = coordinator.next() => match result {
