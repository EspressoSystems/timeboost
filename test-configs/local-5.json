--- conflicted
+++ resolved
@@ -4,130 +4,80 @@
       "sailfish_address": "127.0.0.1:8000",
       "decrypt_address": "127.0.0.1:10000",
       "producer_address": "127.0.0.1:11000",
-<<<<<<< HEAD
       "internal_address": "127.0.0.1:5000",
-      "signing_key": "2AxBEnsnbGd2pnQFyhh5s5zjAaCgvp5sDGnAB3td8mxCw",
-      "dh_key": "Sy4NuvzmGVC26ccLHBmu3eG1sit2CMrbqcNRWhs8VmH",
+      "signing_key": "23fREb9MCarq66WLTCNNKQYMy2Mga9SFSrPfEY5YYEkEx",
+      "dh_key": "2p7FonV15z24uPRTnYzh6TPHGCMxjW9ShwGQoCHhXbxH",
+      "enc_key": "8rZk4TxetTssxJLLTUVzUMUHY33VKRuQWj4P2DEAeWVBayzWWWHzKVSLzBVZ3gLxxuy",
       "private": {
-        "signing_key": "37TkXbiSE7v7cTETMySL3jb4gzM9wsYLWib8ekN16H1t",
-        "dh_key": "C2bZQAiiNkd9cmQL5xBBjJP1Ww3LpiWAwWXELxJj7zY4",
-        "dec_share": "jF4DZ1RFkSjUrZiPhDoX1i7oLrfkX3UJ51eJWo1sWjSSwR"
-=======
-      "signing_key": "eiwaGN1NNaQdbnR9FsjKzUeLghQZsTLPjiL4RcQgfLoX",
-      "dh_key": "AZrLbV37HAGhBWh49JHzup6Wfpu2AAGWGJJnxCDJibiY",
-      "enc_key": "8t9PdQ61NwF9n7RU1du43C95ndSs6jn2EM7gRCfutVo2YXh6dyXAJiEWhpfYtPUv9gK",
-      "nitro_addr": null,
-      "private": {
-        "signing_key": "3hzb3bRzn3dXSV1iEVE6mU4BF2aS725s8AboRxLwULPp",
-        "dh_key": "BB3zUfFQGfw3sL6bpp1JH1HozK6ehEDmRGoiCpQH62rZ",
-        "dec_share": "jYLeZYQfgrLR34UL64j9nT4ZocR5YVxRJMjrR7uzJQGfTV",
-        "dec_key": "AgrGYiNQMqPpLgwPTuCV5aww6kpcoAQnf4xuFukTEtkL1"
->>>>>>> b2f6dc90
+        "signing_key": "HPVPj4oQdYZfUWJ9kdi66eSwDSRXLfuqckC4Uc4GVXpK",
+        "dh_key": "H637jRkGw8TfcuFNuWd55QvCPXuNWdeNnde3o11GCCGG",
+        "dec_share": "jwdKTPi3MoHvvMqkEdCRYN1UYsZ6jchzUSh15WftDVuvo1",
+        "dec_key": "AXrptvywYKMZFUquNRtYGf81S8UdDhb7kvcMTFriVS8Wh"
       }
     },
     {
       "sailfish_address": "127.0.0.1:8001",
       "decrypt_address": "127.0.0.1:10001",
       "producer_address": "127.0.0.1:11001",
-<<<<<<< HEAD
       "internal_address": "127.0.0.1:5001",
-      "signing_key": "ypRJEYuVxxEwsmbQvzMRKb3dHJcV4eYyK73yGvvUXu5H",
-      "dh_key": "2FMEjsd4MQnr9wMaiyS7aUL6BPQzAfRHBB37DATQFCsp",
+      "signing_key": "tsohQATsdSci6A9dmjUS8k6HMkuyx5QHQAebKG7xdM1j",
+      "dh_key": "3KpBufskG7wYEQWQYY1aehQd4Fbvc5YWZQFJpEsss6WW",
+      "enc_key": "8sC4GU79Zuw5KttPrRY67d9AsATmAWJ4KGyAuLjfnGXrSyQcvVvnMERt7LnuJ8VMvTr",
       "private": {
-        "signing_key": "AYFZ5QPj5oZZgVRZD4r1WespaQEDnDoT9eXkZtvouV42",
-        "dh_key": "B15srapyq6CHcn5DWBjfu9SeGRXm3Gxr59maxh3w1LnU",
-        "dec_share": "jqCSBhyxvpMiAbt1BVwXKD9mPMRYrpLp73wn2p7QwEBsTv"
-=======
-      "signing_key": "vGKKAxVNfkSCdn8qh36nXdSZqyhPq644sQBoeZtcEUCR",
-      "dh_key": "FHTJAk6oyt3jefEp1ZrPEn2MkqRt2LibEFd57AnEUZdb",
-      "enc_key": "8tZm3csZSNQNSXzajHQicr1Yh9Xn66eurdDCqVJGTszebCVA7o8s9LQ1PfNVQLrPrHb",
-      "nitro_addr": null,
-      "private": {
-        "signing_key": "FWJzNGvEjFS3h1N1sSMkcvvroWwjT5LQuGkGHu9JMAYs",
-        "dh_key": "4hjtciEvuoFVT55nAzvdP9E76r18QwntWwFoeginCGnP",
-        "dec_share": "j4xTAWUDJSN82nvGxdT7MC3pFAAPRRraWr9NvrztCBni7S",
-        "dec_key": "Afn2hPWpcvMnRp7uRdPPpmTMgjgJfejjULpg7wr5v62qt"
->>>>>>> b2f6dc90
+        "signing_key": "3ykteNKrHibvcVJ2EPuBKYB3pV1D49kXVjeQXxbcPHAq",
+        "dh_key": "5LxtpBJNF2iTLximcbzoAVQqS4pUsoZym6w1BnZk64Zh",
+        "dec_share": "jTfgMFWSmbkHH12Q1wEXSRZXC9YCYAs6H9rwa2xia7RHUc",
+        "dec_key": "AcVkWfK4RBdWLmUxYmfZYN6MwjCo2CYgtvz9WGZBq2KNb"
       }
     },
     {
       "sailfish_address": "127.0.0.1:8002",
       "decrypt_address": "127.0.0.1:10002",
       "producer_address": "127.0.0.1:11002",
-<<<<<<< HEAD
       "internal_address": "127.0.0.1:5002",
-      "signing_key": "yHqgBtod7cGn1wE3z5CvELGMRiafWFGvCicusCsZ2LTU",
-      "dh_key": "FapfPG29HGuS1wXYX5joEaktPyiHgsv5ytLVSELkS5CZ",
+      "signing_key": "p4ZoHYuhZvDnyD6qsgccgFRB1SJKWiUEC29taXPUBbes",
+      "dh_key": "5rmwepo2PKGHn2mBZoq4rfvMcV8DLZgwzBAnaExcc1Kz",
+      "enc_key": "8s8A5BKwUvpunxZT2YvRcoiudJKTJvPjCbXv41fH1YjiY7bXzxtFH4aUKqfbL4xvxDh",
       "private": {
-        "signing_key": "FgFiEM3XSs15aXwTiJ6wSDTRt7wxHYBAzdTAmSrVqhJJ",
-        "dh_key": "BWeNhWMdEZKPzbpJcveccyJTEsvWY2qGrwzL2rmBN53K",
-        "dec_share": "kBF6vvnF9V6tVgup1mDshNpqdnHNaWwv3Hy4pqXW5RtUXs"
-=======
-      "signing_key": "264jMLf85hfufg4ck97Hw2jiL6i1PHNoGUqxUqfhtssaE",
-      "dh_key": "63eYNKoW2PsWZFhHHj3eZwHTdPE7gEjEDM7gGeDf9Uaj",
-      "enc_key": "8rnMdtoAnvm7e8WZjERVtgnHQSiSRe4nbvHijE9RozRBJczci1J7amqR8G4EArDtVDd",
-      "nitro_addr": null,
-      "private": {
-        "signing_key": "2yWTaC6MWvNva97t81cd9QX5qph68NnB1wRVwAChtuGr",
-        "dh_key": "Fo2nYV4gE9VfoVW9bSySAJ1ZuKT461x6ovZnr3EecCZg",
-        "dec_share": "jSMBhEpzSHiyzJSVca4fehTWuPCbHHd9oaEvp5NdQ3F56Z",
-        "dec_key": "AcTyyLHHyWsy1B4DVGsmBXkxu3JR8ZLZfE2LC4XTjTzdM"
->>>>>>> b2f6dc90
+        "signing_key": "7D93bo6MHyWa94Xcm9CP9hbyhHxpFYpCbYpqgRp8fKH3",
+        "dh_key": "9GSAhm5L3XYZQgbpoPiBi6sWV9u849pqvdKyzPFSHnKA",
+        "dec_share": "jQLLMpi1ZvTBimJBdEoE84NJd6FhtcBEgbjh5FAC5gK3pM",
+        "dec_key": "Ab2mKhu6ybcAsk89X5Uf7rawBcwqYEQPG23ZHXASYwckk"
       }
     },
     {
       "sailfish_address": "127.0.0.1:8003",
       "decrypt_address": "127.0.0.1:10003",
       "producer_address": "127.0.0.1:11003",
-<<<<<<< HEAD
       "internal_address": "127.0.0.1:5003",
-      "signing_key": "svmzMh563zH2Ga1SFNVmHzDkUsrGxt4LTZvfcMUKahuG",
-      "dh_key": "2hPZiQdkF6EhFLoPvNfPwRDkjYNKDFr4uJHGz1eeNEsJ",
+      "signing_key": "2AqPjbXDa63dZpVsFny2T5Kz32yQ97q6QcaZnG9wM7kZs",
+      "dh_key": "4W2FE42iVquoSiV4RVQAJ3tmsFQKr38ycRELVTjEkGfq",
+      "enc_key": "8tBiBAwTRSmYVsAjBkSBQ3e91eaAuq7E3rQrux5EUWcKoujxnFBanpRLxp7XdUBmr7F",
       "private": {
-        "signing_key": "3z9HYCQi5MrgjFmdDEH5GcSUWUokpYhvhu38R87XERNj",
-        "dh_key": "8eLEc2i2Hf7m3iAttEw3QZZBw4XoVdSHR9jjq3qossJZ",
-        "dec_share": "k2fggrFQC3tJBsXsidXenL5DT4be2xLrHk5jrYan2UroSi"
-=======
-      "signing_key": "v6UBdLT5BvMhLW7iKv7M2xYeaW2SCAsnZ5PiSg6AaKfA",
-      "dh_key": "Do2GmAexW5MUdD8nToDiBWGbDgk1AwXoxtLTyirDtKQh",
-      "enc_key": "8tLK2zC3ZTA5Kw3jbXar4PxrS22SvFxu3o2xEoGfRjD81jsFb6Xc1G8GXjP79CKntmg",
-      "nitro_addr": null,
-      "private": {
-        "signing_key": "CUpkbkn8bix7ZrbztPKJwu66MRpJrc1Wr2JfdrhetASk",
-        "dh_key": "5KpixkV7czZTDVh7nV7VL1vGk4uf4kjKidDWq34CJx1T",
-        "dec_share": "jH4QtGCEWjQzKYXpiVmsv8dFSj2qi7pkWY9bpiNjzkNLk2",
-        "dec_key": "AdGeUNYGN7B3X2XpNbj147rsqaVYSYeEAjYgWdSBPGSBw"
->>>>>>> b2f6dc90
+        "signing_key": "99d4hZGRNrQZBG7vHetXX1AtjhGtdmkY1zGTCtHreCVC",
+        "dh_key": "5Njx59JcaPCQx7JSahAvnzxhDj2GCTdtcw89U4Nfbw5z",
+        "dec_share": "kACNQworWQc7qiJS6krj51UaiGS5W2YFVscRhGXcDoFxXk",
+        "dec_key": "Ac9NFmJLH2GrvtQGTYs8sCCgA6YzKGDuCoS4nwPHdT45M"
       }
     },
     {
       "sailfish_address": "127.0.0.1:8004",
       "decrypt_address": "127.0.0.1:10004",
       "producer_address": "127.0.0.1:11004",
-<<<<<<< HEAD
       "internal_address": "127.0.0.1:5004",
-      "signing_key": "bZQBgsgdwyGdWQrdH1KGixF9sYobBGFFNeDJA5E87xNG",
-      "dh_key": "8cYGQknsWjHqyNBR1Ee42XQJ9dsKwzWLzrhhC454krz8",
+      "signing_key": "qErARAJTsGesjukVmcjqns1KDaKawjesPvuehVBPnHtA",
+      "dh_key": "8DBvrd978SJdXuwUAjg6x6FkTWkhUzFSRqd24uQFjAfn",
+      "enc_key": "8skdYAuiLB81wGN9saVUAwZpFLwcDaB36JdwEwv3H27S9oHqTqN9TaiRZDqwuiFepaC",
       "private": {
-        "signing_key": "FydV4NxVQ7srWHpaHP8nXvqHXqsWDKspbkTHo4wRHo7N",
-        "dh_key": "HrJQz2Q6AqhHyf75CFQPsFdYWUbywW4zXVmidrVPcZBf",
-        "dec_share": "jumAC2LyfLWpABtYYUXXeKSyt3UhiY3aJLGdb1F3Qz9CkB"
-=======
-      "signing_key": "tV66KknkDH47hRSNzwJtt7Q7EZtxVxQsNnUGoAJdDn6J",
-      "dh_key": "HXaesvEGFiDgrVTix1fKzSLTarFexTZSJD6ymSrF7vPL",
-      "enc_key": "8sAr1CcnzuMv61MwqQm6EGNPG4ajT6VssCC2ZndZUDjnyq6TngHcB6g8bnesCZ9FG7X",
-      "nitro_addr": null,
-      "private": {
-        "signing_key": "6LMMEuoPRCkpDsnxnANCRCBC6JagdCHs2pjNicdmQpQE",
-        "dh_key": "39wAn3bQzpn19oa8CiaNUFd8GekQAJMMuzrbp8Jt3FKz",
-        "dec_share": "jeG3jCVLoireFivujES1Ws4pr7s577yhYaEwveXpQh2aaX",
-        "dec_key": "Amc4mvBfcBDsQziud5cvm1i9RnJ5KQRXNdNetq4fsJb76"
->>>>>>> b2f6dc90
+        "signing_key": "EDDmef7b32mw9t1Vbuy95WWGkRHYqg52vrzfxGR4Uf5t",
+        "dh_key": "24GURVUEUVFfvc2RHi7RQHiY7Fev4d4myhs9WP1cM1em",
+        "dec_share": "k6qvCDdaiePv5QY91XPrQFCZredfLXSee7L364ys5XtdhD",
+        "dec_key": "AYKuRe8LJGUZgFySUDwCKBKoDZPb8Dq2zYcisXebno7uj"
       }
     }
   ],
   "dec_keyset": {
-    "pubkey": "8rwCbavUotTBBftFwKZHQbLwzWShmQ9jDSxxZ8CfGVc4QfL3bTmmJC521Z66GFWYhZK",
-    "combkey": "y72Bd2hY8FZqSUm3hij9AqpDH1pQV67U8XgDta7WwBRNP2wBHB1V1f7GvEKRsYnphxvrQCGKJ9xDX7K2TPnH2cjPp5Njb2KR81kyMR1BD8qby9vagm18LHm1G9eHT2Ys9v1kTG1m7xrZ8kD1Pni9NvuwU9rgZXpGikypgAZdCtV8ZwzW2p3LmbUGyBn5ZTsTA8gmzmoQdJ1UJTRRgbTxg4Gs1aNkit3W8hCiCEo2JdUvNBHs27kBhGAjnHq8RqzM2NT9Pwr3hXiRZAQJsG69wm9CGQSCmUa5fMZZWmM2wCEX2Q86cmvDJjvxeZSYga1aNqqHXNjTG2t1JCS"
+    "pubkey": "8sK1WtSbimQFYG3RpEaKwZDwdFKLivimyiTofWExALvL7FQK8dGxxJDqRhmTvBvdPZc",
+    "combkey": "y6ofFHPBs4D7fQ6gFkw2tnq49o9P17ioeieoa5sjxTucDTgtAcKHovbFZ5VSaWx6SqkeE31E5HLw9ZLT67qHeXxDPyxhdJCLr79EX1gJo8hqEEiA2jYT2EzbVSq7HBVesbbbAvtu1mpNkaoC25MDYJcs5JFGLrwnU8oskbBWvCehUNpMKzje1xyVUMeDTt3FKvsRW6JP4ma6iCTPiQ2MjP9jFm7mx5pCgtQ6EsmptkocS6MHHQbT7Mhe6wEbbK5e8biUTSvyzXSHLKrxvU1p8QAdg7bgcKhcWc2v83oppbrHs2zsH8NZFjgFg69hAthvcMgPaSCG5EfyCkX"
   }
 }