use std::{iter::repeat_with, path::PathBuf, sync::Arc, time::Duration};

use anyhow::{Context, Result, anyhow};
use cliquenet::{Network, NetworkMetrics, Overlay};
use committable::{Commitment, Committable, RawCommitmentBuilder};
use multisig::{Committee, Keypair, x25519};
use sailfish::{
    Coordinator,
    consensus::{Consensus, ConsensusMetrics},
    rbc::{Rbc, RbcConfig, RbcMetrics},
    types::{Action, HasTime, Timestamp, UNKNOWN_COMMITTEE_ID},
};
use serde::{Deserialize, Serialize};
<<<<<<< HEAD
use timeboost::{metrics_api, rpc_api};
use timeboost_types::DecryptionKeyCell;
use timeboost_utils::keyset::{KeysetConfig, wait_for_live_peer};
=======
use timeboost_utils::{keyset::KeysetConfig, select_peer_hosts};
>>>>>>> 22910f6b

use timeboost_utils::types::{logging, prometheus::PrometheusMetrics};
use tokio::{select, signal, time::sleep};
use tracing::{error, info};

use clap::Parser;

#[derive(Parser, Debug)]
struct Cli {
    /// The ID of the node to build.
    #[clap(long)]
    id: u16,

    /// Path to file containing the keyset description.
    ///
    /// The file contains backend urls and public key material.
    #[clap(long)]
    keyset_file: PathBuf,

    /// How many rounds to run.
    #[clap(long, default_value_t = 1000)]
    until: u64,

    /// Max. number of seconds to run.
    #[clap(long, default_value_t = 30)]
    timeout: u64,

    /// Backwards compatibility. This allows for a single region to run (i.e. local)
    #[clap(long, default_value_t = false)]
    multi_region: bool,

    /// Path to a file that this process creates or reads as execution proof.
    #[clap(long)]
    stamp: PathBuf,

    #[clap(long, default_value_t = false)]
    ignore_stamp: bool,
}

/// Payload data type is a block of 512 random bytes.
#[derive(Debug, Clone, Copy, PartialEq, Eq, Serialize, Deserialize)]
struct Block(Timestamp, #[serde(with = "serde_bytes")] [u8; 512]);

impl Block {
    fn random() -> Self {
        Self(Timestamp::now(), rand::random())
    }
}

impl Committable for Block {
    fn commit(&self) -> Commitment<Self> {
        RawCommitmentBuilder::new("Block")
            .field("time", self.0.commit())
            .var_size_bytes(&self.1)
            .finalize()
    }
}

impl HasTime for Block {
    fn time(&self) -> Timestamp {
        self.0
    }
}

#[tokio::main]
async fn main() -> Result<()> {
    logging::init_logging();

    let cli = Cli::parse();

    let keyset =
        KeysetConfig::read_keyset(&cli.keyset_file).context("Failed to read keyset file")?;

<<<<<<< HEAD
    let (app_tx, mut app_rx) = mpsc::channel(1024);
    let enc_key = DecryptionKeyCell::new();

    // Spin app_rx in a background thread and just drop the messages using a tokio select.
    // Exiting when we get a ctrl-c.
    tokio::spawn(async move {
        loop {
            tokio::select! {
                _ = app_rx.recv() => {}
                _ = signal::ctrl_c() => {
                    break;
                }
            }
        }
    });

    let rpc = spawn(rpc_api(app_tx, enc_key, cli.rpc_port));

=======
>>>>>>> 22910f6b
    let my_keyset = keyset
        .keyset
        .get(cli.id as usize)
        .context("Keyset for this node does not exist")?;

    let private = my_keyset
        .private
        .clone()
        .ok_or_else(|| anyhow!("missing private keys for node"))?;

    let signing_keypair = Keypair::from(private.signing_key);
    let dh_keypair = x25519::Keypair::from(private.dh_key);

    let peer_hosts_and_keys = select_peer_hosts(&keyset.keyset, cli.multi_region)
        .map(|peer| (peer.signing_key, peer.dh_key, peer.sailfish_address.clone()))
        .collect::<Vec<_>>();

    let prom = Arc::new(PrometheusMetrics::default());
    let sf_metrics = ConsensusMetrics::new(prom.as_ref());
    let net_metrics = NetworkMetrics::new(
        "sailfish",
        prom.as_ref(),
        peer_hosts_and_keys.iter().map(|(k, ..)| *k),
    );
    let rbc_metrics = RbcMetrics::new(prom.as_ref());
    let network = Network::create(
        "sailfish",
        my_keyset.sailfish_address.clone(),
        signing_keypair.public_key(),
        dh_keypair.clone(),
        peer_hosts_and_keys.clone(),
        net_metrics,
    )
    .await?;

    let committee = Committee::new(
        UNKNOWN_COMMITTEE_ID,
        peer_hosts_and_keys
            .iter()
            .map(|b| b.0)
            .enumerate()
            .map(|(i, key)| (i as u8, key)),
    );

    // If the stamp file exists we need to recover from a previous run.
    let recover = if cli.ignore_stamp {
        false
    } else {
        tokio::fs::try_exists(&cli.stamp).await?
    };

    let cfg =
        RbcConfig::new(signing_keypair.clone(), committee.id(), committee.clone()).recover(recover);

    let rbc = Rbc::new(
        committee.size().get() * 5,
        Overlay::new(network),
        cfg.with_metrics(rbc_metrics),
    );

    let consensus = Consensus::new(signing_keypair, committee, repeat_with(Block::random))
        .with_metrics(sf_metrics);
    let mut coordinator = Coordinator::new(rbc, consensus, false);

    // Create proof of execution.
    tokio::fs::File::create(cli.stamp).await?.sync_all().await?;

    for a in coordinator.init() {
        if let Err(err) = coordinator.execute(a).await {
            error!(%err, "error executing coordinator action");
        }
    }

    let mut timeout = Box::pin(sleep(Duration::from_secs(cli.timeout)));

    'main: loop {
        select! {
            result = coordinator.next() => {
                match result {
                    Ok(actions) => {
                        for a in actions {
                            if let Action::Deliver(payload) = a {
                                if *payload.round().num() >= cli.until {
                                    break 'main
                                }
                                info!(round = %payload.round().num(), "payload delivered");
                            } else if let Err(err) = coordinator.execute(a).await {
                                error!(%err, "error executing action");
                            }
                        }
                    },
                    Err(err) => {
                        error!(%err, "error getting next actions");
                    },
                }
            }
            _ = &mut timeout => {
                error!("timeout");
                break;
            }
            _ = signal::ctrl_c() => {
                info!("received ctrl-c; shutting down");
                break;
            }
        }
    }

    Ok(())
}<|MERGE_RESOLUTION|>--- conflicted
+++ resolved
@@ -11,13 +11,7 @@
     types::{Action, HasTime, Timestamp, UNKNOWN_COMMITTEE_ID},
 };
 use serde::{Deserialize, Serialize};
-<<<<<<< HEAD
-use timeboost::{metrics_api, rpc_api};
-use timeboost_types::DecryptionKeyCell;
-use timeboost_utils::keyset::{KeysetConfig, wait_for_live_peer};
-=======
 use timeboost_utils::{keyset::KeysetConfig, select_peer_hosts};
->>>>>>> 22910f6b
 
 use timeboost_utils::types::{logging, prometheus::PrometheusMetrics};
 use tokio::{select, signal, time::sleep};
@@ -91,27 +85,6 @@
     let keyset =
         KeysetConfig::read_keyset(&cli.keyset_file).context("Failed to read keyset file")?;
 
-<<<<<<< HEAD
-    let (app_tx, mut app_rx) = mpsc::channel(1024);
-    let enc_key = DecryptionKeyCell::new();
-
-    // Spin app_rx in a background thread and just drop the messages using a tokio select.
-    // Exiting when we get a ctrl-c.
-    tokio::spawn(async move {
-        loop {
-            tokio::select! {
-                _ = app_rx.recv() => {}
-                _ = signal::ctrl_c() => {
-                    break;
-                }
-            }
-        }
-    });
-
-    let rpc = spawn(rpc_api(app_tx, enc_key, cli.rpc_port));
-
-=======
->>>>>>> 22910f6b
     let my_keyset = keyset
         .keyset
         .get(cli.id as usize)
