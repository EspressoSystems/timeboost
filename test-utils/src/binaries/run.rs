--- conflicted
+++ resolved
@@ -89,7 +89,6 @@
                 eprintln!("spawning command: {}", cmd.args)
             }
         }
-<<<<<<< HEAD
         if cmd.sync {
             let mut pg = ProcessGroup::spawn(
                 uid,
@@ -98,11 +97,6 @@
                 &args.env,
                 cmd.args.split_whitespace(),
             )?;
-=======
-
-        if commandline.sync {
-            let mut pg = ProcessGroup::spawn(commandline.args.split_whitespace())?;
->>>>>>> a8ea3d33
             let status = select! {
                 s = pg.wait()   => s?,
                 _ = term.recv() => return Ok(()),
@@ -112,7 +106,6 @@
                 bail!("{:?} failed with {:?}", cmd.args, status.code());
             }
         } else {
-<<<<<<< HEAD
             let mut pg = ProcessGroup::spawn(
                 uid,
                 gid,
@@ -120,9 +113,6 @@
                 &args.env,
                 cmd.args.split_whitespace(),
             )?;
-=======
-            let mut pg = ProcessGroup::spawn(commandline.args.split_whitespace())?;
->>>>>>> a8ea3d33
             helpers.spawn(async move {
                 let status = pg.wait().await?;
                 Ok(status)
