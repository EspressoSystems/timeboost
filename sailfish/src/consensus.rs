use std::collections::{BTreeMap, HashSet, VecDeque};
use std::mem;
<<<<<<< HEAD
use std::num::NonZeroUsize;
=======

use timeboost_core::types::block::Block;
use timeboost_core::types::round_number::RoundNumber;
use timeboost_core::types::vertex::VertexId;
use tracing::{debug, instrument, trace, warn};
use vote::VoteAccumulator;
>>>>>>> d7851b7f

use timeboost_core::types::{
    block::Block,
    certificate::Certificate,
    committee::StaticCommittee,
    envelope::{Envelope, Validated},
    message::{Action, Message, NoVote, Timeout},
    round_number::RoundNumber,
    vertex::Vertex,
    NodeId, PrivateKey, PublicKey,
};
use tracing::{debug, instrument, trace, warn};
use vote::VoteAccumulator;

mod dag;
mod vote;

pub use dag::Dag;

/// A `NewVertex` may need to have a timeout or no-vote certificate set.
struct NewVertex(Vertex);

pub struct Consensus {
    /// The ID of the node running this consensus instance.
    id: NodeId,

    /// The public key of the node running this task.
    public_key: PublicKey,

    /// The private key of the node running this task.
    private_key: PrivateKey,

    /// The DAG of vertices
    dag: Dag,

    /// The quorum membership.
    committee: StaticCommittee,

    /// The current round number.
    round: RoundNumber,

    /// The last committed round number.
    committed_round: RoundNumber,

    /// The set of vertices that we've received so far.
    buffer: HashSet<Vertex>,

    /// The set of vertices that we've delivered so far.
    delivered: HashSet<Vertex>,

    /// The set of timeouts that we've received so far per round.
    timeouts: BTreeMap<RoundNumber, VoteAccumulator<Timeout>>,

    /// The set of no votes that we've received so far.
    no_votes: VoteAccumulator<NoVote>,

    /// Stack of leader vertices.
    leader_stack: Vec<Vertex>,

    /// Blocks of transtactions to include in vertex proposals.
    blocks: VecDeque<Block>,
}

impl Consensus {
    pub fn new(
        id: NodeId,
        public_key: PublicKey,
        private_key: PrivateKey,
        committee: StaticCommittee,
    ) -> Self {
        Self {
            id,
            public_key,
            private_key,
            dag: Dag::new(committee.total_nodes()),
            round: RoundNumber::genesis(),
            committed_round: RoundNumber::genesis(),
            buffer: HashSet::new(),
            delivered: HashSet::new(),
            timeouts: BTreeMap::new(),
            no_votes: VoteAccumulator::new(committee.clone()),
            committee,
            leader_stack: Vec::new(),
            blocks: VecDeque::new(),
        }
    }

    pub fn id(&self) -> NodeId {
        self.id
    }

    pub fn public_key(&self) -> &PublicKey {
        &self.public_key
    }

    pub fn round(&self) -> RoundNumber {
        self.round
    }

    pub fn committee_size(&self) -> NonZeroUsize {
        self.committee.total_nodes()
    }

    #[cfg(feature = "test")]
    pub fn committee(&self) -> &StaticCommittee {
        &self.committee
    }

    #[cfg(feature = "test")]
    pub fn private_key(&self) -> &PrivateKey {
        &self.private_key
    }

    #[cfg(feature = "test")]
    pub fn no_vote_accumulator(&self) -> &VoteAccumulator<NoVote> {
        &self.no_votes
    }

    #[cfg(feature = "test")]
    pub fn timeout_accumulators(&self) -> &BTreeMap<RoundNumber, VoteAccumulator<Timeout>> {
        &self.timeouts
    }

    pub fn add_block(&mut self, b: Block) {
        self.blocks.push_back(b);
    }

    /// (Re-)start consensus.
    ///
    /// This continues with the highest round number found in the DAG (or else
    /// starts from the genesis round).
    #[instrument(
        skip_all,
        fields(id = %self.id, round = %self.round)
        level="info"
    )]
    pub fn go(&mut self, d: Dag) -> Vec<Action> {
        let r = d.max_round().unwrap_or(RoundNumber::genesis());

        self.dag = d;
        self.round = r;
        // TODO: Save and restore other states (committed_round, buffer, etc.)

        if r == RoundNumber::genesis() {
            let gen = Vertex::new(r, self.public_key);
            let env = Envelope::signed(gen, &self.private_key, self.public_key);
            return vec![Action::SendProposal(env)];
        }

        self.advance_from_round(r)
    }

    /// Main entry point to process a `Message`.
    #[instrument(level = "trace", skip_all, fields(
        node      = %self.id,
        round     = %self.round,
        committed = %self.committed_round,
        buffered  = %self.buffer.len(),
        delivered = %self.delivered.len(),
        leaders   = %self.leader_stack.len(),
        timeouts  = %self.timeouts.len(),
        dag       = %self.dag.depth())
    )]
    pub fn handle_message(&mut self, m: Message) -> Vec<Action> {
        match m {
            Message::Vertex(e) => {
                let Some(e) = e.validated(&self.committee) else {
                    return Vec::new();
                };
                self.handle_vertex(e)
            }
            Message::NoVote(e) => {
                let Some(e) = e.validated(&self.committee) else {
                    return Vec::new();
                };
                self.handle_no_vote(e)
            }
            Message::Timeout(e) => {
                let Some(e) = e.validated(&self.committee) else {
                    return Vec::new();
                };
                self.handle_timeout(e)
            }
            Message::TimeoutCert(c) => self.handle_timeout_cert(c),
        }
    }

    /// An internal timeout occurred.
    ///
    /// This means we did not receive a leader vertex in a round and
    /// results in a timeout message being broadcasted to all nodes.
    #[instrument(level = "trace", skip(self), fields(node = %self.id, round = %self.round))]
    pub fn timeout(&mut self, r: RoundNumber) -> Vec<Action> {
        debug_assert_eq!(r, self.round);
        debug_assert!(self.leader_vertex(r).is_none());
        let e = Envelope::signed(Timeout::new(r), &self.private_key, self.public_key);
        vec![Action::SendTimeout(e)]
    }

    /// Handle a vertex proposal of some node.
    ///
    /// We validate the vertex and try to add it to our DAG. If the vertex is valid
    /// but we can not yet add it (e.g. because not all of its edges resolve to other
    /// DAG elements yet), we store it in a buffer and retry adding it once we have
    /// received another vertex which we sucessfully added.
    #[instrument(level = "trace", skip_all, fields(
        node   = %self.id,
        round  = %self.round,
        vround = %e.data().round())
    )]
    pub fn handle_vertex(&mut self, e: Envelope<Vertex, Validated>) -> Vec<Action> {
        let mut actions = Vec::new();

        if e.data().source() != e.signing_key() {
            warn!(src = %e.data().source(), sig = %e.signing_key(), "vertex sender != signer");
            return actions;
        }

        let vertex = e.into_data();

        if self.dag.contains(vertex.id()) {
            debug!(
                node   = %self.id,
                round  = %self.round,
                ours   = %(self.public_key == *vertex.source()),
                vround = %vertex.round(),
                "vertex already in dag"
            );
            return actions;
        }

        if !(vertex.is_genesis() || self.is_valid(&vertex)) {
            return actions;
        }

        match self.try_to_add_to_dag(&vertex) {
            Err(()) => {
                self.buffer.insert(vertex);
            }
            Ok(a) => {
                actions.extend(a);

                // Since we managed to add another vertex, try to add all buffered vertices to the DAG too:
                let buffer = mem::take(&mut self.buffer);
                let mut retained = HashSet::new();
                for w in buffer.into_iter().filter(|w| w.round() <= vertex.round()) {
                    if let Ok(b) = self.try_to_add_to_dag(&w) {
                        actions.extend(b)
                    } else {
                        retained.insert(w);
                    }
                }
                debug_assert!(self.buffer.is_empty());
                self.buffer = retained;

                // Check if we can advance to the next round.

                if vertex.round() < self.round {
                    return actions;
                }

                if (self.dag.vertex_count(vertex.round()) as u64)
                    < self.committee.success_threshold().get()
                {
                    return actions;
                }

                actions.extend(self.advance_from_round(vertex.round()));
            }
        }

        actions
    }

    #[instrument(level = "trace", skip_all, fields(node = %self.id, round = %self.round))]
    pub fn handle_no_vote(&mut self, e: Envelope<NoVote, Validated>) -> Vec<Action> {
        let mut actions = Vec::new();
        let round = e.data().round();

        if round < self.round {
            debug!(
                node  = %self.id,
                round = %self.round,
                r     = %round,
                "ignoring old no vote"
            );
            return actions;
        }

        // Here the no vote is sent from round r - 1 to leader in round r that is why we add 1 to round to get correct leader
        if self.public_key != self.committee.leader(round + 1) {
            warn!(
                node  = %self.id,
                round = %self.round,
                r     = %round,
                "received no vote for round in which we are not the leader"
            );
            return actions;
        }

        if !self.no_votes.add(e) {
            warn!(
                node  = %self.id,
                round = %self.round,
                r     = %round,
                "could not add no vote certificate to vote accumulator"
            );
            return actions;
        }

        // certificate is formed when we have 2f + 1 votes added to accumulator
        if let Some(nc) = self.no_votes.certificate().cloned() {
            // we need to reset round timer and broadcast vertex with timeout certificate and no vote certificate
            let Some(tc) = self
                .timeouts
                .get_mut(&round)
                .and_then(|t| t.certificate())
                .cloned()
            else {
                warn!(
                    node  = %self.id,
                    round = %self.round,
                    r     = %round,
                    "leader received 2f + 1 no votes, but could not find a timeout certificate for the round"
                );
                return actions;
            };

            actions.extend(self.advance_leader_with_no_vote_certificate(round, tc, nc));
        }

        actions
    }

    /// Handle a timeout message of some node.
    ///
    /// Once we have collected more than f timeouts we start broadcasting our own timeout.
    /// Eventually, if we receive more than 2f timeouts we form a timeout certificate and
    /// broadcast that too.
    #[instrument(level = "trace", skip_all, fields(node = %self.id, round = %self.round))]
    pub fn handle_timeout(&mut self, e: Envelope<Timeout, Validated>) -> Vec<Action> {
        let mut actions = Vec::new();

        let round = e.data().round();

        if round < self.round {
            debug!(
                node  = %self.id,
                round = %self.round,
                r     = %round,
                "ignoring old timeout"
            );
            return actions;
        }

        let accum = self
            .timeouts
            .entry(e.data().round())
            .or_insert_with(|| VoteAccumulator::new(self.committee.clone()));

        if !accum.add(e) {
            warn!(
                node  = %self.id,
                round = %self.round,
                r     = %round,
                "could not add timeout to vote accumulator"
            );
            return actions;
        }

        // Have we received more than f timeouts?
        if accum.votes() as u64 == self.committee.failure_threshold().get() {
            let e = Envelope::signed(Timeout::new(round), &self.private_key, self.public_key);
            actions.push(Action::SendTimeout(e))
        }

        // Have we received more than 2f timeouts?
        if accum.votes() as u64 == self.committee.success_threshold().get() {
            let cert = accum
                .certificate()
                .expect("> 2f votes => certificate is available");
            actions.push(Action::SendTimeoutCert(cert.clone()))
        }

        actions
    }

    /// Handle a timeout certificate, representing more than 2f timeouts.
    ///
    /// If we also have more than 2f vertex proposals (i.e. we are just missing the
    /// leader vertex), we can move to the next round and include the certificate in
    /// our next vertex proposal.
    #[instrument(level = "trace", skip_all, fields(node = %self.id, round = %self.round))]
    pub fn handle_timeout_cert(&mut self, cert: Certificate<Timeout>) -> Vec<Action> {
        let mut actions = Vec::new();

        let round = cert.data().round();

        if round < self.round {
            debug!(
                node  = %self.id,
                round = %self.round,
                r     = %round,
                "ignoring old timeout certificate"
            );
            return actions;
        }

        if !cert.is_valid_quorum(&self.committee) {
            warn!(
                node  = %self.id,
                round = %self.round,
                r     = %round,
                "received invalid certificate"
            );
        }

        if self.dag.vertex_count(round) as u64 >= self.committee.success_threshold().get() {
            actions.extend(self.advance_from_round(round));
        }

        actions
    }

    /// Try to advance from the given round `r` to `r + 1`.
    ///
    /// We can only advance to the next round if
    ///
    ///   1. we have a leader vertex in `r`, or else
    ///   2. we have a timeout certificate for `r`, and,
    ///   3. if we are leader of `r + 1`, we have a no-vote certificate for `r`.
    #[instrument(level = "trace", skip(self), fields(node = %self.id, round = %self.round))]
    fn advance_from_round(&mut self, round: RoundNumber) -> Vec<Action> {
        let mut actions = Vec::new();

        // With a leader vertex we can move on to the next round immediately.
        if self.leader_vertex(round).is_some() {
            self.round = round + 1;
            actions.push(Action::ResetTimer(self.round));
            let v = self.create_new_vertex(self.round);
            actions.extend(self.add_and_broadcast_vertex(v.0));
            self.clear_timeout_aggregators(self.round);
            return actions;
        }

        // Otherwise we need a timeout certificate.
        let Some(tc) = self
            .timeouts
            .get_mut(&round)
            .and_then(|t| t.certificate())
            .cloned()
        else {
            return actions;
        };

        // We inform the leader of the next round that we did not vote in the previous round.
        let e = Envelope::signed(NoVote::new(round), &self.private_key, self.public_key);
        let leader = self.committee.leader(round + 1);
        actions.push(Action::SendNoVote(leader, e));

        // If we are not ourselves leader of the next round we can move to it directly.
        if self.public_key != leader {
            self.round = round + 1;
            actions.push(Action::ResetTimer(self.round));
            let NewVertex(mut v) = self.create_new_vertex(self.round);
            v.set_timeout(tc);
            actions.extend(self.add_and_broadcast_vertex(v));
            self.clear_timeout_aggregators(self.round);
            return actions;
        }

        // As leader of the next round we need to wait for > 2f no-votes of the current round
        // since we have no leader vertex.
        let Some(nc) = self.no_votes.certificate().cloned() else {
            return actions;
        };

        actions.extend(self.advance_leader_with_no_vote_certificate(round, tc, nc));
        actions
    }

<<<<<<< HEAD
    #[instrument(level = "trace", skip(self, tc), fields(node = %self.id, round = %self.round))]
=======
    #[instrument(level = "trace", skip(self, tc, nc), fields(node = %self.id, round = %self.round))]
>>>>>>> d7851b7f
    fn advance_leader_with_no_vote_certificate(
        &mut self,
        round: RoundNumber,
        tc: Certificate<Timeout>,
        nc: Certificate<NoVote>,
    ) -> Vec<Action> {
        let mut actions = Vec::new();
        self.round = round + 1;
        actions.push(Action::ResetTimer(self.round));
        let NewVertex(mut v) = self.create_new_vertex(self.round);
        v.set_no_vote(nc);
        v.set_timeout(tc);
        actions.extend(self.add_and_broadcast_vertex(v));
        self.clear_timeout_aggregators(self.round);
        self.no_votes.clear();
        actions
    }

    /// Add a new vertex to the DAG and send it as a proposal to nodes.
    #[instrument(level = "trace", skip_all, fields(node = %self.id, round = %self.round, vround = %v.round()))]
    fn add_and_broadcast_vertex(&mut self, v: Vertex) -> Vec<Action> {
        self.dag.add(v.clone());
        let mut actions = Vec::new();
        let e = Envelope::signed(v, &self.private_key, self.public_key);
        actions.push(Action::SendProposal(e));
        actions
    }

    /// Create a new vertex for the given round `r`.
    ///
    /// NB that the returned value requires further processing iff there is no
    /// leader vertex in `r - 1`. In that case a timeout certificate (and potentially
    /// a no-vote certificate) is required.
    #[instrument(level = "trace", skip(self), fields(node = %self.id, round = %self.round))]
    fn create_new_vertex(&mut self, r: RoundNumber) -> NewVertex {
        let prev = self.dag.vertices(r - 1);

        let mut new = Vertex::new(r, self.public_key);
        new.set_block(self.blocks.pop_front().unwrap_or_default());
        new.add_strong_edges(prev.map(Vertex::id).cloned());

        // Every vertex in our DAG has > 2f edges to the previous round:
        debug_assert!(new.strong_edge_count() as u64 >= self.committee.success_threshold().get());

        // Set weak edges:
        for r in (1..r.u64() - 1).rev() {
            for v in self.dag.vertices(RoundNumber::new(r)) {
                if !self.dag.is_connected(&new, v, false) {
                    new.add_weak_edge(v.id().clone());
                }
            }
        }

        NewVertex(new)
    }

    /// Try to add a vertex to the DAG.
    ///
    /// If all edges of the vertex point to other vertices in the DAG we add the
    /// vertex to the DAG. If we also have more than 2f vertices for the given
    /// round, we can try to commit the leader vertex of a round.
    #[instrument(level = "trace", skip_all, fields(node = %self.id, round = %self.round, vround = %v.round()))]
    fn try_to_add_to_dag(&mut self, v: &Vertex) -> Result<Vec<Action>, ()> {
        if !v
            .edges()
            .all(|id| self.dag.vertex(id.round(), id.source()).is_some())
        {
            debug!(
                node   = %self.id,
                round  = %self.round,
                vround = %v.round(),
                "not all vertices are present in dag"
            );
            return Err(());
        }

        self.dag.add(v.clone());

        if v.is_genesis() {
            // A genesis vertex has no edges to prior rounds.
            return Ok(Vec::new());
        }

        if self.dag.vertex_count(v.round()) as u64 >= self.committee.success_threshold().get() {
            // We have enough edges => try to commit the leader vertex:
            let Some(l) = self.leader_vertex(v.round() - 1).cloned() else {
                debug!(
                    node   = %self.id,
                    round  = %self.round,
                    vround = %v.round(),
                    "no leader vertex in vround - 1 => can not commit"
                );
                return Ok(Vec::new());
            };
            // If enough (strong) edges to the leader of the previous round exist we can commit the leader.
            if self
                .dag
                .vertices(v.round())
                .filter(|v| self.dag.is_connected(v, &l, true))
                .count() as u64
                >= self.committee.success_threshold().get()
            {
                return Ok(self.commit_leader(l));
            }
        }

        Ok(Vec::new())
    }

    /// Commit a leader vertex.
    ///
    /// Leader vertices are organised in a stack, with other vertices of a round
    /// ordered relative to them (cf. `order_vertices`).
    ///
    /// In addition to committing the argument vertex, this will also commit leader
    /// vertices between the last previously committed leader vertex and the current
    /// leader vertex, if there is a strong path between them.
    #[instrument(level = "trace", skip_all, fields(node = %self.id, round = %self.round, vround = %v.round()))]
    fn commit_leader(&mut self, mut v: Vertex) -> Vec<Action> {
        self.leader_stack.push(v.clone());
        for r in ((self.committed_round + 1).u64()..v.round().u64()).rev() {
            let Some(l) = self.leader_vertex(RoundNumber::new(r)).cloned() else {
                debug! {
                    node   = %self.id,
                    round  = %self.round,
                    r      = %r,
                    "no leader vertex in round r => can not commit"
                }
                continue;
            };
            if self.dag.is_connected(&v, &l, true) {
                self.leader_stack.push(l.clone());
                v = l
            }
        }
        self.committed_round = v.round();
        trace!(commit = %self.committed_round, "committed round");
        self.order_vertices()
    }

    /// Order vertices relative to leader vertices.
    ///
    /// Leader vertices are ordered on the leader stack. The other vertices of a round
    /// are ordered arbitrarily, but consistently, relative to the leaders.
    #[instrument(level = "trace", skip_all, fields(node = %self.id, round = %self.round))]
    fn order_vertices(&mut self) -> Vec<Action> {
        let mut actions = Vec::new();
        let mut delivered = mem::take(&mut self.delivered);
        while let Some(v) = self.leader_stack.pop() {
            // This orders vertices by round and source.
            //
            // TODO: Maybe we want an ordering based on the vertices themselves, i.e.
            // independent of the committee members.
            for to_deliver in self
                .dag
                .vertices_from(RoundNumber::genesis() + 1)
                .filter(|w| self.dag.is_connected(&v, w, false))
            {
                if delivered.contains(to_deliver) {
                    continue;
                }
                let b = to_deliver.block().clone();
                let r = to_deliver.round();
                let s = *to_deliver.source();
                actions.push(Action::Deliver(b, r, s));
                delivered.insert(to_deliver.clone());
            }
        }
        self.delivered = delivered;
        actions
    }

    /// Remove timeout vote aggregators up to the given round.
    #[instrument(level = "trace", skip(self), fields(node = %self.id, round = %self.round))]
    fn clear_timeout_aggregators(&mut self, to: RoundNumber) {
        let mut t = mem::take(&mut self.timeouts);
        self.timeouts = t.split_off(&to);
    }

    /// Validate an incoming vertex.
    ///
    /// Every vertex needs to have more than 2f strong edges. In addition, a
    /// vertex needs to have either a strong path to the leader vertex of the
    /// previous round, or a timeout certificate and (if from the leader) a
    /// no-vote certificate.
    #[instrument(level = "trace", skip_all, fields(node = %self.id, round = %self.round, vround = %v.round()))]
    fn is_valid(&self, v: &Vertex) -> bool {
        if (v.strong_edge_count() as u64) < self.committee.success_threshold().get() {
            warn!(
                node   = %self.id,
                round  = %self.round,
                vround = %v.round(),
                vsrc   = %v.source(),
                "vertex has not enough strong edges"
            );
            return false;
        }

        if v.has_strong_edge(&self.leader_vertex_id(v.round() - 1)) {
            return true;
        }

        let Some(tcert) = v.timeout_cert() else {
            warn!(
                node   = %self.id,
                round  = %self.round,
                vround = %v.round(),
                vsrc   = %v.source(),
                leader = %self.leader_vertex(v.round() - 1).is_some(),
                "vertex has no strong path to leader vertex and no timeout certificate"
            );
            return false;
        };

        if tcert.data().round() != v.round() - 1 {
            warn!(
                node   = %self.id,
                round  = %self.round,
                vround = %v.round(),
                vsrc   = %v.source(),
                "vertex has timeout certificate from invalid round"
            );
            return false;
        }

        if !tcert.is_valid_quorum(&self.committee) {
            warn!(
                node   = %self.id,
                round  = %self.round,
                vround = %v.round(),
                vsrc   = %v.source(),
                "vertex has timeout certificate with invalid quorum"
            );
            return false;
        }

        if v.source() != &self.committee.leader(v.round()) {
            return true;
        }

        let Some(ncert) = v.no_vote_cert() else {
            warn!(
                node   = %self.id,
                round  = %self.round,
                vround = %v.round(),
                vsrc   = %v.source(),
                "vertex is missing no-vote certificate"
            );
            return false;
        };

        if ncert.data().round() != v.round() - 1 {
            warn!(
                node   = %self.id,
                round  = %self.round,
                vround = %v.round(),
                vsrc   = %v.source(),
                "vertex has no-vote certificate from invalid round"
            );
            return false;
        }

        if !ncert.is_valid_quorum(&self.committee) {
            warn!(
                node   = %self.id,
                round  = %self.round,
                vround = %v.round(),
                vsrc   = %v.source(),
                "vertex has no-vote certificate with invalid quorum"
            );
            return false;
        }

        true
    }

    fn leader_vertex(&self, r: RoundNumber) -> Option<&Vertex> {
        self.dag.vertex(r, &self.committee.leader(r))
    }

    fn leader_vertex_id(&self, r: RoundNumber) -> VertexId {
        VertexId::new(r, self.committee.leader(r))
    }
}<|MERGE_RESOLUTION|>--- conflicted
+++ resolved
@@ -1,15 +1,6 @@
 use std::collections::{BTreeMap, HashSet, VecDeque};
 use std::mem;
-<<<<<<< HEAD
 use std::num::NonZeroUsize;
-=======
-
-use timeboost_core::types::block::Block;
-use timeboost_core::types::round_number::RoundNumber;
-use timeboost_core::types::vertex::VertexId;
-use tracing::{debug, instrument, trace, warn};
-use vote::VoteAccumulator;
->>>>>>> d7851b7f
 
 use timeboost_core::types::{
     block::Block,
@@ -18,7 +9,7 @@
     envelope::{Envelope, Validated},
     message::{Action, Message, NoVote, Timeout},
     round_number::RoundNumber,
-    vertex::Vertex,
+    vertex::{Vertex, VertexId},
     NodeId, PrivateKey, PublicKey,
 };
 use tracing::{debug, instrument, trace, warn};
@@ -491,11 +482,7 @@
         actions
     }
 
-<<<<<<< HEAD
-    #[instrument(level = "trace", skip(self, tc), fields(node = %self.id, round = %self.round))]
-=======
     #[instrument(level = "trace", skip(self, tc, nc), fields(node = %self.id, round = %self.round))]
->>>>>>> d7851b7f
     fn advance_leader_with_no_vote_certificate(
         &mut self,
         round: RoundNumber,
