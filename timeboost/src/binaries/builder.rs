use anyhow::Result;
use timeboost::{
    contracts::committee::{CommitteeBase, CommitteeContract},
    Timeboost, TimeboostInitializer,
};
use timeboost_core::traits::has_initializer::HasInitializer;
use timeboost_core::types::NodeId;

#[cfg(feature = "until")]
use timeboost_core::until::run_until;

use clap::Parser;
use timeboost_networking::network::client::derive_libp2p_multiaddr;
use timeboost_utils::unsafe_zero_keypair;
use tokio::{signal, sync::watch};
use tracing::warn;

#[derive(Parser, Debug)]
struct Cli {
    /// The ID of the node to build.
    #[clap(long)]
    id: u16,

    /// The port of the node to build.
    #[clap(long)]
    port: u16,

    /// The port of the RPC API.
    #[clap(long)]
    rpc_port: u16,

    /// The port of the metrics server.
    #[clap(long)]
    metrics_port: u16,

    /// The base to use for the committee config.
    #[clap(long, value_enum, default_value_t = CommitteeBase::Docker)]
    base: CommitteeBase,

    /// The committee size
    #[clap(long, default_value_t = 5)]
    committee_size: u16,

    /// The until value to use for the committee config.
    #[cfg(feature = "until")]
    #[clap(long, default_value_t = 1000)]
    until: u64,

    /// The watchdog timeout.
    #[cfg(feature = "until")]
    #[clap(long, default_value_t = 30)]
    watchdog_timeout: u64,

    /// The id of a node that will start late
    #[cfg(feature = "until")]
    #[clap(long, default_value_t = 0)]
    late_start_node_id: u16,

    /// The flag if we want to late start a node
    #[cfg(feature = "until")]
    #[clap(long, short, action = clap::ArgAction::SetTrue)]
    late_start: bool,
}

<<<<<<< HEAD
#[cfg(feature = "until")]
const MAX_ROUND_TIMEOUTS: u64 = 15;
#[cfg(feature = "until")]
const LATE_START_DELAY_SECS: u64 = 15;
#[cfg(feature = "until")]
const ROUND_TIMEOUT_SECS: u64 = 70;

#[cfg(feature = "until")]
async fn run_until(
    port: u16,
    until: u64,
    timeout: u64,
    shutdown_tx: watch::Sender<()>,
    mut shutdown_rx: watch::Receiver<()>,
) -> Result<()> {
    use std::time::{Duration, Instant};

    use futures::FutureExt;
    use tokio::time::sleep;

    sleep(std::time::Duration::from_secs(1)).await;

    let mut timer = sleep(std::time::Duration::from_secs(timeout))
        .fuse()
        .boxed();

    let mut last_committed = 0;
    let mut last_committed_time = Instant::now();

    // Deliberately run this on a timeout to avoid a runaway testing scenario.
    loop {
        tokio::select! { biased;
            _ = &mut timer => {
                tracing::error!("watchdog timed out, shutting down");
                shutdown_tx.send(()).expect(
                    "the shutdown sender was dropped before the receiver could receive the token",
                );
                anyhow::bail!("Watchdog timeout");
            }
            result = shutdown_rx.changed() => {
                result.expect("the shutdown sender was dropped before the receiver could receive the token");
                anyhow::bail!("Shutdown received");
            }
            resp = reqwest::get(format!("http://localhost:{}/status/metrics", port)) => {
                if let Ok(resp) = resp {
                    if let Ok(text) = resp.text().await {
                        let committed_round = text
                            .lines()
                            .find(|line| line.starts_with("committed_round"))
                            .and_then(|line| line.split(' ').nth(1))
                            .and_then(|num| num.parse::<u64>().ok())
                            .unwrap_or(0);

                        if committed_round > 0 && committed_round % 10 == 0 {
                            tracing::info!("committed_round: {}", committed_round);
                        }

                        let now = Instant::now();
                        if committed_round == last_committed
                            && now.saturating_duration_since(last_committed_time) > Duration::from_secs(ROUND_TIMEOUT_SECS)
                        {
                            shutdown_tx
                                .send(())
                                .expect("the shutdown sender was dropped before the receiver could receive the token");
                            anyhow::bail!("Node stuck on round for more than 30 seconds")
                        } else if committed_round > last_committed {
                            last_committed = committed_round;
                            last_committed_time = now;
                        }

                        let timeouts = text
                            .lines()
                            .find(|line| line.starts_with("rounds_timed_out"))
                            .and_then(|line| line.split(' ').nth(1))
                            .and_then(|num| num.parse::<u64>().ok())
                            .unwrap_or(0);

                        if timeouts >= MAX_ROUND_TIMEOUTS {
                            shutdown_tx.send(()).expect(
                                "the shutdown sender was dropped before the receiver could receive the token",
                            );
                            anyhow::bail!("Node timed out too many rounds")
                        }

                        if committed_round >= until {
                            tracing::info!("watchdog completed successfully");
                            shutdown_tx.send(()).expect(
                                    "the shutdown sender was dropped before the receiver could receive the token",
                                );
                            break;
                        }
                    }
                }
            }
        }
    }
    Ok(())
}

=======
>>>>>>> b184ba5e
#[tokio::main]
async fn main() -> Result<()> {
    timeboost_core::logging::init_logging();

    // Parse the CLI arguments for the node ID and port
    let cli = Cli::parse();

    #[cfg(feature = "until")]
    let skip_bootstrap_id = {
        let mut res = None;
        if cli.late_start {
            res = Some(cli.late_start_node_id);
        }
        res
    };

    #[cfg(not(feature = "until"))]
    let skip_bootstrap_id = None;

    // Make a new committee contract instance to read the committee config from.
    let committee = CommitteeContract::new(cli.base, cli.committee_size, skip_bootstrap_id);

    let id = NodeId::from(cli.id as u64);

    let keypair = unsafe_zero_keypair(id);

    let (shutdown_tx, shutdown_rx) = watch::channel(());

    let bind_address = derive_libp2p_multiaddr(&format!("0.0.0.0:{}", cli.port)).unwrap();

    #[cfg(feature = "until")]
<<<<<<< HEAD
    let handle = {
        let task_handle = tokio::spawn(run_until(
            cli.metrics_port,
            cli.until,
            cli.watchdog_timeout,
            shutdown_tx.clone(),
            shutdown_rx.clone(),
        ));
        if cli.late_start && cli.id == cli.late_start_node_id {
            tracing::warn!("Adding delay before starting node: id: {}", id);
            tokio::time::sleep(std::time::Duration::from_secs(LATE_START_DELAY_SECS)).await;
        }
        task_handle
    };
=======
    tokio::spawn(run_until(
        cli.metrics_port,
        cli.until,
        cli.watchdog_timeout,
        matches!(cli.base, CommitteeBase::Docker),
        shutdown_tx.clone(),
    ));
>>>>>>> b184ba5e

    let init = TimeboostInitializer {
        id,
        rpc_port: cli.rpc_port,
        metrics_port: cli.metrics_port,
        bootstrap_nodes: committee.bootstrap_nodes().into_iter().collect(),
        staked_nodes: committee.staked_nodes(),
        keypair,
        bind_address,
        shutdown_rx,
    };

    let timeboost = Timeboost::initialize(init).await?;

    tokio::select! {
        _ = timeboost.go(committee.staked_nodes().len()) => {
            #[cfg(feature = "until")]
            {
                tracing::info!("watchdog completed");
                return match handle.await {
                    Ok(Ok(_)) => Ok(()),
                    Ok(Err(e)) => Err(e),
                    Err(e) => anyhow::bail!("Error: {}", e),
                };
            }

            #[cfg(not(feature = "until"))]
            anyhow::bail!("timeboost shutdown unexpectedly");
        }
        _ = signal::ctrl_c() => {
            warn!("received ctrl-c; shutting down");
            shutdown_tx.send(()).expect("the shutdown sender was dropped before the receiver could receive the token");
            Ok(())
        }
    }
}<|MERGE_RESOLUTION|>--- conflicted
+++ resolved
@@ -14,6 +14,9 @@
 use timeboost_utils::unsafe_zero_keypair;
 use tokio::{signal, sync::watch};
 use tracing::warn;
+
+#[cfg(feature = "until")]
+const LATE_START_DELAY_SECS: u64 = 15;
 
 #[derive(Parser, Debug)]
 struct Cli {
@@ -62,108 +65,6 @@
     late_start: bool,
 }
 
-<<<<<<< HEAD
-#[cfg(feature = "until")]
-const MAX_ROUND_TIMEOUTS: u64 = 15;
-#[cfg(feature = "until")]
-const LATE_START_DELAY_SECS: u64 = 15;
-#[cfg(feature = "until")]
-const ROUND_TIMEOUT_SECS: u64 = 70;
-
-#[cfg(feature = "until")]
-async fn run_until(
-    port: u16,
-    until: u64,
-    timeout: u64,
-    shutdown_tx: watch::Sender<()>,
-    mut shutdown_rx: watch::Receiver<()>,
-) -> Result<()> {
-    use std::time::{Duration, Instant};
-
-    use futures::FutureExt;
-    use tokio::time::sleep;
-
-    sleep(std::time::Duration::from_secs(1)).await;
-
-    let mut timer = sleep(std::time::Duration::from_secs(timeout))
-        .fuse()
-        .boxed();
-
-    let mut last_committed = 0;
-    let mut last_committed_time = Instant::now();
-
-    // Deliberately run this on a timeout to avoid a runaway testing scenario.
-    loop {
-        tokio::select! { biased;
-            _ = &mut timer => {
-                tracing::error!("watchdog timed out, shutting down");
-                shutdown_tx.send(()).expect(
-                    "the shutdown sender was dropped before the receiver could receive the token",
-                );
-                anyhow::bail!("Watchdog timeout");
-            }
-            result = shutdown_rx.changed() => {
-                result.expect("the shutdown sender was dropped before the receiver could receive the token");
-                anyhow::bail!("Shutdown received");
-            }
-            resp = reqwest::get(format!("http://localhost:{}/status/metrics", port)) => {
-                if let Ok(resp) = resp {
-                    if let Ok(text) = resp.text().await {
-                        let committed_round = text
-                            .lines()
-                            .find(|line| line.starts_with("committed_round"))
-                            .and_then(|line| line.split(' ').nth(1))
-                            .and_then(|num| num.parse::<u64>().ok())
-                            .unwrap_or(0);
-
-                        if committed_round > 0 && committed_round % 10 == 0 {
-                            tracing::info!("committed_round: {}", committed_round);
-                        }
-
-                        let now = Instant::now();
-                        if committed_round == last_committed
-                            && now.saturating_duration_since(last_committed_time) > Duration::from_secs(ROUND_TIMEOUT_SECS)
-                        {
-                            shutdown_tx
-                                .send(())
-                                .expect("the shutdown sender was dropped before the receiver could receive the token");
-                            anyhow::bail!("Node stuck on round for more than 30 seconds")
-                        } else if committed_round > last_committed {
-                            last_committed = committed_round;
-                            last_committed_time = now;
-                        }
-
-                        let timeouts = text
-                            .lines()
-                            .find(|line| line.starts_with("rounds_timed_out"))
-                            .and_then(|line| line.split(' ').nth(1))
-                            .and_then(|num| num.parse::<u64>().ok())
-                            .unwrap_or(0);
-
-                        if timeouts >= MAX_ROUND_TIMEOUTS {
-                            shutdown_tx.send(()).expect(
-                                "the shutdown sender was dropped before the receiver could receive the token",
-                            );
-                            anyhow::bail!("Node timed out too many rounds")
-                        }
-
-                        if committed_round >= until {
-                            tracing::info!("watchdog completed successfully");
-                            shutdown_tx.send(()).expect(
-                                    "the shutdown sender was dropped before the receiver could receive the token",
-                                );
-                            break;
-                        }
-                    }
-                }
-            }
-        }
-    }
-    Ok(())
-}
-
-=======
->>>>>>> b184ba5e
 #[tokio::main]
 async fn main() -> Result<()> {
     timeboost_core::logging::init_logging();
@@ -195,14 +96,13 @@
     let bind_address = derive_libp2p_multiaddr(&format!("0.0.0.0:{}", cli.port)).unwrap();
 
     #[cfg(feature = "until")]
-<<<<<<< HEAD
     let handle = {
         let task_handle = tokio::spawn(run_until(
             cli.metrics_port,
             cli.until,
             cli.watchdog_timeout,
+            matches!(cli.base, CommitteeBase::Docker),
             shutdown_tx.clone(),
-            shutdown_rx.clone(),
         ));
         if cli.late_start && cli.id == cli.late_start_node_id {
             tracing::warn!("Adding delay before starting node: id: {}", id);
@@ -210,15 +110,6 @@
         }
         task_handle
     };
-=======
-    tokio::spawn(run_until(
-        cli.metrics_port,
-        cli.until,
-        cli.watchdog_timeout,
-        matches!(cli.base, CommitteeBase::Docker),
-        shutdown_tx.clone(),
-    ));
->>>>>>> b184ba5e
 
     let init = TimeboostInitializer {
         id,
