--- conflicted
+++ resolved
@@ -120,11 +120,7 @@
 }
 
 #[serde_as]
-<<<<<<< HEAD
-#[derive(Clone, Debug, PartialEq, Eq, Deserialize, Serialize, From)]
-=======
 #[derive(Clone, Debug, PartialEq, Eq, Deserialize, Serialize, From, Hash)]
->>>>>>> e19fdf79
 pub struct PublicKey<C: CurveGroup> {
     #[serde_as(as = "crate::SerdeAs")]
     key: C,
